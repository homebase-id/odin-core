using System;
using System.Data;
using System.Data.Common;
using System.Collections.Generic;
using System.Runtime.CompilerServices;
using System.Threading.Tasks;
using Odin.Core.Time;
using Odin.Core.Identity;
using Odin.Core.Storage.Database.System.Connection;
using Odin.Core.Storage.Database.Identity.Connection;
using Odin.Core.Storage.Factory;
using Odin.Core.Util;

// THIS FILE IS AUTO GENERATED - DO NOT EDIT

namespace Odin.Core.Storage.SQLite.KeyChainDatabase
{
    public class KeyChainRecord
    {
        private Int64 _rowId;
        public Int64 rowId
        {
           get {
                   return _rowId;
               }
           set {
                  _rowId = value;
               }
        }
        private byte[] _previousHash;
        public byte[] previousHash
        {
           get {
                   return _previousHash;
               }
           set {
                    if (value == null) throw new Exception("Cannot be null");
                    if (value?.Length < 16) throw new Exception("Too short");
                    if (value?.Length > 64) throw new Exception("Too long");
                  _previousHash = value;
               }
        }
        internal byte[] previousHashNoLengthCheck
        {
           get {
                   return _previousHash;
               }
           set {
                    if (value == null) throw new Exception("Cannot be null");
                    if (value?.Length < 16) throw new Exception("Too short");
                  _previousHash = value;
               }
        }
        private string _identity;
        public string identity
        {
           get {
                   return _identity;
               }
           set {
                    if (value == null) throw new Exception("Cannot be null");
                    if (value?.Length < 3) throw new Exception("Too short");
                    if (value?.Length > 256) throw new Exception("Too long");
                  _identity = value;
               }
        }
        internal string identityNoLengthCheck
        {
           get {
                   return _identity;
               }
           set {
                    if (value == null) throw new Exception("Cannot be null");
                    if (value?.Length < 3) throw new Exception("Too short");
                  _identity = value;
               }
        }
        private UnixTimeUtc _timestamp;
        public UnixTimeUtc timestamp
        {
           get {
                   return _timestamp;
               }
           set {
                  _timestamp = value;
               }
        }
        private byte[] _signedPreviousHash;
        public byte[] signedPreviousHash
        {
           get {
                   return _signedPreviousHash;
               }
           set {
                    if (value == null) throw new Exception("Cannot be null");
                    if (value?.Length < 16) throw new Exception("Too short");
                    if (value?.Length > 200) throw new Exception("Too long");
                  _signedPreviousHash = value;
               }
        }
        internal byte[] signedPreviousHashNoLengthCheck
        {
           get {
                   return _signedPreviousHash;
               }
           set {
                    if (value == null) throw new Exception("Cannot be null");
                    if (value?.Length < 16) throw new Exception("Too short");
                  _signedPreviousHash = value;
               }
        }
        private string _algorithm;
        public string algorithm
        {
           get {
                   return _algorithm;
               }
           set {
                    if (value == null) throw new Exception("Cannot be null");
                    if (value?.Length < 1) throw new Exception("Too short");
                    if (value?.Length > 40) throw new Exception("Too long");
                  _algorithm = value;
               }
        }
        internal string algorithmNoLengthCheck
        {
           get {
                   return _algorithm;
               }
           set {
                    if (value == null) throw new Exception("Cannot be null");
                    if (value?.Length < 1) throw new Exception("Too short");
                  _algorithm = value;
               }
        }
        private string _publicKeyJwkBase64Url;
        public string publicKeyJwkBase64Url
        {
           get {
                   return _publicKeyJwkBase64Url;
               }
           set {
                    if (value == null) throw new Exception("Cannot be null");
                    if (value?.Length < 16) throw new Exception("Too short");
                    if (value?.Length > 600) throw new Exception("Too long");
                  _publicKeyJwkBase64Url = value;
               }
        }
        internal string publicKeyJwkBase64UrlNoLengthCheck
        {
           get {
                   return _publicKeyJwkBase64Url;
               }
           set {
                    if (value == null) throw new Exception("Cannot be null");
                    if (value?.Length < 16) throw new Exception("Too short");
                  _publicKeyJwkBase64Url = value;
               }
        }
        private byte[] _recordHash;
        public byte[] recordHash
        {
           get {
                   return _recordHash;
               }
           set {
                    if (value == null) throw new Exception("Cannot be null");
                    if (value?.Length < 16) throw new Exception("Too short");
                    if (value?.Length > 64) throw new Exception("Too long");
                  _recordHash = value;
               }
        }
        internal byte[] recordHashNoLengthCheck
        {
           get {
                   return _recordHash;
               }
           set {
                    if (value == null) throw new Exception("Cannot be null");
                    if (value?.Length < 16) throw new Exception("Too short");
                  _recordHash = value;
               }
        }
    } // End of class KeyChainRecord

    public class TableKeyChainCRUD
    {
        private readonly CacheHelper _cache;

        public TableKeyChainCRUD(CacheHelper cache)
        {
            _cache = cache;
        }


        public virtual async Task EnsureTableExistsAsync(DatabaseConnection conn, bool dropExisting = false)
        {
            await using var cmd = conn.db.CreateCommand();
            if (dropExisting)
            {
                cmd.CommandText = "DROP TABLE IF EXISTS KeyChain;";
                await conn.ExecuteNonQueryAsync(cmd);
            }
            var rowid = "";
            rowid = "rowId INTEGER PRIMARY KEY AUTOINCREMENT,";
            var wori = "";
            cmd.CommandText =
                "CREATE TABLE IF NOT EXISTS KeyChain("
                   +rowid
                   +"previousHash BYTEA NOT NULL UNIQUE, "
                   +"identity TEXT NOT NULL, "
                   +"timestamp BIGINT NOT NULL, "
                   +"signedPreviousHash BYTEA NOT NULL UNIQUE, "
                   +"algorithm TEXT NOT NULL, "
                   +"publicKeyJwkBase64Url TEXT NOT NULL UNIQUE, "
                   +"recordHash BYTEA NOT NULL UNIQUE "
                   +", UNIQUE(identity,publicKeyJwkBase64Url)"
                   +$"){wori};"
                   ;
            await conn.ExecuteNonQueryAsync(cmd);
        }

        public virtual async Task<int> InsertAsync(DatabaseConnection conn, KeyChainRecord item)
        {
            using (var insertCommand = conn.db.CreateCommand())
            {
                insertCommand.CommandText = "INSERT INTO KeyChain (previousHash,identity,timestamp,signedPreviousHash,algorithm,publicKeyJwkBase64Url,recordHash) " +
                                             "VALUES (@previousHash,@identity,@timestamp,@signedPreviousHash,@algorithm,@publicKeyJwkBase64Url,@recordHash)"+
<<<<<<< HEAD
                                             "RETURNING -1;";
=======
                                             "RETURNING rowid;";
>>>>>>> 27a6e525
                var insertParam1 = insertCommand.CreateParameter();
                insertParam1.ParameterName = "@previousHash";
                insertCommand.Parameters.Add(insertParam1);
                var insertParam2 = insertCommand.CreateParameter();
                insertParam2.ParameterName = "@identity";
                insertCommand.Parameters.Add(insertParam2);
                var insertParam3 = insertCommand.CreateParameter();
                insertParam3.ParameterName = "@timestamp";
                insertCommand.Parameters.Add(insertParam3);
                var insertParam4 = insertCommand.CreateParameter();
                insertParam4.ParameterName = "@signedPreviousHash";
                insertCommand.Parameters.Add(insertParam4);
                var insertParam5 = insertCommand.CreateParameter();
                insertParam5.ParameterName = "@algorithm";
                insertCommand.Parameters.Add(insertParam5);
                var insertParam6 = insertCommand.CreateParameter();
                insertParam6.ParameterName = "@publicKeyJwkBase64Url";
                insertCommand.Parameters.Add(insertParam6);
                var insertParam7 = insertCommand.CreateParameter();
                insertParam7.ParameterName = "@recordHash";
                insertCommand.Parameters.Add(insertParam7);
                insertParam1.Value = item.previousHash;
                insertParam2.Value = item.identity;
                insertParam3.Value = item.timestamp.milliseconds;
                insertParam4.Value = item.signedPreviousHash;
                insertParam5.Value = item.algorithm;
                insertParam6.Value = item.publicKeyJwkBase64Url;
                insertParam7.Value = item.recordHash;
                await using var rdr = await conn.ExecuteReaderAsync(insertCommand, CommandBehavior.SingleRow);
                if (await rdr.ReadAsync())
                {
                     item.rowId = (long)rdr[0];
                    _cache.AddOrUpdate("TableKeyChainCRUD", item.identity+item.publicKeyJwkBase64Url, item);
                    return 1;
                }
                return 0;
            }
        }

        public virtual async Task<bool> TryInsertAsync(DatabaseConnection conn, KeyChainRecord item)
        {
            using (var insertCommand = conn.db.CreateCommand())
            {
                insertCommand.CommandText = "INSERT INTO KeyChain (previousHash,identity,timestamp,signedPreviousHash,algorithm,publicKeyJwkBase64Url,recordHash) " +
                                             "VALUES (@previousHash,@identity,@timestamp,@signedPreviousHash,@algorithm,@publicKeyJwkBase64Url,@recordHash) " +
                                             "ON CONFLICT DO NOTHING "+
<<<<<<< HEAD
                                             ";";
=======
                                             "RETURNING rowid;";
>>>>>>> 27a6e525
                var insertParam1 = insertCommand.CreateParameter();
                insertParam1.ParameterName = "@previousHash";
                insertCommand.Parameters.Add(insertParam1);
                var insertParam2 = insertCommand.CreateParameter();
                insertParam2.ParameterName = "@identity";
                insertCommand.Parameters.Add(insertParam2);
                var insertParam3 = insertCommand.CreateParameter();
                insertParam3.ParameterName = "@timestamp";
                insertCommand.Parameters.Add(insertParam3);
                var insertParam4 = insertCommand.CreateParameter();
                insertParam4.ParameterName = "@signedPreviousHash";
                insertCommand.Parameters.Add(insertParam4);
                var insertParam5 = insertCommand.CreateParameter();
                insertParam5.ParameterName = "@algorithm";
                insertCommand.Parameters.Add(insertParam5);
                var insertParam6 = insertCommand.CreateParameter();
                insertParam6.ParameterName = "@publicKeyJwkBase64Url";
                insertCommand.Parameters.Add(insertParam6);
                var insertParam7 = insertCommand.CreateParameter();
                insertParam7.ParameterName = "@recordHash";
                insertCommand.Parameters.Add(insertParam7);
                insertParam1.Value = item.previousHash;
                insertParam2.Value = item.identity;
                insertParam3.Value = item.timestamp.milliseconds;
                insertParam4.Value = item.signedPreviousHash;
                insertParam5.Value = item.algorithm;
                insertParam6.Value = item.publicKeyJwkBase64Url;
                insertParam7.Value = item.recordHash;
                await using var rdr = await conn.ExecuteReaderAsync(insertCommand, CommandBehavior.SingleRow);
                if (await rdr.ReadAsync())
                {
<<<<<<< HEAD
                     if (rdr[0] != DBNull.Value) item.rowId = (long)rdr[0];
=======
                     item.rowId = (long)rdr[0];
>>>>>>> 27a6e525
                   _cache.AddOrUpdate("TableKeyChainCRUD", item.identity+item.publicKeyJwkBase64Url, item);
                    return true;
                }
                return false;
            }
        }

        public virtual async Task<int> UpsertAsync(DatabaseConnection conn, KeyChainRecord item)
        {
            using (var upsertCommand = conn.db.CreateCommand())
            {
                upsertCommand.CommandText = "INSERT INTO KeyChain (previousHash,identity,timestamp,signedPreviousHash,algorithm,publicKeyJwkBase64Url,recordHash) " +
                                             "VALUES (@previousHash,@identity,@timestamp,@signedPreviousHash,@algorithm,@publicKeyJwkBase64Url,@recordHash)"+
                                             "ON CONFLICT (identity,publicKeyJwkBase64Url) DO UPDATE "+
                                             "SET previousHash = @previousHash,timestamp = @timestamp,signedPreviousHash = @signedPreviousHash,algorithm = @algorithm,recordHash = @recordHash "+
                                             "RETURNING -1,-1,rowId;";
                var upsertParam1 = upsertCommand.CreateParameter();
                upsertParam1.ParameterName = "@previousHash";
                upsertCommand.Parameters.Add(upsertParam1);
                var upsertParam2 = upsertCommand.CreateParameter();
                upsertParam2.ParameterName = "@identity";
                upsertCommand.Parameters.Add(upsertParam2);
                var upsertParam3 = upsertCommand.CreateParameter();
                upsertParam3.ParameterName = "@timestamp";
                upsertCommand.Parameters.Add(upsertParam3);
                var upsertParam4 = upsertCommand.CreateParameter();
                upsertParam4.ParameterName = "@signedPreviousHash";
                upsertCommand.Parameters.Add(upsertParam4);
                var upsertParam5 = upsertCommand.CreateParameter();
                upsertParam5.ParameterName = "@algorithm";
                upsertCommand.Parameters.Add(upsertParam5);
                var upsertParam6 = upsertCommand.CreateParameter();
                upsertParam6.ParameterName = "@publicKeyJwkBase64Url";
                upsertCommand.Parameters.Add(upsertParam6);
                var upsertParam7 = upsertCommand.CreateParameter();
                upsertParam7.ParameterName = "@recordHash";
                upsertCommand.Parameters.Add(upsertParam7);
                upsertParam1.Value = item.previousHash;
                upsertParam2.Value = item.identity;
                upsertParam3.Value = item.timestamp.milliseconds;
                upsertParam4.Value = item.signedPreviousHash;
                upsertParam5.Value = item.algorithm;
                upsertParam6.Value = item.publicKeyJwkBase64Url;
                upsertParam7.Value = item.recordHash;
                await using var rdr = await conn.ExecuteReaderAsync(upsertCommand, System.Data.CommandBehavior.SingleRow);
                if (await rdr.ReadAsync())
                {
                   item.rowId = (long) rdr[2];
                   _cache.AddOrUpdate("TableKeyChainCRUD", item.identity+item.publicKeyJwkBase64Url, item);
                   return 1;
                }
                return 0;
            }
        }

        public virtual async Task<int> UpdateAsync(DatabaseConnection conn, KeyChainRecord item)
        {
            using (var updateCommand = conn.db.CreateCommand())
            {
                updateCommand.CommandText = "UPDATE KeyChain " +
                                             "SET previousHash = @previousHash,timestamp = @timestamp,signedPreviousHash = @signedPreviousHash,algorithm = @algorithm,recordHash = @recordHash "+
                                             "WHERE (identity = @identity AND publicKeyJwkBase64Url = @publicKeyJwkBase64Url)";
                var updateParam1 = updateCommand.CreateParameter();
                updateParam1.ParameterName = "@previousHash";
                updateCommand.Parameters.Add(updateParam1);
                var updateParam2 = updateCommand.CreateParameter();
                updateParam2.ParameterName = "@identity";
                updateCommand.Parameters.Add(updateParam2);
                var updateParam3 = updateCommand.CreateParameter();
                updateParam3.ParameterName = "@timestamp";
                updateCommand.Parameters.Add(updateParam3);
                var updateParam4 = updateCommand.CreateParameter();
                updateParam4.ParameterName = "@signedPreviousHash";
                updateCommand.Parameters.Add(updateParam4);
                var updateParam5 = updateCommand.CreateParameter();
                updateParam5.ParameterName = "@algorithm";
                updateCommand.Parameters.Add(updateParam5);
                var updateParam6 = updateCommand.CreateParameter();
                updateParam6.ParameterName = "@publicKeyJwkBase64Url";
                updateCommand.Parameters.Add(updateParam6);
                var updateParam7 = updateCommand.CreateParameter();
                updateParam7.ParameterName = "@recordHash";
                updateCommand.Parameters.Add(updateParam7);
                updateParam1.Value = item.previousHash;
                updateParam2.Value = item.identity;
                updateParam3.Value = item.timestamp.milliseconds;
                updateParam4.Value = item.signedPreviousHash;
                updateParam5.Value = item.algorithm;
                updateParam6.Value = item.publicKeyJwkBase64Url;
                updateParam7.Value = item.recordHash;
                var count = await conn.ExecuteNonQueryAsync(updateCommand);
                if (count > 0)
                {
                    _cache.AddOrUpdate("TableKeyChainCRUD", item.identity+item.publicKeyJwkBase64Url, item);
                }
                return count;
            }
        }

        public virtual async Task<int> GetCountAsync(DatabaseConnection conn)
        {
            using (var getCountCommand = conn.db.CreateCommand())
            {
                 // TODO: this is SQLite specific
                getCountCommand.CommandText = "SELECT COUNT(*) FROM KeyChain;";
                var count = await conn.ExecuteScalarAsync(getCountCommand);
                if (count == null || count == DBNull.Value || !(count is int || count is long))
                    return -1;
                else
                    return Convert.ToInt32(count);
            }
        }

        public static List<string> GetColumnNames()
        {
            var sl = new List<string>();
            sl.Add("rowId");
            sl.Add("previousHash");
            sl.Add("identity");
            sl.Add("timestamp");
            sl.Add("signedPreviousHash");
            sl.Add("algorithm");
            sl.Add("publicKeyJwkBase64Url");
            sl.Add("recordHash");
            return sl;
        }

        // SELECT rowId,previousHash,identity,timestamp,signedPreviousHash,algorithm,publicKeyJwkBase64Url,recordHash
        public KeyChainRecord ReadRecordFromReaderAll(DbDataReader rdr)
        {
            var result = new List<KeyChainRecord>();
#pragma warning disable CS0168
            long bytesRead;
#pragma warning restore CS0168
            var guid = new byte[16];
            var item = new KeyChainRecord();
            item.rowId = (rdr[0] == DBNull.Value) ? throw new Exception("item is NULL, but set as NOT NULL") : (long)rdr[0];
            item.previousHashNoLengthCheck = (rdr[1] == DBNull.Value) ? throw new Exception("item is NULL, but set as NOT NULL") : (byte[])(rdr[1]);
            if (item.previousHash?.Length < 16)
                throw new Exception("Too little data in previousHash...");
            item.identityNoLengthCheck = (rdr[2] == DBNull.Value) ? throw new Exception("item is NULL, but set as NOT NULL") : (string)rdr[2];
            item.timestamp = (rdr[3] == DBNull.Value) ? throw new Exception("item is NULL, but set as NOT NULL") : new UnixTimeUtc((long)rdr[3]);
            item.signedPreviousHashNoLengthCheck = (rdr[4] == DBNull.Value) ? throw new Exception("item is NULL, but set as NOT NULL") : (byte[])(rdr[4]);
            if (item.signedPreviousHash?.Length < 16)
                throw new Exception("Too little data in signedPreviousHash...");
            item.algorithmNoLengthCheck = (rdr[5] == DBNull.Value) ? throw new Exception("item is NULL, but set as NOT NULL") : (string)rdr[5];
            item.publicKeyJwkBase64UrlNoLengthCheck = (rdr[6] == DBNull.Value) ? throw new Exception("item is NULL, but set as NOT NULL") : (string)rdr[6];
            item.recordHashNoLengthCheck = (rdr[7] == DBNull.Value) ? throw new Exception("item is NULL, but set as NOT NULL") : (byte[])(rdr[7]);
            if (item.recordHash?.Length < 16)
                throw new Exception("Too little data in recordHash...");
            return item;
       }

        public virtual async Task<int> DeleteAsync(DatabaseConnection conn, string identity,string publicKeyJwkBase64Url)
        {
            if (identity == null) throw new Exception("Cannot be null");
            if (identity?.Length < 3) throw new Exception("Too short");
            if (identity?.Length > 256) throw new Exception("Too long");
            if (publicKeyJwkBase64Url == null) throw new Exception("Cannot be null");
            if (publicKeyJwkBase64Url?.Length < 16) throw new Exception("Too short");
            if (publicKeyJwkBase64Url?.Length > 600) throw new Exception("Too long");
            using (var delete0Command = conn.db.CreateCommand())
            {
                delete0Command.CommandText = "DELETE FROM KeyChain " +
                                             "WHERE identity = @identity AND publicKeyJwkBase64Url = @publicKeyJwkBase64Url";
                var delete0Param1 = delete0Command.CreateParameter();
                delete0Param1.ParameterName = "@identity";
                delete0Command.Parameters.Add(delete0Param1);
                var delete0Param2 = delete0Command.CreateParameter();
                delete0Param2.ParameterName = "@publicKeyJwkBase64Url";
                delete0Command.Parameters.Add(delete0Param2);

                delete0Param1.Value = identity;
                delete0Param2.Value = publicKeyJwkBase64Url;
                var count = await conn.ExecuteNonQueryAsync(delete0Command);
                if (count > 0)
                    _cache.Remove("TableKeyChainCRUD", identity+publicKeyJwkBase64Url);
                return count;
            }
        }

        public KeyChainRecord ReadRecordFromReader0(DbDataReader rdr,string identity,string publicKeyJwkBase64Url)
        {
            if (identity == null) throw new Exception("Cannot be null");
            if (identity?.Length < 3) throw new Exception("Too short");
            if (identity?.Length > 256) throw new Exception("Too long");
            if (publicKeyJwkBase64Url == null) throw new Exception("Cannot be null");
            if (publicKeyJwkBase64Url?.Length < 16) throw new Exception("Too short");
            if (publicKeyJwkBase64Url?.Length > 600) throw new Exception("Too long");
            var result = new List<KeyChainRecord>();
#pragma warning disable CS0168
            long bytesRead;
#pragma warning restore CS0168
            var guid = new byte[16];
            var item = new KeyChainRecord();
            item.identity = identity;
            item.publicKeyJwkBase64Url = publicKeyJwkBase64Url;
            item.rowId = (rdr[0] == DBNull.Value) ? throw new Exception("item is NULL, but set as NOT NULL") : (long)rdr[0];
            item.previousHashNoLengthCheck = (rdr[1] == DBNull.Value) ? throw new Exception("item is NULL, but set as NOT NULL") : (byte[])(rdr[1]);
            if (item.previousHash?.Length < 16)
                throw new Exception("Too little data in previousHash...");
            item.timestamp = (rdr[2] == DBNull.Value) ? throw new Exception("item is NULL, but set as NOT NULL") : new UnixTimeUtc((long)rdr[2]);
            item.signedPreviousHashNoLengthCheck = (rdr[3] == DBNull.Value) ? throw new Exception("item is NULL, but set as NOT NULL") : (byte[])(rdr[3]);
            if (item.signedPreviousHash?.Length < 16)
                throw new Exception("Too little data in signedPreviousHash...");
            item.algorithmNoLengthCheck = (rdr[4] == DBNull.Value) ? throw new Exception("item is NULL, but set as NOT NULL") : (string)rdr[4];
            item.recordHashNoLengthCheck = (rdr[5] == DBNull.Value) ? throw new Exception("item is NULL, but set as NOT NULL") : (byte[])(rdr[5]);
            if (item.recordHash?.Length < 16)
                throw new Exception("Too little data in recordHash...");
            return item;
       }

        public virtual async Task<KeyChainRecord> GetAsync(DatabaseConnection conn,string identity,string publicKeyJwkBase64Url)
        {
            if (identity == null) throw new Exception("Cannot be null");
            if (identity?.Length < 3) throw new Exception("Too short");
            if (identity?.Length > 256) throw new Exception("Too long");
            if (publicKeyJwkBase64Url == null) throw new Exception("Cannot be null");
            if (publicKeyJwkBase64Url?.Length < 16) throw new Exception("Too short");
            if (publicKeyJwkBase64Url?.Length > 600) throw new Exception("Too long");
            var (hit, cacheObject) = _cache.Get("TableKeyChainCRUD", identity+publicKeyJwkBase64Url);
            if (hit)
                return (KeyChainRecord)cacheObject;
            using (var get0Command = conn.db.CreateCommand())
            {
                get0Command.CommandText = "SELECT rowId,previousHash,timestamp,signedPreviousHash,algorithm,recordHash FROM KeyChain " +
                                             "WHERE identity = @identity AND publicKeyJwkBase64Url = @publicKeyJwkBase64Url LIMIT 1;"+
                                             ";";
                var get0Param1 = get0Command.CreateParameter();
                get0Param1.ParameterName = "@identity";
                get0Command.Parameters.Add(get0Param1);
                var get0Param2 = get0Command.CreateParameter();
                get0Param2.ParameterName = "@publicKeyJwkBase64Url";
                get0Command.Parameters.Add(get0Param2);

                get0Param1.Value = identity;
                get0Param2.Value = publicKeyJwkBase64Url;
                {
                    using (var rdr = await conn.ExecuteReaderAsync(get0Command, System.Data.CommandBehavior.SingleRow))
                    {
                        if (await rdr.ReadAsync() == false)
                        {
                            _cache.AddOrUpdate("TableKeyChainCRUD", identity+publicKeyJwkBase64Url, null);
                            return null;
                        }
                        var r = ReadRecordFromReader0(rdr,identity,publicKeyJwkBase64Url);
                        _cache.AddOrUpdate("TableKeyChainCRUD", identity+publicKeyJwkBase64Url, r);
                        return r;
                    } // using
                } //
            } // using
        }

    }
}<|MERGE_RESOLUTION|>--- conflicted
+++ resolved
@@ -226,11 +226,7 @@
             {
                 insertCommand.CommandText = "INSERT INTO KeyChain (previousHash,identity,timestamp,signedPreviousHash,algorithm,publicKeyJwkBase64Url,recordHash) " +
                                              "VALUES (@previousHash,@identity,@timestamp,@signedPreviousHash,@algorithm,@publicKeyJwkBase64Url,@recordHash)"+
-<<<<<<< HEAD
-                                             "RETURNING -1;";
-=======
                                              "RETURNING rowid;";
->>>>>>> 27a6e525
                 var insertParam1 = insertCommand.CreateParameter();
                 insertParam1.ParameterName = "@previousHash";
                 insertCommand.Parameters.Add(insertParam1);
@@ -277,11 +273,7 @@
                 insertCommand.CommandText = "INSERT INTO KeyChain (previousHash,identity,timestamp,signedPreviousHash,algorithm,publicKeyJwkBase64Url,recordHash) " +
                                              "VALUES (@previousHash,@identity,@timestamp,@signedPreviousHash,@algorithm,@publicKeyJwkBase64Url,@recordHash) " +
                                              "ON CONFLICT DO NOTHING "+
-<<<<<<< HEAD
-                                             ";";
-=======
                                              "RETURNING rowid;";
->>>>>>> 27a6e525
                 var insertParam1 = insertCommand.CreateParameter();
                 insertParam1.ParameterName = "@previousHash";
                 insertCommand.Parameters.Add(insertParam1);
@@ -313,11 +305,7 @@
                 await using var rdr = await conn.ExecuteReaderAsync(insertCommand, CommandBehavior.SingleRow);
                 if (await rdr.ReadAsync())
                 {
-<<<<<<< HEAD
-                     if (rdr[0] != DBNull.Value) item.rowId = (long)rdr[0];
-=======
                      item.rowId = (long)rdr[0];
->>>>>>> 27a6e525
                    _cache.AddOrUpdate("TableKeyChainCRUD", item.identity+item.publicKeyJwkBase64Url, item);
                     return true;
                 }
