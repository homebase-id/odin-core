--- conflicted
+++ resolved
@@ -232,7 +232,6 @@
         }
         public virtual int Update(DatabaseConnection conn, KeyChainRecord item)
         {
-<<<<<<< HEAD
             using (var _updateCommand = _database.CreateCommand())
             {
                 _updateCommand.CommandText = "UPDATE keyChain " +
@@ -259,34 +258,6 @@
                 var _updateParam7 = _updateCommand.CreateParameter();
                 _updateParam7.ParameterName = "$recordHash";
                 _updateCommand.Parameters.Add(_updateParam7);
-=======
-                using (var _updateCommand = _database.CreateCommand())
-                {
-                    _updateCommand.CommandText = "UPDATE keyChain " +
-                                                 "SET previousHash = $previousHash,timestamp = $timestamp,signedPreviousHash = $signedPreviousHash,algorithm = $algorithm,recordHash = $recordHash "+
-                                                 "WHERE (identity = $identity AND publicKeyJwkBase64Url = $publicKeyJwkBase64Url)";
-                    var _updateParam1 = _updateCommand.CreateParameter();
-                    _updateParam1.ParameterName = "$previousHash";
-                    _updateCommand.Parameters.Add(_updateParam1);
-                    var _updateParam2 = _updateCommand.CreateParameter();
-                    _updateParam2.ParameterName = "$identity";
-                    _updateCommand.Parameters.Add(_updateParam2);
-                    var _updateParam3 = _updateCommand.CreateParameter();
-                    _updateParam3.ParameterName = "$timestamp";
-                    _updateCommand.Parameters.Add(_updateParam3);
-                    var _updateParam4 = _updateCommand.CreateParameter();
-                    _updateParam4.ParameterName = "$signedPreviousHash";
-                    _updateCommand.Parameters.Add(_updateParam4);
-                    var _updateParam5 = _updateCommand.CreateParameter();
-                    _updateParam5.ParameterName = "$algorithm";
-                    _updateCommand.Parameters.Add(_updateParam5);
-                    var _updateParam6 = _updateCommand.CreateParameter();
-                    _updateParam6.ParameterName = "$publicKeyJwkBase64Url";
-                    _updateCommand.Parameters.Add(_updateParam6);
-                    var _updateParam7 = _updateCommand.CreateParameter();
-                    _updateParam7.ParameterName = "$recordHash";
-                    _updateCommand.Parameters.Add(_updateParam7);
->>>>>>> 0679ae53
                 _updateParam1.Value = item.previousHash;
                 _updateParam2.Value = item.identity;
                 _updateParam3.Value = item.timestamp.uniqueTime;
