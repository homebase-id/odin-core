using System;
using System.Collections.Generic;
using Microsoft.Data.Sqlite;
using Odin.Core.Time;
using Odin.Core.Identity;

namespace Odin.Core.Storage.SQLite.IdentityDatabase
{
    public class CircleMemberRecord
    {
        private Guid _identityId;
        public Guid identityId
        {
           get {
                   return _identityId;
               }
           set {
                  _identityId = value;
               }
        }
        private Guid _circleId;
        public Guid circleId
        {
           get {
                   return _circleId;
               }
           set {
                  _circleId = value;
               }
        }
        private Guid _memberId;
        public Guid memberId
        {
           get {
                   return _memberId;
               }
           set {
                  _memberId = value;
               }
        }
        private byte[] _data;
        public byte[] data
        {
           get {
                   return _data;
               }
           set {
                    if (value?.Length < 0) throw new Exception("Too short");
                    if (value?.Length > 65535) throw new Exception("Too long");
                  _data = value;
               }
        }
    } // End of class CircleMemberRecord

    public class TableCircleMemberCRUD : TableBase
    {
        private bool _disposed = false;
        private readonly CacheHelper _cache;

        public TableCircleMemberCRUD(IdentityDatabase db, CacheHelper cache) : base(db, "circleMember")
        {
            _cache = cache;
        }

        ~TableCircleMemberCRUD()
        {
            if (_disposed == false) throw new Exception("TableCircleMemberCRUD Not disposed properly");
        }

        public override void Dispose()
        {
            _disposed = true;
            GC.SuppressFinalize(this);
        }

        public sealed override void EnsureTableExists(DatabaseConnection conn, bool dropExisting = false)
        {
                using (var cmd = _database.CreateCommand())
                {
                    if (dropExisting)
                    {
                       cmd.CommandText = "DROP TABLE IF EXISTS circleMember;";
                       conn.ExecuteNonQuery(cmd);
                    }
                    cmd.CommandText =
                    "CREATE TABLE IF NOT EXISTS circleMember("
                     +"identityId BLOB NOT NULL, "
                     +"circleId BLOB NOT NULL, "
                     +"memberId BLOB NOT NULL, "
                     +"data BLOB  "
                     +", PRIMARY KEY (identityId,circleId,memberId)"
                     +");"
                     ;
                    conn.ExecuteNonQuery(cmd);
            }
        }

        protected virtual int Insert(DatabaseConnection conn, CircleMemberRecord item)
        {
            using (var _insertCommand = _database.CreateCommand())
            {
                _insertCommand.CommandText = "INSERT INTO circleMember (identityId,circleId,memberId,data) " +
                                             "VALUES ($identityId,$circleId,$memberId,$data)";
                var _insertParam1 = _insertCommand.CreateParameter();
                _insertParam1.ParameterName = "$identityId";
                _insertCommand.Parameters.Add(_insertParam1);
                var _insertParam2 = _insertCommand.CreateParameter();
                _insertParam2.ParameterName = "$circleId";
                _insertCommand.Parameters.Add(_insertParam2);
                var _insertParam3 = _insertCommand.CreateParameter();
                _insertParam3.ParameterName = "$memberId";
                _insertCommand.Parameters.Add(_insertParam3);
                var _insertParam4 = _insertCommand.CreateParameter();
                _insertParam4.ParameterName = "$data";
                _insertCommand.Parameters.Add(_insertParam4);
                _insertParam1.Value = item.identityId.ToByteArray();
                _insertParam2.Value = item.circleId.ToByteArray();
                _insertParam3.Value = item.memberId.ToByteArray();
                _insertParam4.Value = item.data ?? (object)DBNull.Value;
                var count = conn.ExecuteNonQuery(_insertCommand);
                if (count > 0)
                {
                    _cache.AddOrUpdate("TableCircleMemberCRUD", item.identityId.ToString()+item.circleId.ToString()+item.memberId.ToString(), item);
                }
                return count;
            } // Using
        }

        protected virtual int Upsert(DatabaseConnection conn, CircleMemberRecord item)
        {
            using (var _upsertCommand = _database.CreateCommand())
            {
                _upsertCommand.CommandText = "INSERT INTO circleMember (identityId,circleId,memberId,data) " +
                                             "VALUES ($identityId,$circleId,$memberId,$data)"+
                                             "ON CONFLICT (identityId,circleId,memberId) DO UPDATE "+
                                             "SET data = $data "+
                                             ";";
                var _upsertParam1 = _upsertCommand.CreateParameter();
                _upsertParam1.ParameterName = "$identityId";
                _upsertCommand.Parameters.Add(_upsertParam1);
                var _upsertParam2 = _upsertCommand.CreateParameter();
                _upsertParam2.ParameterName = "$circleId";
                _upsertCommand.Parameters.Add(_upsertParam2);
                var _upsertParam3 = _upsertCommand.CreateParameter();
                _upsertParam3.ParameterName = "$memberId";
                _upsertCommand.Parameters.Add(_upsertParam3);
                var _upsertParam4 = _upsertCommand.CreateParameter();
                _upsertParam4.ParameterName = "$data";
                _upsertCommand.Parameters.Add(_upsertParam4);
                _upsertParam1.Value = item.identityId.ToByteArray();
                _upsertParam2.Value = item.circleId.ToByteArray();
                _upsertParam3.Value = item.memberId.ToByteArray();
                _upsertParam4.Value = item.data ?? (object)DBNull.Value;
                var count = conn.ExecuteNonQuery(_upsertCommand);
                if (count > 0)
                    _cache.AddOrUpdate("TableCircleMemberCRUD", item.identityId.ToString()+item.circleId.ToString()+item.memberId.ToString(), item);
                return count;
            } // Using
        }
        protected virtual int Update(DatabaseConnection conn, CircleMemberRecord item)
        {
<<<<<<< HEAD
            using (var _updateCommand = _database.CreateCommand())
            {
                _updateCommand.CommandText = "UPDATE circleMember " +
                                             "SET data = $data "+
                                             "WHERE (identityId = $identityId AND circleId = $circleId AND memberId = $memberId)";
                var _updateParam1 = _updateCommand.CreateParameter();
                _updateParam1.ParameterName = "$identityId";
                _updateCommand.Parameters.Add(_updateParam1);
                var _updateParam2 = _updateCommand.CreateParameter();
                _updateParam2.ParameterName = "$circleId";
                _updateCommand.Parameters.Add(_updateParam2);
                var _updateParam3 = _updateCommand.CreateParameter();
                _updateParam3.ParameterName = "$memberId";
                _updateCommand.Parameters.Add(_updateParam3);
                var _updateParam4 = _updateCommand.CreateParameter();
                _updateParam4.ParameterName = "$data";
                _updateCommand.Parameters.Add(_updateParam4);
                _updateParam1.Value = item.identityId.ToByteArray();
                _updateParam2.Value = item.circleId.ToByteArray();
                _updateParam3.Value = item.memberId.ToByteArray();
                _updateParam4.Value = item.data ?? (object)DBNull.Value;
=======
                using (var _updateCommand = _database.CreateCommand())
                {
                    _updateCommand.CommandText = "UPDATE circleMember " +
                                                 "SET data = $data "+
                                                 "WHERE (circleId = $circleId AND memberId = $memberId)";
                    var _updateParam1 = _updateCommand.CreateParameter();
                    _updateParam1.ParameterName = "$circleId";
                    _updateCommand.Parameters.Add(_updateParam1);
                    var _updateParam2 = _updateCommand.CreateParameter();
                    _updateParam2.ParameterName = "$memberId";
                    _updateCommand.Parameters.Add(_updateParam2);
                    var _updateParam3 = _updateCommand.CreateParameter();
                    _updateParam3.ParameterName = "$data";
                    _updateCommand.Parameters.Add(_updateParam3);
                _updateParam1.Value = item.circleId.ToByteArray();
                _updateParam2.Value = item.memberId.ToByteArray();
                _updateParam3.Value = item.data ?? (object)DBNull.Value;
>>>>>>> 0679ae53
                var count = conn.ExecuteNonQuery(_updateCommand);
                if (count > 0)
                {
                    _cache.AddOrUpdate("TableCircleMemberCRUD", item.identityId.ToString()+item.circleId.ToString()+item.memberId.ToString(), item);
                }
                return count;
            } // Using
        }

<<<<<<< HEAD
        protected virtual int GetCount(DatabaseConnection conn)
=======
        public virtual int GetCountDirty(DatabaseConnection conn)
>>>>>>> 0679ae53
        {
                using (var _getCountCommand = _database.CreateCommand())
                {
                    _getCountCommand.CommandText = "PRAGMA read_uncommitted = 1; SELECT COUNT(*) FROM circleMember; PRAGMA read_uncommitted = 0;";
                    var count = conn.ExecuteNonQuery(_getCountCommand);
                    return count;
                }
        }

        public override List<string> GetColumnNames()
        {
                var sl = new List<string>();
                sl.Add("identityId");
                sl.Add("circleId");
                sl.Add("memberId");
                sl.Add("data");
            return sl;
        }

        // SELECT identityId,circleId,memberId,data
        protected CircleMemberRecord ReadRecordFromReaderAll(SqliteDataReader rdr)
        {
            var result = new List<CircleMemberRecord>();
            byte[] _tmpbuf = new byte[65535+1];
#pragma warning disable CS0168
            long bytesRead;
#pragma warning restore CS0168
            var _guid = new byte[16];
            var item = new CircleMemberRecord();

            if (rdr.IsDBNull(0))
                throw new Exception("Impossible, item is null in DB, but set as NOT NULL");
            else
            {
                bytesRead = rdr.GetBytes(0, 0, _guid, 0, 16);
                if (bytesRead != 16)
                    throw new Exception("Not a GUID in identityId...");
                item.identityId = new Guid(_guid);
            }

            if (rdr.IsDBNull(1))
                throw new Exception("Impossible, item is null in DB, but set as NOT NULL");
            else
            {
                bytesRead = rdr.GetBytes(1, 0, _guid, 0, 16);
                if (bytesRead != 16)
                    throw new Exception("Not a GUID in circleId...");
                item.circleId = new Guid(_guid);
            }

            if (rdr.IsDBNull(2))
                throw new Exception("Impossible, item is null in DB, but set as NOT NULL");
            else
            {
                bytesRead = rdr.GetBytes(2, 0, _guid, 0, 16);
                if (bytesRead != 16)
                    throw new Exception("Not a GUID in memberId...");
                item.memberId = new Guid(_guid);
            }

            if (rdr.IsDBNull(3))
                item.data = null;
            else
            {
                bytesRead = rdr.GetBytes(3, 0, _tmpbuf, 0, 65535+1);
                if (bytesRead > 65535)
                    throw new Exception("Too much data in data...");
                if (bytesRead < 0)
                    throw new Exception("Too little data in data...");
                item.data = new byte[bytesRead];
                Buffer.BlockCopy(_tmpbuf, 0, item.data, 0, (int) bytesRead);
            }
            return item;
       }

        protected int Delete(DatabaseConnection conn, Guid identityId,Guid circleId,Guid memberId)
        {
            using (var _delete0Command = _database.CreateCommand())
            {
                _delete0Command.CommandText = "DELETE FROM circleMember " +
                                             "WHERE identityId = $identityId AND circleId = $circleId AND memberId = $memberId";
                var _delete0Param1 = _delete0Command.CreateParameter();
                _delete0Param1.ParameterName = "$identityId";
                _delete0Command.Parameters.Add(_delete0Param1);
                var _delete0Param2 = _delete0Command.CreateParameter();
                _delete0Param2.ParameterName = "$circleId";
                _delete0Command.Parameters.Add(_delete0Param2);
                var _delete0Param3 = _delete0Command.CreateParameter();
                _delete0Param3.ParameterName = "$memberId";
                _delete0Command.Parameters.Add(_delete0Param3);

                _delete0Param1.Value = identityId.ToByteArray();
                _delete0Param2.Value = circleId.ToByteArray();
                _delete0Param3.Value = memberId.ToByteArray();
                var count = conn.ExecuteNonQuery(_delete0Command);
                if (count > 0)
                    _cache.Remove("TableCircleMemberCRUD", identityId.ToString()+circleId.ToString()+memberId.ToString());
                return count;
            } // Using
        }

        protected CircleMemberRecord ReadRecordFromReader0(SqliteDataReader rdr, Guid identityId,Guid circleId,Guid memberId)
        {
            var result = new List<CircleMemberRecord>();
            byte[] _tmpbuf = new byte[65535+1];
#pragma warning disable CS0168
            long bytesRead;
#pragma warning restore CS0168
            var _guid = new byte[16];
            var item = new CircleMemberRecord();
            item.identityId = identityId;
            item.circleId = circleId;
            item.memberId = memberId;

            if (rdr.IsDBNull(0))
                item.data = null;
            else
            {
                bytesRead = rdr.GetBytes(0, 0, _tmpbuf, 0, 65535+1);
                if (bytesRead > 65535)
                    throw new Exception("Too much data in data...");
                if (bytesRead < 0)
                    throw new Exception("Too little data in data...");
                item.data = new byte[bytesRead];
                Buffer.BlockCopy(_tmpbuf, 0, item.data, 0, (int) bytesRead);
            }
            return item;
       }

        protected CircleMemberRecord Get(DatabaseConnection conn, Guid identityId,Guid circleId,Guid memberId)
        {
            var (hit, cacheObject) = _cache.Get("TableCircleMemberCRUD", identityId.ToString()+circleId.ToString()+memberId.ToString());
            if (hit)
                return (CircleMemberRecord)cacheObject;
            using (var _get0Command = _database.CreateCommand())
            {
                _get0Command.CommandText = "SELECT data FROM circleMember " +
                                             "WHERE identityId = $identityId AND circleId = $circleId AND memberId = $memberId LIMIT 1;";
                var _get0Param1 = _get0Command.CreateParameter();
                _get0Param1.ParameterName = "$identityId";
                _get0Command.Parameters.Add(_get0Param1);
                var _get0Param2 = _get0Command.CreateParameter();
                _get0Param2.ParameterName = "$circleId";
                _get0Command.Parameters.Add(_get0Param2);
                var _get0Param3 = _get0Command.CreateParameter();
                _get0Param3.ParameterName = "$memberId";
                _get0Command.Parameters.Add(_get0Param3);

                _get0Param1.Value = identityId.ToByteArray();
                _get0Param2.Value = circleId.ToByteArray();
                _get0Param3.Value = memberId.ToByteArray();
                lock (conn._lock)
                {
                using (SqliteDataReader rdr = conn.ExecuteReader(_get0Command, System.Data.CommandBehavior.SingleRow))
                {
                    if (!rdr.Read())
                    {
                        _cache.AddOrUpdate("TableCircleMemberCRUD", identityId.ToString()+circleId.ToString()+memberId.ToString(), null);
                        return null;
                    }
                    var r = ReadRecordFromReader0(rdr, identityId,circleId,memberId);
                    _cache.AddOrUpdate("TableCircleMemberCRUD", identityId.ToString()+circleId.ToString()+memberId.ToString(), r);
                    return r;
                } // using
                } // lock
            } // using
        }

        protected CircleMemberRecord ReadRecordFromReader1(SqliteDataReader rdr, Guid identityId,Guid circleId)
        {
            var result = new List<CircleMemberRecord>();
            byte[] _tmpbuf = new byte[65535+1];
#pragma warning disable CS0168
            long bytesRead;
#pragma warning restore CS0168
            var _guid = new byte[16];
            var item = new CircleMemberRecord();
            item.identityId = identityId;
            item.circleId = circleId;

            if (rdr.IsDBNull(0))
                throw new Exception("Impossible, item is null in DB, but set as NOT NULL");
            else
            {
                bytesRead = rdr.GetBytes(0, 0, _guid, 0, 16);
                if (bytesRead != 16)
                    throw new Exception("Not a GUID in memberId...");
                item.memberId = new Guid(_guid);
            }

            if (rdr.IsDBNull(1))
                item.data = null;
            else
            {
                bytesRead = rdr.GetBytes(1, 0, _tmpbuf, 0, 65535+1);
                if (bytesRead > 65535)
                    throw new Exception("Too much data in data...");
                if (bytesRead < 0)
                    throw new Exception("Too little data in data...");
                item.data = new byte[bytesRead];
                Buffer.BlockCopy(_tmpbuf, 0, item.data, 0, (int) bytesRead);
            }
            return item;
       }

        protected List<CircleMemberRecord> GetCircleMembers(DatabaseConnection conn, Guid identityId,Guid circleId)
        {
            using (var _get1Command = _database.CreateCommand())
            {
                _get1Command.CommandText = "SELECT memberId,data FROM circleMember " +
                                             "WHERE identityId = $identityId AND circleId = $circleId;";
                var _get1Param1 = _get1Command.CreateParameter();
                _get1Param1.ParameterName = "$identityId";
                _get1Command.Parameters.Add(_get1Param1);
                var _get1Param2 = _get1Command.CreateParameter();
                _get1Param2.ParameterName = "$circleId";
                _get1Command.Parameters.Add(_get1Param2);

                _get1Param1.Value = identityId.ToByteArray();
                _get1Param2.Value = circleId.ToByteArray();
                lock (conn._lock)
                {
                using (SqliteDataReader rdr = conn.ExecuteReader(_get1Command, System.Data.CommandBehavior.Default))
                {
                    if (!rdr.Read())
                    {
                        _cache.AddOrUpdate("TableCircleMemberCRUD", identityId.ToString()+circleId.ToString(), null);
                        return null;
                    }
                    var result = new List<CircleMemberRecord>();
                    while (true)
                    {
                        result.Add(ReadRecordFromReader1(rdr, identityId,circleId));
                        if (!rdr.Read())
                            break;
                    }
                    return result;
                } // using
                } // lock
            } // using
        }

        protected CircleMemberRecord ReadRecordFromReader2(SqliteDataReader rdr, Guid identityId,Guid memberId)
        {
            var result = new List<CircleMemberRecord>();
            byte[] _tmpbuf = new byte[65535+1];
#pragma warning disable CS0168
            long bytesRead;
#pragma warning restore CS0168
            var _guid = new byte[16];
            var item = new CircleMemberRecord();
            item.identityId = identityId;
            item.memberId = memberId;

            if (rdr.IsDBNull(0))
                throw new Exception("Impossible, item is null in DB, but set as NOT NULL");
            else
            {
                bytesRead = rdr.GetBytes(0, 0, _guid, 0, 16);
                if (bytesRead != 16)
                    throw new Exception("Not a GUID in circleId...");
                item.circleId = new Guid(_guid);
            }

            if (rdr.IsDBNull(1))
                item.data = null;
            else
            {
                bytesRead = rdr.GetBytes(1, 0, _tmpbuf, 0, 65535+1);
                if (bytesRead > 65535)
                    throw new Exception("Too much data in data...");
                if (bytesRead < 0)
                    throw new Exception("Too little data in data...");
                item.data = new byte[bytesRead];
                Buffer.BlockCopy(_tmpbuf, 0, item.data, 0, (int) bytesRead);
            }
            return item;
       }

        protected List<CircleMemberRecord> GetMemberCirclesAndData(DatabaseConnection conn, Guid identityId,Guid memberId)
        {
            using (var _get2Command = _database.CreateCommand())
            {
                _get2Command.CommandText = "SELECT circleId,data FROM circleMember " +
                                             "WHERE identityId = $identityId AND memberId = $memberId;";
                var _get2Param1 = _get2Command.CreateParameter();
                _get2Param1.ParameterName = "$identityId";
                _get2Command.Parameters.Add(_get2Param1);
                var _get2Param2 = _get2Command.CreateParameter();
                _get2Param2.ParameterName = "$memberId";
                _get2Command.Parameters.Add(_get2Param2);

                _get2Param1.Value = identityId.ToByteArray();
                _get2Param2.Value = memberId.ToByteArray();
                lock (conn._lock)
                {
                using (SqliteDataReader rdr = conn.ExecuteReader(_get2Command, System.Data.CommandBehavior.Default))
                {
                    if (!rdr.Read())
                    {
                        _cache.AddOrUpdate("TableCircleMemberCRUD", identityId.ToString()+memberId.ToString(), null);
                        return null;
                    }
                    var result = new List<CircleMemberRecord>();
                    while (true)
                    {
                        result.Add(ReadRecordFromReader2(rdr, identityId,memberId));
                        if (!rdr.Read())
                            break;
                    }
                    return result;
                } // using
                } // lock
            } // using
        }

    }
}<|MERGE_RESOLUTION|>--- conflicted
+++ resolved
@@ -159,7 +159,6 @@
         }
         protected virtual int Update(DatabaseConnection conn, CircleMemberRecord item)
         {
-<<<<<<< HEAD
             using (var _updateCommand = _database.CreateCommand())
             {
                 _updateCommand.CommandText = "UPDATE circleMember " +
@@ -181,25 +180,6 @@
                 _updateParam2.Value = item.circleId.ToByteArray();
                 _updateParam3.Value = item.memberId.ToByteArray();
                 _updateParam4.Value = item.data ?? (object)DBNull.Value;
-=======
-                using (var _updateCommand = _database.CreateCommand())
-                {
-                    _updateCommand.CommandText = "UPDATE circleMember " +
-                                                 "SET data = $data "+
-                                                 "WHERE (circleId = $circleId AND memberId = $memberId)";
-                    var _updateParam1 = _updateCommand.CreateParameter();
-                    _updateParam1.ParameterName = "$circleId";
-                    _updateCommand.Parameters.Add(_updateParam1);
-                    var _updateParam2 = _updateCommand.CreateParameter();
-                    _updateParam2.ParameterName = "$memberId";
-                    _updateCommand.Parameters.Add(_updateParam2);
-                    var _updateParam3 = _updateCommand.CreateParameter();
-                    _updateParam3.ParameterName = "$data";
-                    _updateCommand.Parameters.Add(_updateParam3);
-                _updateParam1.Value = item.circleId.ToByteArray();
-                _updateParam2.Value = item.memberId.ToByteArray();
-                _updateParam3.Value = item.data ?? (object)DBNull.Value;
->>>>>>> 0679ae53
                 var count = conn.ExecuteNonQuery(_updateCommand);
                 if (count > 0)
                 {
@@ -209,11 +189,7 @@
             } // Using
         }
 
-<<<<<<< HEAD
-        protected virtual int GetCount(DatabaseConnection conn)
-=======
-        public virtual int GetCountDirty(DatabaseConnection conn)
->>>>>>> 0679ae53
+        protected virtual int GetCountDirty(DatabaseConnection conn)
         {
                 using (var _getCountCommand = _database.CreateCommand())
                 {
