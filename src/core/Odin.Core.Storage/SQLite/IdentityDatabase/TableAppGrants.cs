﻿using System;
using System.Collections.Generic;
<<<<<<< HEAD
=======
using System.Diagnostics;
using System.Linq;
using System.Threading.Tasks;
using static Odin.Core.Storage.SQLite.DatabaseBase;
>>>>>>> 30089c7b

namespace Odin.Core.Storage.SQLite.IdentityDatabase
{
    public class TableAppGrants : TableAppGrantsCRUD
    {
        private readonly IdentityDatabase _db;

        public TableAppGrants(IdentityDatabase db, CacheHelper cache) : base(cache)
        {
            _db = db;
        }

        public async Task<int> InsertAsync(AppGrantsRecord item)
        {
            item.identityId = _db._identityId;
            using var conn = _db.CreateDisposableConnection();
            return await base.InsertAsync(conn, item);
        }

        public async Task<int> UpsertAsync(AppGrantsRecord item)
        {
            item.identityId = _db._identityId;
            using var conn = _db.CreateDisposableConnection();
            return await base.InsertAsync(conn, item);
        }

        public async Task<List<AppGrantsRecord>> GetByOdinHashIdAsync(Guid odinHashId)
        {
            using var conn = _db.CreateDisposableConnection();
            return await base.GetByOdinHashIdAsync(conn, _db._identityId, odinHashId);
        }

        public async Task DeleteByIdentityAsync(Guid odinHashId)
        {
            void DoDelete(DatabaseConnection conn)
            {
                var r = await GetByOdinHashIdAsync(conn, _db._identityId, odinHashId);

                if (r == null)
                    return;

                await conn.CreateCommitUnitOfWorkAsync(async () =>
                {
                    for (int i = 0; i < r.Count; i++)
                    {
                        await DeleteAsync(conn, _db._identityId, odinHashId, r[i].appId, r[i].circleId);
                    }
                });
            }

            using (var conn = _db.CreateDisposableConnection())
            {
                DoDelete(conn);
            }
        }
    }
}<|MERGE_RESOLUTION|>--- conflicted
+++ resolved
@@ -1,12 +1,9 @@
 ﻿using System;
 using System.Collections.Generic;
-<<<<<<< HEAD
-=======
 using System.Diagnostics;
 using System.Linq;
 using System.Threading.Tasks;
 using static Odin.Core.Storage.SQLite.DatabaseBase;
->>>>>>> 30089c7b
 
 namespace Odin.Core.Storage.SQLite.IdentityDatabase
 {
@@ -41,7 +38,7 @@
 
         public async Task DeleteByIdentityAsync(Guid odinHashId)
         {
-            void DoDelete(DatabaseConnection conn)
+            using (var conn = _db.CreateDisposableConnection())
             {
                 var r = await GetByOdinHashIdAsync(conn, _db._identityId, odinHashId);
 
@@ -56,11 +53,6 @@
                     }
                 });
             }
-
-            using (var conn = _db.CreateDisposableConnection())
-            {
-                DoDelete(conn);
-            }
         }
     }
 }