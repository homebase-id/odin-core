﻿using Odin.Core.Exceptions;
using Odin.Core.Time;
using System;
using System.Collections.Generic;
using System.Data;
using System.Linq;
using System.Runtime.CompilerServices;
using static NodaTime.TimeZones.ZoneEqualityComparer;


/*
=====
Query notes:

https://stackoverflow.com/questions/1711631/improve-insert-per-second-performance-of-sqlite

https://stackoverflow.com/questions/50826767/sqlite-index-performance

https://www.sqlitetutorial.net/sqlite-index/

*/

namespace Odin.Core.Storage.SQLite.IdentityDatabase
{
    public static class ReservedFileTypes
    {
        private const int Start = 2100000000;
        private const int End = int.MaxValue;

        public const int CommandMessage = 2100000001;

        public static bool IsInReservedRange(int value)
        {
            return value is < End and >= Start;
        }
    }

    public class IdentityDatabase : DatabaseBase
    {
        public class NullableGuid
        {
            public Guid? uniqueId;
        }

        // Drive tables
        public readonly TableDriveMainIndex tblDriveMainIndex = null;
        public readonly TableDriveAclIndex tblDriveAclIndex = null;
        public readonly TableDriveTagIndex tblDriveTagIndex = null;
        public readonly TableDriveCommandMessageQueue tblDriveCommandMessageQueue = null;
        public readonly TableDriveReactions tblDriveReactions = null;

        // Identity tables
        public readonly TableAppGrants tblAppGrants = null;
        public readonly TableKeyValue tblKeyValue = null;
        public readonly TableKeyTwoValue tblKeyTwoValue = null;
        public readonly TableKeyThreeValue TblKeyThreeValue = null;
        public readonly TableInbox tblInbox = null;
        public readonly TableOutbox tblOutbox = null;
        public readonly TableFeedDistributionOutbox tblFeedDistributionOutbox = null;
        public readonly TableImFollowing tblImFollowing = null;
        public readonly TableFollowsMe tblFollowsMe = null;
        public readonly TableCircle tblCircle = null;
        public readonly TableCircleMember tblCircleMember = null;
        public readonly TableConnections tblConnections = null;
        public readonly TableAppNotifications tblAppNotificationsTable = null;

        // Other
        private readonly Guid _identityId;
        public readonly CacheHelper _cache = new CacheHelper("identity");
        private readonly string _file;
        private readonly int _line;

        /// <summary>
        /// 
        /// </summary>
        /// <param name="identityId">The unique GUID representing an Identity</param>
        /// <param name="databasePath">The path to the database file</param>
        /// <param name="file">Leave default</param>
        /// <param name="line">Leave default</param>
        public IdentityDatabase(Guid identityId, string databasePath, [CallerFilePath] string file = "", [CallerLineNumber] int line = -1) : base(databasePath)
        {
            if (identityId == Guid.Empty)
                throw new ArgumentException("identityId cannot be Empty Guid");

            // Drive
            tblDriveMainIndex = new TableDriveMainIndex(this, _cache);
            tblDriveAclIndex = new TableDriveAclIndex(this, _cache);
            tblDriveTagIndex = new TableDriveTagIndex(this, _cache);
            tblDriveCommandMessageQueue = new TableDriveCommandMessageQueue(this, _cache);
            tblDriveReactions = new TableDriveReactions(this, _cache);

            // Identity
            tblAppGrants = new TableAppGrants(this, _cache);
            tblKeyValue = new TableKeyValue(this, _cache);
            tblKeyTwoValue = new TableKeyTwoValue(this, _cache);
            TblKeyThreeValue = new TableKeyThreeValue(this, _cache);
            tblInbox = new TableInbox(this, _cache);
            tblOutbox = new TableOutbox(this, _cache);
            tblFeedDistributionOutbox = new TableFeedDistributionOutbox(this, _cache);
            tblCircle = new TableCircle(this, _cache);
            tblCircleMember = new TableCircleMember(this, _cache);
            tblFollowsMe = new TableFollowsMe(this, _cache);
            tblImFollowing = new TableImFollowing(this, _cache);
            tblConnections = new TableConnections(this, _cache);
            tblAppNotificationsTable = new TableAppNotifications(this, _cache);

            _file = file;
            _line = line;
            _identityId = identityId;
        }


        ~IdentityDatabase()
        {
#if DEBUG
            if (!_wasDisposed)
                throw new Exception($"IdentityDatabase was not disposed properly [CN={_connectionString}]. Instantiated from file {_file} line {_line}.");
#else
            if (!_wasDisposed)
               Serilog.Log.Error($"IdentityDatabase was not disposed properly [CN={_connectionString}]. Instantiated from file {_file} line {_line}.");
#endif
        }

        public override void ClearCache()
        {
            _cache.ClearCache();
        }


        public override void Dispose()
        {
            Serilog.Log.Information("IdentityDatabase Dispose() called {_databaseSource}.", _databaseSource);

            // Drives
            tblDriveMainIndex.Dispose();
            tblDriveAclIndex.Dispose();
            tblDriveTagIndex.Dispose();
            tblDriveCommandMessageQueue.Dispose();
            tblDriveReactions.Dispose();

            // Identity
            tblAppGrants.Dispose();
            tblKeyValue.Dispose();
            tblKeyTwoValue.Dispose();
            TblKeyThreeValue.Dispose();
            tblInbox.Dispose();
            tblOutbox.Dispose();
            tblFeedDistributionOutbox.Dispose();
            tblCircle.Dispose();
            tblImFollowing.Dispose();
            tblFollowsMe.Dispose();
            tblCircleMember.Dispose();
            tblConnections.Dispose();
            tblAppNotificationsTable.Dispose();

            base.Dispose();
            GC.SuppressFinalize(this);
        }


        /// <summary>
        /// Will destroy all your data and create a fresh database
        /// </summary>
        public override void CreateDatabase(DatabaseConnection conn, bool dropExistingTables = true)
        {
            if (conn.db != this)
                throw new ArgumentException("connection and database object mismatch");

            // Drives
            tblDriveMainIndex.EnsureTableExists(conn, dropExistingTables);
            tblDriveAclIndex.EnsureTableExists(conn, dropExistingTables);
            tblDriveTagIndex.EnsureTableExists(conn, dropExistingTables);
            tblDriveCommandMessageQueue.EnsureTableExists(conn, dropExistingTables);
            tblDriveReactions.EnsureTableExists(conn, dropExistingTables);

            // Identity
            tblAppGrants.EnsureTableExists(conn, dropExistingTables);
            tblKeyValue.EnsureTableExists(conn, dropExistingTables);
            tblKeyTwoValue.EnsureTableExists(conn, dropExistingTables);
            TblKeyThreeValue.EnsureTableExists(conn, dropExistingTables);
            // TblKeyUniqueThreeValue.EnsureTableExists(conn, dropExistingTables);
            tblInbox.EnsureTableExists(conn, dropExistingTables);
            tblOutbox.EnsureTableExists(conn, dropExistingTables);
            tblFeedDistributionOutbox.EnsureTableExists(conn, dropExistingTables);
            tblCircle.EnsureTableExists(conn, dropExistingTables);
            tblCircleMember.EnsureTableExists(conn, dropExistingTables);
            tblImFollowing.EnsureTableExists(conn, dropExistingTables);
            tblFollowsMe.EnsureTableExists(conn, dropExistingTables);
            tblConnections.EnsureTableExists(conn, dropExistingTables);
            tblAppNotificationsTable.EnsureTableExists(conn, dropExistingTables);

            if (dropExistingTables)
                conn.Vacuum();
        }

        /// <summary>
        /// If a transaction is not already ongoing, then the three tables are updated in a single transaction.
        /// Otherwise they'll just be put into the existing transaction.
        /// </summary>
        /// <param name="driveId">The drive ID</param>
        /// <param name="fileId">The GUID file ID</param>
        /// <param name="fileType">An int32 designating the local drive file type, e.g. "attribute" (application specific)</param>
        /// <param name="dataType">An int32 designating the data type of the file, e.g. "full name" (application specific)</param>
        /// <param name="senderId">Who sent this item (may be null)</param>
        /// <param name="groupId">The group id, may be NULL, e.g. for conversations thread, blog comments, email thread, picture album</param>
        /// <param name="userDate">An int64 designating the user date (GetZeroTime(dt) or GetZeroTimeSeconds())</param>
        /// <param name="requiredSecurityGroup">The security group required </param>
        /// <param name="accessControlList">The list of Id's of the circles or identities which can access this file</param>
        /// <param name="tagIdList">The tags</param>
        public void AddEntry(DatabaseConnection conn, Guid driveId, Guid fileId,
            Guid? globalTransitId,
            Int32 fileType,
            Int32 dataType,
            byte[] senderId,
            Guid? groupId,
            Guid? uniqueId,
            Int32 archivalStatus,
            UnixTimeUtc userDate,
            Int32 requiredSecurityGroup,
            List<Guid> accessControlList,
            List<Guid> tagIdList,
            Int64 byteCount,
            Int32 fileSystemType = (int)FileSystemType.Standard,
            Int32 fileState = 0)
        {
            if (conn.db != this)
                throw new ArgumentException("connection and database object mismatch");

            if (byteCount < 1)
                throw new ArgumentException("byteCount must be at least 1");

            conn.CreateCommitUnitOfWork(() =>
            {
                tblDriveMainIndex.Insert(conn, new DriveMainIndexRecord()
                {
                    driveId = driveId,
                    fileId = fileId,
                    globalTransitId = globalTransitId,
                    fileState = fileState,
                    userDate = userDate,
                    fileType = fileType,
                    dataType = dataType,
                    senderId = senderId.ToString(),
                    groupId = groupId,
                    uniqueId = uniqueId,
                    archivalStatus = archivalStatus,
                    historyStatus = 0,
                    requiredSecurityGroup = requiredSecurityGroup,
                    fileSystemType = fileSystemType,
                    byteCount = byteCount
                });
                tblDriveAclIndex.InsertRows(conn, driveId, fileId, accessControlList);
                tblDriveTagIndex.InsertRows(conn, driveId, fileId, tagIdList);
            });
        }

        public void DeleteEntry(DatabaseConnection conn, Guid driveId, Guid fileId)
        {
            conn.CreateCommitUnitOfWork(() =>
            {
                tblDriveAclIndex.DeleteAllRows(conn, driveId, fileId);
                tblDriveTagIndex.DeleteAllRows(conn, driveId, fileId);
                tblDriveMainIndex.Delete(conn, driveId, fileId);

            });
        }

        // We do not allow updating the fileId, globalTransitId
        public void UpdateEntry(DatabaseConnection conn, Guid driveId, Guid fileId,
            Guid? globalTransitId = null,
            Int32? fileState = null,
            Int32? fileType = null,
            Int32? dataType = null,
            byte[] senderId = null,
            Guid? groupId = null,
            Guid? uniqueId = null,
            Int32? archivalStatus = null,
            UnixTimeUtc? userDate = null,
            Int32? requiredSecurityGroup = null,
            Int64? byteCount = null,
            List<Guid> addAccessControlList = null,
            List<Guid> deleteAccessControlList = null,
            List<Guid> addTagIdList = null,
            List<Guid> deleteTagIdList = null)
        {
            if (conn.db != this)
                throw new ArgumentException("connection and database object mismatch");

            conn.CreateCommitUnitOfWork(() =>
            {
                tblDriveMainIndex.UpdateRow(conn, driveId, fileId, globalTransitId: globalTransitId, fileState: fileState, fileType: fileType, dataType: dataType,
                    senderId: senderId,
                    groupId: groupId, new IdentityDatabase.NullableGuid() { uniqueId = uniqueId }, archivalStatus: archivalStatus, userDate: userDate,
                    requiredSecurityGroup: requiredSecurityGroup, byteCount: byteCount);

                tblDriveAclIndex.InsertRows(conn, driveId, fileId, addAccessControlList);
                tblDriveTagIndex.InsertRows(conn, driveId, fileId, addTagIdList);
                tblDriveAclIndex.DeleteRow(conn, driveId, fileId, deleteAccessControlList);
                tblDriveTagIndex.DeleteRow(conn, driveId, fileId, deleteTagIdList);

                // NEXT: figure out if we want "addACL, delACL" and "addTags", "delTags".
                //
            });
        }

        // We do not allow updating the fileId, globalTransitId
        public void UpdateEntryZapZap(DatabaseConnection conn, Guid driveId, Guid fileId,
            Guid? globalTransitId = null,
            Int32? fileState = null,
            Int32? fileType = null,
            Int32? dataType = null,
            byte[] senderId = null,
            Guid? groupId = null,
            Guid? uniqueId = null,
            Int32? archivalStatus = null,
            UnixTimeUtc? userDate = null,
            Int32? requiredSecurityGroup = null,
            Int64? byteCount = null,
            List<Guid> accessControlList = null,
            List<Guid> tagIdList = null,
            Int32 fileSystemType = 0)
        {
            if (conn.db != this)
                throw new ArgumentException("connection and database object mismatch");

            conn.CreateCommitUnitOfWork(() =>
            {
                tblDriveMainIndex.UpdateRow(conn, driveId, fileId, globalTransitId: globalTransitId, fileState: fileState, fileType: fileType, dataType: dataType,
                    senderId: senderId,
                    groupId: groupId, new IdentityDatabase.NullableGuid() { uniqueId = uniqueId }, archivalStatus: archivalStatus, userDate: userDate,
                    requiredSecurityGroup: requiredSecurityGroup, byteCount: byteCount);

                tblDriveAclIndex.DeleteAllRows(conn, driveId, fileId);
                tblDriveAclIndex.InsertRows(conn, driveId, fileId, accessControlList);
                tblDriveTagIndex.DeleteAllRows(conn, driveId, fileId);
                tblDriveTagIndex.InsertRows(conn, driveId, fileId, tagIdList);

                // NEXT: figure out if we want "addACL, delACL" and "addTags", "delTags".
                //
            });
        }


        private string SharedWhereAnd(List<string> listWhere, IntRange requiredSecurityGroup, List<Guid> aclAnyOf, List<int> filetypesAnyOf, 
            List<int> datatypesAnyOf, List<Guid> globalTransitIdAnyOf, List<Guid> uniqueIdAnyOf, List<Guid> tagsAnyOf,
            List<Int32> archivalStatusAnyOf,
            List<byte[]> senderidAnyOf,
            List<Guid> groupIdAnyOf,
            UnixTimeUtcRange userdateSpan,
            List<Guid> tagsAllOf,
            Int32? fileSystemType,
            Guid driveId)
        {
            string leftJoin = "";

            listWhere.Add($"driveMainIndex.driveid = x'{Convert.ToHexString(driveId.ToByteArray())}'");
            listWhere.Add($"(fileSystemType == {fileSystemType})");
            listWhere.Add($"(requiredSecurityGroup >= {requiredSecurityGroup.Start} AND requiredSecurityGroup <= {requiredSecurityGroup.End})");

            //
            // An ACL for a file is the required security group and optional list of circles
            //   This means that we first check for the security group, must match
            //   We then also check if EITHER there is a circle matching anyOf the circles provided
            //   OR if there are no circles defined for the fileId in question (the NOT IN check).
            //
            if (IsSet(aclAnyOf))
            {
                leftJoin = $"LEFT JOIN driveAclIndex cir ON (driveMainIndex.driveId = cir.driveId AND driveMainIndex.fileId = cir.fileId)";


                listWhere.Add($"(  (cir.fileId IS NULL) OR cir.aclMemberId IN ({HexList(aclAnyOf)})  )");

                // Alternative working solution. Drop the LEFT JOIN and instead do this.
                // I think that the LEFT JOIN will be more efficient, but not fully sure.
                //
                //listWhere.Add($"(((fileid IN (SELECT DISTINCT fileId FROM driveAclIndex WHERE aclmemberid IN ({HexList(aclAnyOf)}))) OR " +
                //               "(fileId NOT IN (SELECT DISTINCT fileId FROM driveAclIndex WHERE driveMainIndex.fileId = driveAclIndex.fileId))))");
            }

            if (IsSet(filetypesAnyOf))
            {
                listWhere.Add($"filetype IN ({IntList(filetypesAnyOf)})");
            }

            if (IsSet(datatypesAnyOf))
            {
                listWhere.Add($"datatype IN ({IntList(datatypesAnyOf)})");
            }

            if (IsSet(globalTransitIdAnyOf))
            {
                listWhere.Add($"globaltransitid IN ({HexList(globalTransitIdAnyOf)})");
            }

            if (IsSet(uniqueIdAnyOf))
            {
                listWhere.Add($"uniqueid IN ({HexList(uniqueIdAnyOf)})");
            }

            if (IsSet(tagsAnyOf))
            {
                listWhere.Add($"driveMainIndex.fileid IN (SELECT DISTINCT fileid FROM drivetagindex WHERE tagid IN ({HexList(tagsAnyOf)}))");
            }

            if (IsSet(archivalStatusAnyOf))
            {
                listWhere.Add($"archivalStatus IN ({IntList(archivalStatusAnyOf)})");
            }

            if (IsSet(senderidAnyOf))
            {
                listWhere.Add($"senderid IN ({HexList(senderidAnyOf)})");
            }

            if (IsSet(groupIdAnyOf))
            {
                listWhere.Add($"groupid IN ({HexList(groupIdAnyOf)})");
            }

            if (userdateSpan != null)
            {
                userdateSpan.Validate();
                listWhere.Add($"(userdate >= {userdateSpan.Start.milliseconds} AND userdate <= {userdateSpan.End.milliseconds})");
            }

            if (IsSet(tagsAllOf))
            {
                // TODO: This will return 0 matches. Figure out the right query.
                listWhere.Add($"{AndIntersectHexList(tagsAllOf)}");
            }

            return leftJoin;
        }


        /// <summary>
        /// Get a page with up to 'noOfItems' rows in either newest first or oldest first order as
        /// specified by the 'newestFirstOrder' bool. If the cursor.stopAtBoundary is null, paging will
        /// continue until the last data row. If set, the paging will stop at the specified point. 
        /// For example if you wanted to get all the latest items but stop
        /// at 2023-03-15, set the stopAtBoundary to this value by constructing a cusor with the 
        /// appropriate constructor (by time or by fileId).
        /// </summary>
        /// <param name="driveId">The drive you're querying</param>
        /// <param name="noOfItems">Maximum number of results you want back</param>
        /// <param name="cursor">Pass null to get a complete set of data. Continue to pass the cursor to get the next page. pagingCursor will be updated. When no more data is available, pagingCursor is set to null (query will restart if you keep passing it)</param>
        /// <param name="newestFirstOrder">true to get pages from the newest item first, false to get pages from the oldest item first.</param>
        /// <param name="fileIdSort">true to order by fileId, false to order by usedDate, fileId</param>
        /// <param name="requiredSecurityGroup"></param>
        /// <param name="filetypesAnyOf"></param>
        /// <param name="datatypesAnyOf"></param>
        /// <param name="senderidAnyOf"></param>
        /// <param name="groupIdAnyOf"></param>
        /// <param name="userdateSpan"></param>
        /// <param name="aclAnyOf"></param>
        /// <param name="tagsAnyOf"></param>
        /// <param name="tagsAllOf"></param>
        /// <returns>List of fileIds in the dataset, and indicates if there is more data to fetch.</fileId></returns>
        public (List<Guid>, bool moreRows) QueryBatch(DatabaseConnection conn, Guid driveId,
            int noOfItems,
            ref QueryBatchCursor cursor,
            bool newestFirstOrder,
            bool fileIdSort = true,
            Int32? fileSystemType = (int)FileSystemType.Standard,
            List<int> fileStateAnyOf = null,
            IntRange requiredSecurityGroup = null,
            List<Guid> globalTransitIdAnyOf = null,
            List<int> filetypesAnyOf = null,
            List<int> datatypesAnyOf = null,
            List<byte[]> senderidAnyOf = null,
            List<Guid> groupIdAnyOf = null,
            List<Guid> uniqueIdAnyOf = null,
            List<Int32> archivalStatusAnyOf = null,
            UnixTimeUtcRange userdateSpan = null,
            List<Guid> aclAnyOf = null,
            List<Guid> tagsAnyOf = null,
            List<Guid> tagsAllOf = null)
        {
            if (conn.db != this)
                throw new ArgumentException("connection and database object mismatch");

            if (null == fileSystemType)
            {
                throw new OdinSystemException("fileSystemType required in Query Batch");
            }

            if (noOfItems < 1)
            {
                throw new OdinSystemException("Must QueryBatch() no less than one item.");
            }

            if (cursor == null)
            {
                cursor = new QueryBatchCursor();
            }

            if (requiredSecurityGroup == null)
            {
                throw new Exception($"{nameof(requiredSecurityGroup)} is required");
            }


            //
            // Set order for appropriate direction
            //
            char sign;
            char isign;
            string direction;

            if (newestFirstOrder)
            {
                sign = '<';
                isign = '>';
                direction = "DESC";
            }
            else
            {
                sign = '>';
                isign = '<';
                direction = "ASC";
            }

            var listWhereAnd = new List<string>();

            if (cursor.pagingCursor != null)
            {
                if (fileIdSort)
                    listWhereAnd.Add($"driveMainIndex.fileid {sign} x'{Convert.ToHexString(cursor.pagingCursor)}'");
                else
                {
                    if (cursor.userDatePagingCursor == null)
                        throw new Exception("userDatePagingCursor cannot be null, cursor initialized incorrectly");

                    listWhereAnd.Add(
                        $"((userDate = {cursor.userDatePagingCursor.Value.milliseconds} AND driveMainIndex.fileid {sign} x'{Convert.ToHexString(cursor.pagingCursor)}') OR (userDate {sign} {cursor.userDatePagingCursor.Value.milliseconds}))");
                }
            }

            if (cursor.stopAtBoundary != null)
            {
                if (fileIdSort)
                    listWhereAnd.Add($"driveMainIndex.fileid {isign} x'{Convert.ToHexString(cursor.stopAtBoundary)}'");
                else
                {
                    if (cursor.userDateStopAtBoundary == null)
                        throw new Exception("userDateStopAtBoundary cannot be null, cursor initialized incorrectly");

                    listWhereAnd.Add(
                        $"((userDate = {cursor.userDateStopAtBoundary.Value.milliseconds} AND driveMainIndex.fileid {isign} x'{Convert.ToHexString(cursor.stopAtBoundary)}') OR (userDate {isign} {cursor.userDateStopAtBoundary.Value.milliseconds}))");
                }
            }

            string leftJoin = SharedWhereAnd(listWhereAnd, requiredSecurityGroup, aclAnyOf, filetypesAnyOf, datatypesAnyOf, globalTransitIdAnyOf,
                uniqueIdAnyOf, tagsAnyOf, archivalStatusAnyOf, senderidAnyOf, groupIdAnyOf, userdateSpan, tagsAllOf,
                fileSystemType, driveId);

            if (IsSet(fileStateAnyOf))
            {
                listWhereAnd.Add($"fileState IN ({IntList(fileStateAnyOf)})");
            }

            string selectOutputFields;
            if (fileIdSort)
                selectOutputFields = "driveMainIndex.fileId";
            else
                selectOutputFields = "driveMainIndex.fileId, userDate";

            string order;
            if (fileIdSort)
            {
                order = "driveMainIndex.fileId " + direction;
            }
            else
            {
                order = "userDate " + direction + ", driveMainIndex.fileId " + direction;
            }

            // Read +1 more than requested to see if we're at the end of the dataset
            string stm = $"SELECT DISTINCT {selectOutputFields} FROM driveMainIndex {leftJoin} WHERE " + string.Join(" AND ", listWhereAnd) + $" ORDER BY {order} LIMIT {noOfItems + 1}";
            using (var cmd = CreateCommand())
            {
                cmd.CommandText = stm;

                lock (conn._lock)
                {
                    using (var rdr = conn.ExecuteReader(cmd, CommandBehavior.Default))
                    {
                        var result = new List<Guid>();
                        var _fileId = new byte[16];
                        long _userDate = 0;

                        int i = 0;
                        while (rdr.Read())
                        {
                            rdr.GetBytes(0, 0, _fileId, 0, 16);
                            result.Add(new Guid(_fileId));

                            if (fileIdSort == false)
                                _userDate = rdr.GetInt64(1);

                            i++;
                            if (i >= noOfItems)
                                break;
                        }
<<<<<<< HEAD

                        if (i > 0)
                        {
                            cursor.pagingCursor = _fileId; // The last result, ought to be a lone copy
                            if (fileIdSort == false)
                                cursor.userDatePagingCursor = new UnixTimeUtc(_userDate);
                        }

                        bool HasMoreRows = rdr.Read(); // Unfortunately, this seems like the only way to know if there's more rows

=======

                        if (i > 0)
                        {
                            cursor.pagingCursor = _fileId; // The last result, ought to be a lone copy
                            if (fileIdSort == false)
                                cursor.userDatePagingCursor = new UnixTimeUtc(_userDate);
                        }

                        bool HasMoreRows = rdr.Read(); // Unfortunately, this seems like the only way to know if there's more rows

>>>>>>> 0383b2bf
                        return (result, HasMoreRows);
                    } // using rdr
                } // lock
            } // using command
        }


        /// <summary>
        /// Will get the newest item first as specified by the cursor.
        /// </summary>
        /// <param name="driveId">Drive ID</param>
        /// <param name="noOfItems">Maximum number of results you want back</param>
        /// <param name="cursor">Pass null to get a complete set of data. Continue to pass the cursor to get the next page.</param>
        /// <param name="requiredSecurityGroup"></param>
        /// <param name="filetypesAnyOf"></param>
        /// <param name="datatypesAnyOf"></param>
        /// <param name="senderidAnyOf"></param>
        /// <param name="groupIdAnyOf"></param>
        /// <param name="userdateSpan"></param>
        /// <param name="aclAnyOf"></param>
        /// <param name="tagsAnyOf"></param>
        /// <param name="tagsAllOf"></param>
        /// <returns></returns>
        public (List<Guid>, bool moreRows) QueryBatchAuto(DatabaseConnection conn, Guid driveId,
            int noOfItems,
            ref QueryBatchCursor cursor,
            Int32? fileSystemType = (int)FileSystemType.Standard,
            List<int> fileStateAnyOf = null,
            IntRange requiredSecurityGroup = null,
            List<Guid> globalTransitIdAnyOf = null,
            List<int> filetypesAnyOf = null,
            List<int> datatypesAnyOf = null,
            List<byte[]> senderidAnyOf = null,
            List<Guid> groupIdAnyOf = null,
            List<Guid> uniqueIdAnyOf = null,
            List<Int32> archivalStatusAnyOf = null,
            UnixTimeUtcRange userdateSpan = null,
            List<Guid> aclAnyOf = null,
            List<Guid> tagsAnyOf = null,
            List<Guid> tagsAllOf = null)
        {
            if (conn.db != this)
                throw new ArgumentException("connection and database object mismatch");

            bool pagingCursorWasNull = ((cursor == null) || (cursor.pagingCursor == null));

            var (result, moreRows) =
                QueryBatch(conn, driveId, noOfItems,
                    ref cursor,
                    newestFirstOrder: true,
                    fileIdSort: true,
                    fileSystemType,
                    fileStateAnyOf,
                    requiredSecurityGroup,
                    globalTransitIdAnyOf,
                    filetypesAnyOf,
                    datatypesAnyOf,
                    senderidAnyOf,
                    groupIdAnyOf,
                    uniqueIdAnyOf,
                    archivalStatusAnyOf,
                    userdateSpan,
                    aclAnyOf,
                    tagsAnyOf,
                    tagsAllOf);

            //
            // OldToNew:
            //   nextBoundaryCursor and currentBoundaryCursor not needed.
            //   PagingCursor will probably suffice
            // 

            if (result.Count > 0)
            {
                // If pagingCursor is null, it means we are getting a the newest data,
                // and since we got a dataset back then we need to set the nextBoundaryCursor for this first set
                //
                if (pagingCursorWasNull)
                    cursor.nextBoundaryCursor = result[0].ToByteArray(); // Set to the newest cursor

                if (result.Count < noOfItems)
                {
                    if (moreRows == false) // Advance the cursor
                    {
                        if (cursor.nextBoundaryCursor != null)
                        {
                            cursor.stopAtBoundary = cursor.nextBoundaryCursor;
                            cursor.nextBoundaryCursor = null;
                            cursor.pagingCursor = null;
                        }
                        else
                        {
                            cursor.nextBoundaryCursor = null;
                            cursor.pagingCursor = null;
                        }
                    }

                    // If we didn't get all the items that were requested and there is no more data, then we
                    // need to be sure there is no more data in the next data set. 
                    // The API contract says that if you receive less than the requested
                    // items then there is no more data.
                    //
                    // Do a recursive call to check there are no more items.
                    //
                    var (r2, moreRows2) = QueryBatchAuto(conn, driveId, noOfItems - result.Count, ref cursor,
                        fileSystemType,
                        fileStateAnyOf,
                        requiredSecurityGroup,
                        globalTransitIdAnyOf,
                        filetypesAnyOf,
                        datatypesAnyOf,
                        senderidAnyOf,
                        groupIdAnyOf,
                        uniqueIdAnyOf,
                        archivalStatusAnyOf,
                        userdateSpan,
                        aclAnyOf,
                        tagsAnyOf,
                        tagsAllOf);

                    // There was more data
                    if (r2.Count > 0)
                    {
                        // The r2 result set should be newer than the result set
                        r2.AddRange(result);
                        return (r2, moreRows2);
                    }
                }
            }
            else
            {
                if (cursor.nextBoundaryCursor != null)
                {
                    cursor.stopAtBoundary = cursor.nextBoundaryCursor;
                    cursor.nextBoundaryCursor = null;
                    cursor.pagingCursor = null;
                    return QueryBatchAuto(conn, driveId, noOfItems, ref cursor,
                        fileSystemType,
                        fileStateAnyOf,
                        requiredSecurityGroup,
                        globalTransitIdAnyOf,
                        filetypesAnyOf,
                        datatypesAnyOf,
                        senderidAnyOf,
                        groupIdAnyOf,
                        uniqueIdAnyOf,
                        archivalStatusAnyOf,
                        userdateSpan,
                        aclAnyOf, tagsAnyOf, tagsAllOf);
                }
                else
                {
                    cursor.nextBoundaryCursor = null;
                    cursor.pagingCursor = null;
                }
            }

            return (result, moreRows);
        }

        /// <summary>
        /// Will fetch all items that have been modified as defined by the cursors. The oldest modified item will be returned first.
        /// </summary>
        /// 
        /// <param name="noOfItems">Maximum number of rows you want back</param>
        /// <param name="cursor">Set to null to get any item ever modified. Keep passing.</param>
        /// <param name="stopAtModifiedUnixTimeSeconds">Optional. If specified won't get items older than this parameter.</param>
        /// <param name="startFromCursor">Start from the supplied cursor fileId, use null to start at the beginning.</param>
        /// <returns></returns>
        public (List<Guid>, bool moreRows) QueryModified(DatabaseConnection conn, Guid driveId, int noOfItems,
            ref UnixTimeUtcUnique cursor,
            UnixTimeUtcUnique stopAtModifiedUnixTimeSeconds = default(UnixTimeUtcUnique),
            Int32? fileSystemType = (int)FileSystemType.Standard,
            IntRange requiredSecurityGroup = null,
            List<Guid> globalTransitIdAnyOf = null,
            List<int> filetypesAnyOf = null,
            List<int> datatypesAnyOf = null,
            List<byte[]> senderidAnyOf = null,
            List<Guid> groupIdAnyOf = null,
            List<Guid> uniqueIdAnyOf = null,
            List<Int32> archivalStatusAnyOf = null,
            UnixTimeUtcRange userdateSpan = null,
            List<Guid> aclAnyOf = null,
            List<Guid> tagsAnyOf = null,
            List<Guid> tagsAllOf = null)
        {
            if (conn.db != this)
                throw new ArgumentException("connection and database object mismatch");

            if (null == fileSystemType)
            {
                throw new OdinSystemException("fileSystemType required in Query Modified");
            }

            if (noOfItems < 1)
            {
                throw new OdinSystemException("Must QueryModified() no less than one item.");
            }

            if (requiredSecurityGroup == null)
            {
                throw new Exception($"{nameof(requiredSecurityGroup)} is required");
            }

            var listWhereAnd = new List<string>();

            listWhereAnd.Add($"modified > {cursor.uniqueTime}");

            if (stopAtModifiedUnixTimeSeconds.uniqueTime > 0)
            {
                listWhereAnd.Add($"modified >= {stopAtModifiedUnixTimeSeconds.uniqueTime}");
            }

            string leftJoin = SharedWhereAnd(listWhereAnd, requiredSecurityGroup, aclAnyOf, filetypesAnyOf, datatypesAnyOf, globalTransitIdAnyOf,
                uniqueIdAnyOf, tagsAnyOf, archivalStatusAnyOf, senderidAnyOf, groupIdAnyOf, userdateSpan, tagsAllOf,
                fileSystemType, driveId);

            string stm = $"SELECT DISTINCT driveMainIndex.fileid, modified FROM drivemainindex {leftJoin} WHERE " + string.Join(" AND ", listWhereAnd) + $" ORDER BY modified ASC LIMIT {noOfItems + 1}";
            using (var cmd = CreateCommand())
            {
                cmd.CommandText = stm;

                lock (conn._lock)
                {
                    using (var rdr = conn.ExecuteReader(cmd, CommandBehavior.Default))
                    {
                        var result = new List<Guid>();
                        var fileId = new byte[16];

                        int i = 0;
                        long ts = 0;

                        while (rdr.Read())
                        {
                            rdr.GetBytes(0, 0, fileId, 0, 16);
                            result.Add(new Guid(fileId));
                            ts = rdr.GetInt64(1);
                            i++;
                            if (i >= noOfItems)
                                break;
                        }

                        if (i > 0)
                            cursor = new UnixTimeUtcUnique(ts);

                        return (result, rdr.Read());
                    } // using rdr
                } // lock
            } // using command
        }


        private string IntList(List<int> list)
        {
            int len = list.Count;
            string s = "";

            for (int i = 0; i < len; i++)
            {
                s += $"{list[i]}";

                if (i < len - 1)
                    s += ",";
            }

            return s;
        }

        private string HexList(List<byte[]> list)
        {
            int len = list.Count;
            string s = "";

            for (int i = 0; i < len; i++)
            {
                s += $"x'{Convert.ToHexString(list[i])}'";

                if (i < len - 1)
                    s += ",";
            }

            return s;
        }

        private string HexList(List<Guid> list)
        {
            int len = list.Count;
            string s = "";

            for (int i = 0; i < len; i++)
            {
                s += $"x'{Convert.ToHexString(list[i].ToByteArray())}'";

                if (i < len - 1)
                    s += ",";
            }

            return s;
        }

        /// <summary>
        /// Returns true if the list should be used in the query
        /// </summary>
        private bool IsSet(List<byte[]> list)
        {
            return list != null && list.Any();
        }

        private bool IsSet(List<Guid> list)
        {
            return list != null && list.Any();
        }

        private bool IsSet(List<int> list)
        {
            return list != null && list.Any();
        }

        private string AndIntersectHexList(List<Guid> list)
        {
            int len = list.Count;
            string s = "";

            if (len < 1)
                throw new Exception("AllOf list must have at least two entries");


            // Alternative (but complicated):
            // How to select ONE matching:
            //   SELECT DISTINCT HEX(fileid) FROM tagindex WHERE tagid=x'189820F6018B51349CC07ED86B02C8F6';
            // How to select TWO matching:
            //   SELECT DISTINCT HEX(fileid) FROM tagindex WHERE fileid in (SELECT DISTINCT fileid FROM tagindex WHERE tagid=x'189820F6018B51349CC07ED86B02C8F6') and tagid=x'189820F6018C218FA0F0F18E86139565';
            // How to select TRHEE matching:
            //   SELECT DISTINCT HEX(fileid) FROM tagindex WHERE fileid in (SELECT DISTINCT fileid FROM tagindex WHERE fileid IN(SELECT DISTINCT fileid FROM tagindex WHERE tagid = x'189820F6018C218FA0F0F18E86139565') AND tagid = x'189820F6018B51349CC07ED86B02C8F6') and tagid = x'189820F6018C7F083F50CFCD32AF2B7F';
            //

            s = $"driveMainIndex.fileid IN (SELECT DISTINCT fileid FROM drivetagindex WHERE tagid= x'{Convert.ToHexString(list[0].ToByteArray())}' ";

            for (int i = 0 + 1; i < len; i++)
            {
                s += $"INTERSECT SELECT DISTINCT fileid FROM drivetagindex WHERE tagid= x'{Convert.ToHexString(list[i].ToByteArray())}' ";
            }

            s += ") ";

            return s;
        }

        public string FileIdToPath(Guid fileid)
        {
            // Ensure even distribution
            byte[] ba = fileid.ToByteArray();
            var b1 = ba[ba.Length - 1] & (byte)0x0F;
            var b2 = (ba[ba.Length - 1] & (byte)0xF0) >> 4;

            return b2.ToString("X1") + "/" + b1.ToString("X1");
        }
    }
}<|MERGE_RESOLUTION|>--- conflicted
+++ resolved
@@ -602,7 +602,6 @@
                             if (i >= noOfItems)
                                 break;
                         }
-<<<<<<< HEAD
 
                         if (i > 0)
                         {
@@ -613,18 +612,6 @@
 
                         bool HasMoreRows = rdr.Read(); // Unfortunately, this seems like the only way to know if there's more rows
 
-=======
-
-                        if (i > 0)
-                        {
-                            cursor.pagingCursor = _fileId; // The last result, ought to be a lone copy
-                            if (fileIdSort == false)
-                                cursor.userDatePagingCursor = new UnixTimeUtc(_userDate);
-                        }
-
-                        bool HasMoreRows = rdr.Read(); // Unfortunately, this seems like the only way to know if there's more rows
-
->>>>>>> 0383b2bf
                         return (result, HasMoreRows);
                     } // using rdr
                 } // lock
