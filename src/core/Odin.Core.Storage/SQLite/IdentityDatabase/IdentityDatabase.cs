﻿using Odin.Core.Exceptions;
using Odin.Core.Time;
using System;
using System.Collections.Generic;
using System.Data;
using System.Linq;
using System.Runtime.CompilerServices;
using static NodaTime.TimeZones.ZoneEqualityComparer;


/*
=====
Query notes:

https://stackoverflow.com/questions/1711631/improve-insert-per-second-performance-of-sqlite

https://stackoverflow.com/questions/50826767/sqlite-index-performance

https://www.sqlitetutorial.net/sqlite-index/

*/

namespace Odin.Core.Storage.SQLite.IdentityDatabase
{
    public static class ReservedFileTypes
    {
        private const int Start = 2100000000;
        private const int End = int.MaxValue;

        public const int CommandMessage = 2100000001;

        public static bool IsInReservedRange(int value)
        {
            return value is < End and >= Start;
        }
    }

    public class IdentityDatabase : DatabaseBase
    {
        public class NullableGuid
        {
            public Guid? uniqueId;
        }

        // Drive tables
        public readonly TableDriveMainIndex tblDriveMainIndex = null;
        public readonly TableDriveAclIndex tblDriveAclIndex = null;
        public readonly TableDriveTagIndex tblDriveTagIndex = null;
        public readonly TableDriveCommandMessageQueue tblDriveCommandMessageQueue = null;
        public readonly TableDriveReactions tblDriveReactions = null;

        // Identity tables
        public readonly TableAppGrants tblAppGrants = null;
        public readonly TableKeyValue tblKeyValue = null;
        public readonly TableKeyTwoValue tblKeyTwoValue = null;
        public readonly TableKeyThreeValue TblKeyThreeValue = null;
        public readonly TableInbox tblInbox = null;
        public readonly TableOutbox tblOutbox = null;
        public readonly TableFeedDistributionOutbox tblFeedDistributionOutbox = null;
        public readonly TableImFollowing tblImFollowing = null;
        public readonly TableFollowsMe tblFollowsMe = null;
        public readonly TableCircle tblCircle = null;
        public readonly TableCircleMember tblCircleMember = null;
        public readonly TableConnections tblConnections = null;
        public readonly TableAppNotifications tblAppNotificationsTable = null;

        // Other
        private readonly Guid _identityId;
        public readonly CacheHelper _cache = new CacheHelper("identity");
        private readonly string _file;
        private readonly int _line;

        /// <summary>
        /// 
        /// </summary>
        /// <param name="identityId">The unique GUID representing an Identity</param>
        /// <param name="databasePath">The path to the database file</param>
        /// <param name="file">Leave default</param>
        /// <param name="line">Leave default</param>
        public IdentityDatabase(Guid identityId, string databasePath, [CallerFilePath] string file = "", [CallerLineNumber] int line = -1) : base(databasePath)
        {
            if (identityId == Guid.Empty)
                throw new ArgumentException("identityId cannot be Empty Guid");

            // Drive
            tblDriveMainIndex = new TableDriveMainIndex(this, _cache);
            tblDriveAclIndex = new TableDriveAclIndex(this, _cache);
            tblDriveTagIndex = new TableDriveTagIndex(this, _cache);
            tblDriveCommandMessageQueue = new TableDriveCommandMessageQueue(this, _cache);
            tblDriveReactions = new TableDriveReactions(this, _cache);

            // Identity
            tblAppGrants = new TableAppGrants(this, _cache);
            tblKeyValue = new TableKeyValue(this, _cache);
            tblKeyTwoValue = new TableKeyTwoValue(this, _cache);
            TblKeyThreeValue = new TableKeyThreeValue(this, _cache);
            tblInbox = new TableInbox(this, _cache);
            tblOutbox = new TableOutbox(this, _cache);
            tblFeedDistributionOutbox = new TableFeedDistributionOutbox(this, _cache);
            tblCircle = new TableCircle(this, _cache);
            tblCircleMember = new TableCircleMember(this, _cache);
            tblFollowsMe = new TableFollowsMe(this, _cache);
            tblImFollowing = new TableImFollowing(this, _cache);
            tblConnections = new TableConnections(this, _cache);
            tblAppNotificationsTable = new TableAppNotifications(this, _cache);

            _file = file;
            _line = line;
            _identityId = identityId;
        }


        ~IdentityDatabase()
        {
#if DEBUG
            if (!_wasDisposed)
                throw new Exception($"IdentityDatabase was not disposed properly [CN={_connectionString}]. Instantiated from file {_file} line {_line}.");
#else
            if (!_wasDisposed)
               Serilog.Log.Error($"IdentityDatabase was not disposed properly [CN={CN}]. Instantiated from file {_file} line {_line}.");
#endif
        }


        public override void Dispose()
        {
<<<<<<< HEAD
            // Commit();
=======
            Serilog.Log.Information("IdentityDatabase Dispose() called {CN}.", CN);

            Commit();
>>>>>>> 916e5d9e

            // Drives
            tblDriveMainIndex.Dispose();
            tblDriveAclIndex.Dispose();
            tblDriveTagIndex.Dispose();
            tblDriveCommandMessageQueue.Dispose();
            tblDriveReactions.Dispose();

            // Identity
            tblAppGrants.Dispose();
            tblKeyValue.Dispose();
            tblKeyTwoValue.Dispose();
            TblKeyThreeValue.Dispose();
            tblInbox.Dispose();
            tblOutbox.Dispose();
            tblFeedDistributionOutbox.Dispose();
            tblCircle.Dispose();
            tblImFollowing.Dispose();
            tblFollowsMe.Dispose();
            tblCircleMember.Dispose();
            tblConnections.Dispose();
            tblAppNotificationsTable.Dispose();

            base.Dispose();
            GC.SuppressFinalize(this);
        }


        /// <summary>
        /// Will destroy all your data and create a fresh database
        /// </summary>
        public override void CreateDatabase(DatabaseBase.DatabaseConnection conn, bool dropExistingTables = true)
        {
            // Drives
            tblDriveMainIndex.EnsureTableExists(conn, dropExistingTables);
            tblDriveAclIndex.EnsureTableExists(conn, dropExistingTables);
            tblDriveTagIndex.EnsureTableExists(conn, dropExistingTables);
            tblDriveCommandMessageQueue.EnsureTableExists(conn, dropExistingTables);
            tblDriveReactions.EnsureTableExists(conn, dropExistingTables);

            // Identity
            tblAppGrants.EnsureTableExists(conn, dropExistingTables);
            tblKeyValue.EnsureTableExists(conn, dropExistingTables);
            tblKeyTwoValue.EnsureTableExists(conn, dropExistingTables);
            TblKeyThreeValue.EnsureTableExists(conn, dropExistingTables);
            // TblKeyUniqueThreeValue.EnsureTableExists(conn, dropExistingTables);
            tblInbox.EnsureTableExists(conn, dropExistingTables);
            tblOutbox.EnsureTableExists(conn, dropExistingTables);
            tblFeedDistributionOutbox.EnsureTableExists(conn, dropExistingTables);
            tblCircle.EnsureTableExists(conn, dropExistingTables);
            tblCircleMember.EnsureTableExists(conn, dropExistingTables);
            tblImFollowing.EnsureTableExists(conn, dropExistingTables);
            tblFollowsMe.EnsureTableExists(conn, dropExistingTables);
            tblConnections.EnsureTableExists(conn, dropExistingTables);
            tblAppNotificationsTable.EnsureTableExists(conn, dropExistingTables);

            if (dropExistingTables)
                Vacuum();
        }

        /// <summary>
        /// If a transaction is not already ongoing, then the three tables are updated in a single transaction.
        /// Otherwise they'll just be put into the existing transaction.
        /// </summary>
        /// <param name="driveId">The drive ID</param>
        /// <param name="fileId">The GUID file ID</param>
        /// <param name="fileType">An int32 designating the local drive file type, e.g. "attribute" (application specific)</param>
        /// <param name="dataType">An int32 designating the data type of the file, e.g. "full name" (application specific)</param>
        /// <param name="senderId">Who sent this item (may be null)</param>
        /// <param name="groupId">The group id, may be NULL, e.g. for conversations thread, blog comments, email thread, picture album</param>
        /// <param name="userDate">An int64 designating the user date (GetZeroTime(dt) or GetZeroTimeSeconds())</param>
        /// <param name="requiredSecurityGroup">The security group required </param>
        /// <param name="accessControlList">The list of Id's of the circles or identities which can access this file</param>
        /// <param name="tagIdList">The tags</param>
        public void AddEntry(DatabaseConnection conn, Guid driveId, Guid fileId,
            Guid? globalTransitId,
            Int32 fileType,
            Int32 dataType,
            byte[] senderId,
            Guid? groupId,
            Guid? uniqueId,
            Int32 archivalStatus,
            UnixTimeUtc userDate,
            Int32 requiredSecurityGroup,
            List<Guid> accessControlList,
            List<Guid> tagIdList,
            Int64 byteCount,
            Int32 fileSystemType = (int)FileSystemType.Standard,
            Int32 fileState = 0)
        {
            if (byteCount < 1)
                throw new ArgumentException("byteCount must be at least 1");

            using (conn.CreateCommitUnitOfWork())
            {
                tblDriveMainIndex.Insert(conn, new DriveMainIndexRecord()
                {
                    driveId = driveId, fileId = fileId, globalTransitId = globalTransitId, fileState = fileState, userDate = userDate, fileType = fileType,
                    dataType = dataType, senderId = senderId.ToString(), groupId = groupId, uniqueId = uniqueId, archivalStatus = archivalStatus,
                    historyStatus = 0, requiredSecurityGroup = requiredSecurityGroup, fileSystemType = fileSystemType, byteCount = byteCount
                });
                tblDriveAclIndex.InsertRows(conn, driveId, fileId, accessControlList);
                tblDriveTagIndex.InsertRows(conn, driveId, fileId, tagIdList);
            }
        }

        public void DeleteEntry(DatabaseConnection conn, Guid driveId, Guid fileId)
        {
            using (conn.CreateCommitUnitOfWork())
            {
                tblDriveAclIndex.DeleteAllRows(conn, driveId, fileId);
                tblDriveTagIndex.DeleteAllRows(conn, driveId, fileId);
                tblDriveMainIndex.Delete(conn, driveId, fileId);
            }
        }

        // We do not allow updating the fileId, globalTransitId
        public void UpdateEntry(DatabaseConnection conn, Guid driveId, Guid fileId,
            Guid? globalTransitId = null,
            Int32? fileState = null,
            Int32? fileType = null,
            Int32? dataType = null,
            byte[] senderId = null,
            Guid? groupId = null,
            Guid? uniqueId = null,
            Int32? archivalStatus = null,
            UnixTimeUtc? userDate = null,
            Int32? requiredSecurityGroup = null,
            Int64? byteCount = null,
            List<Guid> addAccessControlList = null,
            List<Guid> deleteAccessControlList = null,
            List<Guid> addTagIdList = null,
            List<Guid> deleteTagIdList = null)
        {
            using (conn.CreateCommitUnitOfWork())
            {
                tblDriveMainIndex.UpdateRow(conn, driveId, fileId, globalTransitId: globalTransitId, fileState: fileState, fileType: fileType, dataType: dataType,
                    senderId: senderId,
                    groupId: groupId, new IdentityDatabase.NullableGuid() { uniqueId = uniqueId }, archivalStatus: archivalStatus, userDate: userDate,
                    requiredSecurityGroup: requiredSecurityGroup, byteCount: byteCount);

                tblDriveAclIndex.InsertRows(conn, driveId, fileId, addAccessControlList);
                tblDriveTagIndex.InsertRows(conn, driveId, fileId, addTagIdList);
                tblDriveAclIndex.DeleteRow(conn, driveId, fileId, deleteAccessControlList);
                tblDriveTagIndex.DeleteRow(conn, driveId, fileId, deleteTagIdList);

                // NEXT: figure out if we want "addACL, delACL" and "addTags", "delTags".
                //
            }
        }

        // We do not allow updating the fileId, globalTransitId
        public void UpdateEntryZapZap(DatabaseConnection conn, Guid driveId, Guid fileId,
            Guid? globalTransitId = null,
            Int32? fileState = null,
            Int32? fileType = null,
            Int32? dataType = null,
            byte[] senderId = null,
            Guid? groupId = null,
            Guid? uniqueId = null,
            Int32? archivalStatus = null,
            UnixTimeUtc? userDate = null,
            Int32? requiredSecurityGroup = null,
            Int64? byteCount = null,
            List<Guid> accessControlList = null,
            List<Guid> tagIdList = null,
            Int32 fileSystemType = 0)
        {
            using (conn.CreateCommitUnitOfWork())
            {
                tblDriveMainIndex.UpdateRow(conn, driveId, fileId, globalTransitId: globalTransitId, fileState: fileState, fileType: fileType, dataType: dataType,
                    senderId: senderId,
                    groupId: groupId, new IdentityDatabase.NullableGuid() { uniqueId = uniqueId }, archivalStatus: archivalStatus, userDate: userDate,
                    requiredSecurityGroup: requiredSecurityGroup, byteCount: byteCount);

                tblDriveAclIndex.DeleteAllRows(conn, driveId, fileId);
                tblDriveAclIndex.InsertRows(conn, driveId, fileId, accessControlList);
                tblDriveTagIndex.DeleteAllRows(conn, driveId, fileId);
                tblDriveTagIndex.InsertRows(conn, driveId, fileId, tagIdList);

                // NEXT: figure out if we want "addACL, delACL" and "addTags", "delTags".
                //
            }
        }


        private string SharedWhereAnd(List<string> listWhere, IntRange requiredSecurityGroup, List<Guid> aclAnyOf, List<int> filetypesAnyOf, 
            List<int> datatypesAnyOf, List<Guid> globalTransitIdAnyOf, List<Guid> uniqueIdAnyOf, List<Guid> tagsAnyOf,
            List<Int32> archivalStatusAnyOf,
            List<byte[]> senderidAnyOf,
            List<Guid> groupIdAnyOf,
            UnixTimeUtcRange userdateSpan,
            List<Guid> tagsAllOf,
            Int32? fileSystemType,
            Guid driveId)
        {
            string leftJoin = "";

            listWhere.Add($"driveMainIndex.driveid = x'{Convert.ToHexString(driveId.ToByteArray())}'");
            listWhere.Add($"(fileSystemType == {fileSystemType})");
            listWhere.Add($"(requiredSecurityGroup >= {requiredSecurityGroup.Start} AND requiredSecurityGroup <= {requiredSecurityGroup.End})");

            //
            // An ACL for a file is the required security group and optional list of circles
            //   This means that we first check for the security group, must match
            //   We then also check if EITHER there is a circle matching anyOf the circles provided
            //   OR if there are no circles defined for the fileId in question (the NOT IN check).
            //
            if (IsSet(aclAnyOf))
            {
                leftJoin = $"LEFT JOIN driveAclIndex cir ON (driveMainIndex.driveId = cir.driveId AND driveMainIndex.fileId = cir.fileId)";


                listWhere.Add($"(  (cir.fileId IS NULL) OR cir.aclMemberId IN ({HexList(aclAnyOf)})  )");

                // Alternative working solution. Drop the LEFT JOIN and instead do this.
                // I think that the LEFT JOIN will be more efficient, but not fully sure.
                //
                //listWhere.Add($"(((fileid IN (SELECT DISTINCT fileId FROM driveAclIndex WHERE aclmemberid IN ({HexList(aclAnyOf)}))) OR " +
                //               "(fileId NOT IN (SELECT DISTINCT fileId FROM driveAclIndex WHERE driveMainIndex.fileId = driveAclIndex.fileId))))");
            }

            if (IsSet(filetypesAnyOf))
            {
                listWhere.Add($"filetype IN ({IntList(filetypesAnyOf)})");
            }

            if (IsSet(datatypesAnyOf))
            {
                listWhere.Add($"datatype IN ({IntList(datatypesAnyOf)})");
            }

            if (IsSet(globalTransitIdAnyOf))
            {
                listWhere.Add($"globaltransitid IN ({HexList(globalTransitIdAnyOf)})");
            }

            if (IsSet(uniqueIdAnyOf))
            {
                listWhere.Add($"uniqueid IN ({HexList(uniqueIdAnyOf)})");
            }

            if (IsSet(tagsAnyOf))
            {
                listWhere.Add($"driveMainIndex.fileid IN (SELECT DISTINCT fileid FROM drivetagindex WHERE tagid IN ({HexList(tagsAnyOf)}))");
            }

            if (IsSet(archivalStatusAnyOf))
            {
                listWhere.Add($"archivalStatus IN ({IntList(archivalStatusAnyOf)})");
            }

            if (IsSet(senderidAnyOf))
            {
                listWhere.Add($"senderid IN ({HexList(senderidAnyOf)})");
            }

            if (IsSet(groupIdAnyOf))
            {
                listWhere.Add($"groupid IN ({HexList(groupIdAnyOf)})");
            }

            if (userdateSpan != null)
            {
                userdateSpan.Validate();
                listWhere.Add($"(userdate >= {userdateSpan.Start.milliseconds} AND userdate <= {userdateSpan.End.milliseconds})");
            }

            if (IsSet(tagsAllOf))
            {
                // TODO: This will return 0 matches. Figure out the right query.
                listWhere.Add($"{AndIntersectHexList(tagsAllOf)}");
            }

            return leftJoin;
        }


        /// <summary>
        /// Get a page with up to 'noOfItems' rows in either newest first or oldest first order as
        /// specified by the 'newestFirstOrder' bool. If the cursor.stopAtBoundary is null, paging will
        /// continue until the last data row. If set, the paging will stop at the specified point. 
        /// For example if you wanted to get all the latest items but stop
        /// at 2023-03-15, set the stopAtBoundary to this value by constructing a cusor with the 
        /// appropriate constructor (by time or by fileId).
        /// </summary>
        /// <param name="driveId">The drive you're querying</param>
        /// <param name="noOfItems">Maximum number of results you want back</param>
        /// <param name="cursor">Pass null to get a complete set of data. Continue to pass the cursor to get the next page. pagingCursor will be updated. When no more data is available, pagingCursor is set to null (query will restart if you keep passing it)</param>
        /// <param name="newestFirstOrder">true to get pages from the newest item first, false to get pages from the oldest item first.</param>
        /// <param name="fileIdSort">true to order by fileId, false to order by usedDate, fileId</param>
        /// <param name="requiredSecurityGroup"></param>
        /// <param name="filetypesAnyOf"></param>
        /// <param name="datatypesAnyOf"></param>
        /// <param name="senderidAnyOf"></param>
        /// <param name="groupIdAnyOf"></param>
        /// <param name="userdateSpan"></param>
        /// <param name="aclAnyOf"></param>
        /// <param name="tagsAnyOf"></param>
        /// <param name="tagsAllOf"></param>
        /// <returns>List of fileIds in the dataset, and indicates if there is more data to fetch.</fileId></returns>
        public (List<Guid>, bool moreRows) QueryBatch(DatabaseConnection conn, Guid driveId,
            int noOfItems,
            ref QueryBatchCursor cursor,
            bool newestFirstOrder,
            bool fileIdSort = true,
            Int32? fileSystemType = (int)FileSystemType.Standard,
            List<int> fileStateAnyOf = null,
            IntRange requiredSecurityGroup = null,
            List<Guid> globalTransitIdAnyOf = null,
            List<int> filetypesAnyOf = null,
            List<int> datatypesAnyOf = null,
            List<byte[]> senderidAnyOf = null,
            List<Guid> groupIdAnyOf = null,
            List<Guid> uniqueIdAnyOf = null,
            List<Int32> archivalStatusAnyOf = null,
            UnixTimeUtcRange userdateSpan = null,
            List<Guid> aclAnyOf = null,
            List<Guid> tagsAnyOf = null,
            List<Guid> tagsAllOf = null)
        {
            if (null == fileSystemType)
            {
                throw new OdinSystemException("fileSystemType required in Query Batch");
            }

            if (noOfItems < 1)
            {
                throw new OdinSystemException("Must QueryBatch() no less than one item.");
            }

            if (cursor == null)
            {
                cursor = new QueryBatchCursor();
            }

            if (requiredSecurityGroup == null)
            {
                throw new Exception($"{nameof(requiredSecurityGroup)} is required");
            }


            //
            // Set order for appropriate direction
            //
            char sign;
            char isign;
            string direction;

            if (newestFirstOrder)
            {
                sign = '<';
                isign = '>';
                direction = "DESC";
            }
            else
            {
                sign = '>';
                isign = '<';
                direction = "ASC";
            }

            var listWhereAnd = new List<string>();

            if (cursor.pagingCursor != null)
            {
                if (fileIdSort)
                    listWhereAnd.Add($"driveMainIndex.fileid {sign} x'{Convert.ToHexString(cursor.pagingCursor)}'");
                else
                {
                    if (cursor.userDatePagingCursor == null)
                        throw new Exception("userDatePagingCursor cannot be null, cursor initialized incorrectly");

                    listWhereAnd.Add(
                        $"((userDate = {cursor.userDatePagingCursor.Value.milliseconds} AND driveMainIndex.fileid {sign} x'{Convert.ToHexString(cursor.pagingCursor)}') OR (userDate {sign} {cursor.userDatePagingCursor.Value.milliseconds}))");
                }
            }

            if (cursor.stopAtBoundary != null)
            {
                if (fileIdSort)
                    listWhereAnd.Add($"driveMainIndex.fileid {isign} x'{Convert.ToHexString(cursor.stopAtBoundary)}'");
                else
                {
                    if (cursor.userDateStopAtBoundary == null)
                        throw new Exception("userDateStopAtBoundary cannot be null, cursor initialized incorrectly");

                    listWhereAnd.Add(
                        $"((userDate = {cursor.userDateStopAtBoundary.Value.milliseconds} AND driveMainIndex.fileid {isign} x'{Convert.ToHexString(cursor.stopAtBoundary)}') OR (userDate {isign} {cursor.userDateStopAtBoundary.Value.milliseconds}))");
                }
            }

            string leftJoin = SharedWhereAnd(listWhereAnd, requiredSecurityGroup, aclAnyOf, filetypesAnyOf, datatypesAnyOf, globalTransitIdAnyOf, 
                uniqueIdAnyOf, tagsAnyOf, archivalStatusAnyOf, senderidAnyOf, groupIdAnyOf, userdateSpan, tagsAllOf,
                fileSystemType, driveId);

            if (IsSet(fileStateAnyOf))
            {
                listWhereAnd.Add($"fileState IN ({IntList(fileStateAnyOf)})");
            }

            string selectOutputFields;
            if (fileIdSort)
                selectOutputFields = "driveMainIndex.fileId";
            else
                selectOutputFields = "driveMainIndex.fileId, userDate";

            string order;
            if (fileIdSort)
            {
                order = "driveMainIndex.fileId " + direction;
            }
            else
            {
                order = "userDate " + direction + ", driveMainIndex.fileId " + direction;
            }

            // Read +1 more than requested to see if we're at the end of the dataset
            string stm = $"SELECT DISTINCT {selectOutputFields} FROM driveMainIndex {leftJoin} WHERE " + string.Join(" AND ", listWhereAnd) + $" ORDER BY {order} LIMIT {noOfItems + 1}";
            var cmd = this.CreateCommand(conn);
            cmd.CommandText = stm;

            var rdr = this.ExecuteReader(conn, cmd, CommandBehavior.Default);

            var result = new List<Guid>();
            var _fileId = new byte[16];
            long _userDate = 0;

            int i = 0;
            while (rdr.Read())
            {
                rdr.GetBytes(0, 0, _fileId, 0, 16);
                result.Add(new Guid(_fileId));

                if (fileIdSort == false)
                    _userDate = rdr.GetInt64(1);

                i++;
                if (i >= noOfItems)
                    break;
            }

            if (i > 0)
            {
                cursor.pagingCursor = _fileId; // The last result, ought to be a lone copy
                if (fileIdSort == false)
                    cursor.userDatePagingCursor = new UnixTimeUtc(_userDate);
            }

            bool HasMoreRows = rdr.Read(); // Unfortunately, this seems like the only way to know if there's more rows

            return (result, HasMoreRows);
        }


        /// <summary>
        /// Will get the newest item first as specified by the cursor.
        /// </summary>
        /// <param name="driveId">Drive ID</param>
        /// <param name="noOfItems">Maximum number of results you want back</param>
        /// <param name="cursor">Pass null to get a complete set of data. Continue to pass the cursor to get the next page.</param>
        /// <param name="requiredSecurityGroup"></param>
        /// <param name="filetypesAnyOf"></param>
        /// <param name="datatypesAnyOf"></param>
        /// <param name="senderidAnyOf"></param>
        /// <param name="groupIdAnyOf"></param>
        /// <param name="userdateSpan"></param>
        /// <param name="aclAnyOf"></param>
        /// <param name="tagsAnyOf"></param>
        /// <param name="tagsAllOf"></param>
        /// <returns></returns>
        public (List<Guid>, bool moreRows) QueryBatchAuto(DatabaseConnection conn, Guid driveId,
            int noOfItems,
            ref QueryBatchCursor cursor,
            Int32? fileSystemType = (int)FileSystemType.Standard,
            List<int> fileStateAnyOf = null,
            IntRange requiredSecurityGroup = null,
            List<Guid> globalTransitIdAnyOf = null,
            List<int> filetypesAnyOf = null,
            List<int> datatypesAnyOf = null,
            List<byte[]> senderidAnyOf = null,
            List<Guid> groupIdAnyOf = null,
            List<Guid> uniqueIdAnyOf = null,
            List<Int32> archivalStatusAnyOf = null,
            UnixTimeUtcRange userdateSpan = null,
            List<Guid> aclAnyOf = null,
            List<Guid> tagsAnyOf = null,
            List<Guid> tagsAllOf = null)
        {
            bool pagingCursorWasNull = ((cursor == null) || (cursor.pagingCursor == null));

            var (result, moreRows) =
                QueryBatch(conn, driveId, noOfItems,
                    ref cursor,
                    newestFirstOrder: true,
                    fileIdSort: true,
                    fileSystemType,
                    fileStateAnyOf,
                    requiredSecurityGroup,
                    globalTransitIdAnyOf,
                    filetypesAnyOf,
                    datatypesAnyOf,
                    senderidAnyOf,
                    groupIdAnyOf,
                    uniqueIdAnyOf,
                    archivalStatusAnyOf,
                    userdateSpan,
                    aclAnyOf,
                    tagsAnyOf,
                    tagsAllOf);

            //
            // OldToNew:
            //   nextBoundaryCursor and currentBoundaryCursor not needed.
            //   PagingCursor will probably suffice
            // 

            if (result.Count > 0)
            {
                // If pagingCursor is null, it means we are getting a the newest data,
                // and since we got a dataset back then we need to set the nextBoundaryCursor for this first set
                //
                if (pagingCursorWasNull)
                    cursor.nextBoundaryCursor = result[0].ToByteArray(); // Set to the newest cursor

                if (result.Count < noOfItems)
                {
                    if (moreRows == false) // Advance the cursor
                    {
                        if (cursor.nextBoundaryCursor != null)
                        {
                            cursor.stopAtBoundary = cursor.nextBoundaryCursor;
                            cursor.nextBoundaryCursor = null;
                            cursor.pagingCursor = null;
                        }
                        else
                        {
                            cursor.nextBoundaryCursor = null;
                            cursor.pagingCursor = null;
                        }
                    }

                    // If we didn't get all the items that were requested and there is no more data, then we
                    // need to be sure there is no more data in the next data set. 
                    // The API contract says that if you receive less than the requested
                    // items then there is no more data.
                    //
                    // Do a recursive call to check there are no more items.
                    //
                    var (r2, moreRows2) = QueryBatchAuto(conn, driveId, noOfItems - result.Count, ref cursor,
                        fileSystemType,
                        fileStateAnyOf,
                        requiredSecurityGroup,
                        globalTransitIdAnyOf,
                        filetypesAnyOf,
                        datatypesAnyOf,
                        senderidAnyOf,
                        groupIdAnyOf,
                        uniqueIdAnyOf,
                        archivalStatusAnyOf,
                        userdateSpan,
                        aclAnyOf,
                        tagsAnyOf,
                        tagsAllOf);

                    // There was more data
                    if (r2.Count > 0)
                    {
                        // The r2 result set should be newer than the result set
                        r2.AddRange(result);
                        return (r2, moreRows2);
                    }
                }
            }
            else
            {
                if (cursor.nextBoundaryCursor != null)
                {
                    cursor.stopAtBoundary = cursor.nextBoundaryCursor;
                    cursor.nextBoundaryCursor = null;
                    cursor.pagingCursor = null;
                    return QueryBatchAuto(conn, driveId, noOfItems, ref cursor,
                        fileSystemType,
                        fileStateAnyOf,
                        requiredSecurityGroup,
                        globalTransitIdAnyOf,
                        filetypesAnyOf,
                        datatypesAnyOf,
                        senderidAnyOf,
                        groupIdAnyOf,
                        uniqueIdAnyOf,
                        archivalStatusAnyOf,
                        userdateSpan,
                        aclAnyOf, tagsAnyOf, tagsAllOf);
                }
                else
                {
                    cursor.nextBoundaryCursor = null;
                    cursor.pagingCursor = null;
                }
            }

            return (result, moreRows);
        }

        /// <summary>
        /// Will fetch all items that have been modified as defined by the cursors. The oldest modified item will be returned first.
        /// </summary>
        /// 
        /// <param name="noOfItems">Maximum number of rows you want back</param>
        /// <param name="cursor">Set to null to get any item ever modified. Keep passing.</param>
        /// <param name="stopAtModifiedUnixTimeSeconds">Optional. If specified won't get items older than this parameter.</param>
        /// <param name="startFromCursor">Start from the supplied cursor fileId, use null to start at the beginning.</param>
        /// <returns></returns>
        public (List<Guid>, bool moreRows) QueryModified(DatabaseConnection conn, Guid driveId, int noOfItems,
            ref UnixTimeUtcUnique cursor,
            UnixTimeUtcUnique stopAtModifiedUnixTimeSeconds = default(UnixTimeUtcUnique),
            Int32? fileSystemType = (int)FileSystemType.Standard,
            IntRange requiredSecurityGroup = null,
            List<Guid> globalTransitIdAnyOf = null,
            List<int> filetypesAnyOf = null,
            List<int> datatypesAnyOf = null,
            List<byte[]> senderidAnyOf = null,
            List<Guid> groupIdAnyOf = null,
            List<Guid> uniqueIdAnyOf = null,
            List<Int32> archivalStatusAnyOf = null,
            UnixTimeUtcRange userdateSpan = null,
            List<Guid> aclAnyOf = null,
            List<Guid> tagsAnyOf = null,
            List<Guid> tagsAllOf = null)
        {
            if (null == fileSystemType)
            {
                throw new OdinSystemException("fileSystemType required in Query Modified");
            }

            if (noOfItems < 1)
            {
                throw new OdinSystemException("Must QueryModified() no less than one item.");
            }

            if (requiredSecurityGroup == null)
            {
                throw new Exception($"{nameof(requiredSecurityGroup)} is required");
            }

            var listWhereAnd = new List<string>();

            listWhereAnd.Add($"modified > {cursor.uniqueTime}");

            if (stopAtModifiedUnixTimeSeconds.uniqueTime > 0)
            {
                listWhereAnd.Add($"modified >= {stopAtModifiedUnixTimeSeconds.uniqueTime}");
            }

            string leftJoin = SharedWhereAnd(listWhereAnd, requiredSecurityGroup, aclAnyOf, filetypesAnyOf, datatypesAnyOf, globalTransitIdAnyOf,
                uniqueIdAnyOf, tagsAnyOf, archivalStatusAnyOf, senderidAnyOf, groupIdAnyOf, userdateSpan, tagsAllOf,
                fileSystemType, driveId);

            string stm = $"SELECT DISTINCT driveMainIndex.fileid, modified FROM drivemainindex {leftJoin} WHERE " + string.Join(" AND ", listWhereAnd) + $" ORDER BY modified ASC LIMIT {noOfItems + 1}";
            var cmd = this.CreateCommand(conn);
            cmd.CommandText = stm;

            var rdr = this.ExecuteReader(conn, cmd, CommandBehavior.Default);

            var result = new List<Guid>();
            var fileId = new byte[16];

            int i = 0;
            long ts = 0;

            while (rdr.Read())
            {
                rdr.GetBytes(0, 0, fileId, 0, 16);
                result.Add(new Guid(fileId));
                ts = rdr.GetInt64(1);
                i++;
                if (i >= noOfItems)
                    break;
            }

            if (i > 0)
                cursor = new UnixTimeUtcUnique(ts);

            return (result, rdr.Read());
        }


        private string IntList(List<int> list)
        {
            int len = list.Count;
            string s = "";

            for (int i = 0; i < len; i++)
            {
                s += $"{list[i]}";

                if (i < len - 1)
                    s += ",";
            }

            return s;
        }

        private string HexList(List<byte[]> list)
        {
            int len = list.Count;
            string s = "";

            for (int i = 0; i < len; i++)
            {
                s += $"x'{Convert.ToHexString(list[i])}'";

                if (i < len - 1)
                    s += ",";
            }

            return s;
        }

        private string HexList(List<Guid> list)
        {
            int len = list.Count;
            string s = "";

            for (int i = 0; i < len; i++)
            {
                s += $"x'{Convert.ToHexString(list[i].ToByteArray())}'";

                if (i < len - 1)
                    s += ",";
            }

            return s;
        }

        /// <summary>
        /// Returns true if the list should be used in the query
        /// </summary>
        private bool IsSet(List<byte[]> list)
        {
            return list != null && list.Any();
        }

        private bool IsSet(List<Guid> list)
        {
            return list != null && list.Any();
        }

        private bool IsSet(List<int> list)
        {
            return list != null && list.Any();
        }

        private string AndIntersectHexList(List<Guid> list)
        {
            int len = list.Count;
            string s = "";

            if (len < 1)
                throw new Exception("AllOf list must have at least two entries");


            // Alternative (but complicated):
            // How to select ONE matching:
            //   SELECT DISTINCT HEX(fileid) FROM tagindex WHERE tagid=x'189820F6018B51349CC07ED86B02C8F6';
            // How to select TWO matching:
            //   SELECT DISTINCT HEX(fileid) FROM tagindex WHERE fileid in (SELECT DISTINCT fileid FROM tagindex WHERE tagid=x'189820F6018B51349CC07ED86B02C8F6') and tagid=x'189820F6018C218FA0F0F18E86139565';
            // How to select TRHEE matching:
            //   SELECT DISTINCT HEX(fileid) FROM tagindex WHERE fileid in (SELECT DISTINCT fileid FROM tagindex WHERE fileid IN(SELECT DISTINCT fileid FROM tagindex WHERE tagid = x'189820F6018C218FA0F0F18E86139565') AND tagid = x'189820F6018B51349CC07ED86B02C8F6') and tagid = x'189820F6018C7F083F50CFCD32AF2B7F';
            //

            s = $"driveMainIndex.fileid IN (SELECT DISTINCT fileid FROM drivetagindex WHERE tagid= x'{Convert.ToHexString(list[0].ToByteArray())}' ";

            for (int i = 0 + 1; i < len; i++)
            {
                s += $"INTERSECT SELECT DISTINCT fileid FROM drivetagindex WHERE tagid= x'{Convert.ToHexString(list[i].ToByteArray())}' ";
            }

            s += ") ";

            return s;
        }

        public string FileIdToPath(Guid fileid)
        {
            // Ensure even distribution
            byte[] ba = fileid.ToByteArray();
            var b1 = ba[ba.Length - 1] & (byte)0x0F;
            var b2 = (ba[ba.Length - 1] & (byte)0xF0) >> 4;

            return b2.ToString("X1") + "/" + b1.ToString("X1");
        }
    }
}<|MERGE_RESOLUTION|>--- conflicted
+++ resolved
@@ -124,13 +124,7 @@
 
         public override void Dispose()
         {
-<<<<<<< HEAD
-            // Commit();
-=======
-            Serilog.Log.Information("IdentityDatabase Dispose() called {CN}.", CN);
-
-            Commit();
->>>>>>> 916e5d9e
+            Serilog.Log.Information($"IdentityDatabase Dispose() called {_databaseSource}.", _databaseSource);
 
             // Drives
             tblDriveMainIndex.Dispose();
