﻿using Microsoft.VisualBasic.FileIO;
using Odin.Core.Exceptions;
using Odin.Core.Time;
using System;
using System.Collections.Generic;
using System.ComponentModel.DataAnnotations;
using System.Data;
using System.Diagnostics;
<<<<<<< HEAD
=======
using System.IO;
>>>>>>> ec0ddf13
using System.Linq;
using System.Runtime.CompilerServices;
using System.Text.RegularExpressions;
using System.Xml;
using static NodaTime.TimeZones.ZoneEqualityComparer;


/*
=====
Query notes:

https://stackoverflow.com/questions/1711631/improve-insert-per-second-performance-of-sqlite

https://stackoverflow.com/questions/50826767/sqlite-index-performance

https://www.sqlitetutorial.net/sqlite-index/

*/

namespace Odin.Core.Storage.SQLite.IdentityDatabase
{
    public class IdentityDatabase : DatabaseBase
    {
        public class NullableGuid
        {
            public Guid? uniqueId;
        }

        // Drive tables
        public readonly TableDriveMainIndex tblDriveMainIndex = null;
        public readonly TableDriveAclIndex tblDriveAclIndex = null;
        public readonly TableDriveTagIndex tblDriveTagIndex = null;
        public readonly TableDriveReactions tblDriveReactions = null;

        // Identity tables
        public readonly TableAppGrants tblAppGrants = null;
        public readonly TableKeyValue tblKeyValue = null;
        public readonly TableKeyTwoValue tblKeyTwoValue = null;
        public readonly TableKeyThreeValue TblKeyThreeValue = null;
        public readonly TableInbox tblInbox = null;
        public readonly TableOutbox tblOutbox = null;
        public readonly TableImFollowing tblImFollowing = null;
        public readonly TableFollowsMe tblFollowsMe = null;
        public readonly TableCircle tblCircle = null;
        public readonly TableCircleMember tblCircleMember = null;
        public readonly TableConnections tblConnections = null;
        public readonly TableAppNotifications tblAppNotificationsTable = null;

        // Other
        public readonly Guid _identityId;
        public readonly CacheHelper _cache = new CacheHelper("identity");
        private readonly string _file;
        private readonly int _line;
        private object _dbLock = new object();

        /// <summary>
        /// 
        /// </summary>
        /// <param name="identityId">The unique GUID representing an Identity</param>
        /// <param name="databasePath">The path to the database file</param>
        /// <param name="file">Leave default</param>
        /// <param name="line">Leave default</param>
        public IdentityDatabase(Guid identityId, string databasePath, [CallerFilePath] string file = "", [CallerLineNumber] int line = -1) : base(databasePath)
        {
            if (identityId == Guid.Empty)
                throw new ArgumentException("identityId cannot be Empty Guid");

            // Drive
            tblDriveMainIndex = new TableDriveMainIndex(this, _cache);
            tblDriveAclIndex = new TableDriveAclIndex(this, _cache);
            tblDriveTagIndex = new TableDriveTagIndex(this, _cache);
            tblDriveReactions = new TableDriveReactions(this, _cache);

            // Identity
            tblAppGrants = new TableAppGrants(this, _cache);
            tblKeyValue = new TableKeyValue(this, _cache);
            tblKeyTwoValue = new TableKeyTwoValue(this, _cache);
            TblKeyThreeValue = new TableKeyThreeValue(this, _cache);
            tblInbox = new TableInbox(this, _cache);
            tblOutbox = new TableOutbox(this, _cache);
            tblCircle = new TableCircle(this, _cache);
            tblCircleMember = new TableCircleMember(this, _cache);
            tblFollowsMe = new TableFollowsMe(this, _cache);
            tblImFollowing = new TableImFollowing(this, _cache);
            tblConnections = new TableConnections(this, _cache);
            tblAppNotificationsTable = new TableAppNotifications(this, _cache);

            _file = file;
            _line = line;
            _identityId = identityId;
        }


        ~IdentityDatabase()
        {
#if DEBUG
            if (!_wasDisposed)
                throw new Exception($"IdentityDatabase was not disposed properly [CN={_connectionString}]. Instantiated from file {_file} line {_line}.");
#else
            if (!_wasDisposed)
               Serilog.Log.Error($"IdentityDatabase was not disposed properly [CN={_connectionString}]. Instantiated from file {_file} line {_line}.");
#endif
        }

        void Upgrade(DatabaseConnection conn, TableBase table)
        {
            using (var cmd = this.CreateCommand())
            {
                conn.CreateCommitUnitOfWork(() =>
                {
                    var columns = table.GetColumnNames();
                    Debug.Assert(columns[0] == "identityId");

                    // 1. Rename the old table
                    cmd.CommandText = $"ALTER TABLE {table._tableName} RENAME TO old_{table._tableName};";
                    conn.ExecuteNonQuery(cmd);

                    // 2. Create the new table
                    table.EnsureTableExists(conn);

                    // 3. Copy the data
                    cmd.CommandText = $"INSERT INTO {table._tableName} ({string.Join(",", columns)}) SELECT $identity as identityId, {string.Join(",", columns).Skip(1)} FROM old_appGrants;";
                    var _insertParam1 = cmd.CreateParameter();
                    _insertParam1.ParameterName = "$identityId";
                    cmd.Parameters.Add(_insertParam1);
                    _insertParam1.Value = ((IdentityDatabase)conn.db)._identityId.ToByteArray();
                    conn.ExecuteNonQuery(cmd);

                    // 4. Validate data copy
                    cmd.CommandText = $"SELECT COUNT(*) FROM old_{table._tableName};";
                    var oldTableCount = (long)conn.ExecuteScalar(cmd);

                    cmd.CommandText = $"SELECT COUNT(*) FROM {table._tableName};";
                    var newTableCount = (long)conn.ExecuteScalar(cmd);
                    if (oldTableCount != newTableCount)
                    {
                        throw new Exception("Data copy validation failed: row counts do not match.");
                    }

                    // 5. Drop the old table
                    cmd.CommandText = $"DROP TABLE old_{table._tableName};";
                    conn.ExecuteNonQuery(cmd);
                });
            }
        }

        void RunUpgradeToIdentityDatabaseTables()
        {
            using (var conn = this.CreateDisposableConnection())
            {
                Console.Write($"Upgrading identity {_identityId} ... ");
                conn.CreateCommitUnitOfWork(() =>
                {
                    // Drive tables
                    Upgrade(conn, tblDriveMainIndex);
                    Upgrade(conn, tblDriveAclIndex);
                    Upgrade(conn, tblDriveTagIndex);
<<<<<<< HEAD
=======
                    Upgrade(conn, tblDriveCommandMessageQueue);
>>>>>>> ec0ddf13
                    Upgrade(conn, tblDriveReactions);


                    // Identity tables
                    Upgrade(conn, tblAppGrants);
                    Upgrade(conn, tblKeyValue);
                    Upgrade(conn, tblKeyTwoValue);
                    Upgrade(conn, TblKeyThreeValue);
                    Upgrade(conn, tblInbox);
                    Upgrade(conn, tblOutbox);
<<<<<<< HEAD
=======
                    Upgrade(conn, tblFeedDistributionOutbox);
>>>>>>> ec0ddf13
                    Upgrade(conn, tblImFollowing);
                    Upgrade(conn, tblFollowsMe);
                    Upgrade(conn, tblCircle);
                    Upgrade(conn, tblCircleMember);
                    Upgrade(conn, tblConnections);
                    Upgrade(conn, tblAppNotificationsTable);
                });
                Console.WriteLine($"success");
            }
        }

        public override void ClearCache()
        {
            _cache.ClearCache();
        }


        public override void Dispose()
        {
            Serilog.Log.Information("IdentityDatabase Dispose() called {_databaseSource}.", _databaseSource);

            // Drives
            tblDriveMainIndex.Dispose();
            tblDriveAclIndex.Dispose();
            tblDriveTagIndex.Dispose();
            tblDriveReactions.Dispose();

            // Identity
            tblAppGrants.Dispose();
            tblKeyValue.Dispose();
            tblKeyTwoValue.Dispose();
            TblKeyThreeValue.Dispose();
            tblInbox.Dispose();
            tblOutbox.Dispose();
            tblCircle.Dispose();
            tblImFollowing.Dispose();
            tblFollowsMe.Dispose();
            tblCircleMember.Dispose();
            tblConnections.Dispose();
            tblAppNotificationsTable.Dispose();

            base.Dispose();
            GC.SuppressFinalize(this);
        }


        /// <summary>
        /// Will destroy all your data and create a fresh database
        /// </summary>
        public override void CreateDatabase(DatabaseConnection conn, bool dropExistingTables = true)
        {
            if (conn.db != this)
                throw new ArgumentException("connection and database object mismatch");

            // Drives
            tblDriveMainIndex.EnsureTableExists(conn, dropExistingTables);
            tblDriveAclIndex.EnsureTableExists(conn, dropExistingTables);
            tblDriveTagIndex.EnsureTableExists(conn, dropExistingTables);
            tblDriveReactions.EnsureTableExists(conn, dropExistingTables);

            // Identity
            tblAppGrants.EnsureTableExists(conn, dropExistingTables);
            tblKeyValue.EnsureTableExists(conn, dropExistingTables);
            tblKeyTwoValue.EnsureTableExists(conn, dropExistingTables);
            TblKeyThreeValue.EnsureTableExists(conn, dropExistingTables);
            // TblKeyUniqueThreeValue.EnsureTableExists(conn, dropExistingTables);
            tblInbox.EnsureTableExists(conn, dropExistingTables);
            tblOutbox.EnsureTableExists(conn, dropExistingTables);
            tblCircle.EnsureTableExists(conn, dropExistingTables);
            tblCircleMember.EnsureTableExists(conn, dropExistingTables);
            tblImFollowing.EnsureTableExists(conn, dropExistingTables);
            tblFollowsMe.EnsureTableExists(conn, dropExistingTables);
            tblConnections.EnsureTableExists(conn, dropExistingTables);
            tblAppNotificationsTable.EnsureTableExists(conn, dropExistingTables);

            if (dropExistingTables)
                conn.Vacuum();
        }




        public int BaseUpsertEntryZapZap(DatabaseConnection conn,
            DriveMainIndexRecord driveMainIndexRecord,
            List<Guid> accessControlList = null,
            List<Guid> tagIdList = null)
        {
            if (conn.db != this)
                throw new ArgumentException("connection and database object mismatch");

            driveMainIndexRecord.identityId = _identityId;

            lock (_dbLock)
            {
                int n = 0;
                conn.CreateCommitUnitOfWork(() =>
                {
                    n = tblDriveMainIndex.Upsert(conn, driveMainIndexRecord);

                    tblDriveAclIndex.DeleteAllRows(conn, driveMainIndexRecord.driveId, driveMainIndexRecord.fileId);
                    tblDriveAclIndex.InsertRows(conn, driveMainIndexRecord.driveId, driveMainIndexRecord.fileId, accessControlList);
                    tblDriveTagIndex.DeleteAllRows(conn, driveMainIndexRecord.driveId, driveMainIndexRecord.fileId);
                    tblDriveTagIndex.InsertRows(conn, driveMainIndexRecord.driveId, driveMainIndexRecord.fileId, tagIdList);

                    // NEXT: figure out if we want "addACL, delACL" and "addTags", "delTags".
                    //
                });

                return n;
            }
        }


        public int DeleteEntry(DatabaseConnection conn, Guid driveId, Guid fileId)
        {
            lock (_dbLock)
            {
                int n = 0;
                conn.CreateCommitUnitOfWork(() =>
                {
                    tblDriveAclIndex.DeleteAllRows(conn, driveId, fileId);
                    tblDriveTagIndex.DeleteAllRows(conn, driveId, fileId);
                    n = tblDriveMainIndex.Delete(conn, driveId, fileId);
                });
                return n;
            }
        }



        public int BaseUpdateEntryZapZap(DatabaseConnection conn,
            DriveMainIndexRecord driveMainIndexRecord,
            List<Guid> accessControlList = null,
            List<Guid> tagIdList = null)
        {
            if (conn.db != this)
                throw new ArgumentException("connection and database object mismatch");

            driveMainIndexRecord.identityId = _identityId;

            lock (_dbLock)
            {
                int n = 0;
                conn.CreateCommitUnitOfWork(() =>
                {
                    n = tblDriveMainIndex.Update(conn, driveMainIndexRecord);

                    tblDriveAclIndex.DeleteAllRows(conn, driveMainIndexRecord.driveId, driveMainIndexRecord.fileId);
                    tblDriveAclIndex.InsertRows(conn, driveMainIndexRecord.driveId, driveMainIndexRecord.fileId, accessControlList);
                    tblDriveTagIndex.DeleteAllRows(conn, driveMainIndexRecord.driveId, driveMainIndexRecord.fileId);
                    tblDriveTagIndex.InsertRows(conn, driveMainIndexRecord.driveId, driveMainIndexRecord.fileId, tagIdList);

                    // NEXT: figure out if we want "addACL, delACL" and "addTags", "delTags".
                    //
                });

                return n;
            }
        }


        /// <summary>
        /// Only kept to not change all tests! Do not use.
        /// </summary>
        public void AddEntryPassalongToUpsert(DatabaseConnection conn, Guid driveId, Guid fileId,
            Guid? globalTransitId,
            Int32 fileType,
            Int32 dataType,
            byte[] senderId,
            Guid? groupId,
            Guid? uniqueId,
            Int32 archivalStatus,
            UnixTimeUtc userDate,
            Int32 requiredSecurityGroup,
            List<Guid> accessControlList,
            List<Guid> tagIdList,
            Int64 byteCount,
            Int32 fileSystemType = (int)FileSystemType.Standard,
            Int32 fileState = 0)
        {
            if (conn.db != this)
                throw new ArgumentException("connection and database object mismatch");

            if (byteCount < 1)
                throw new ArgumentException("byteCount must be at least 1");

            lock (_dbLock)
            {
                conn.CreateCommitUnitOfWork(() =>
                {
                    var r = new DriveMainIndexRecord()
                    {
                        driveId = driveId,
                        fileId = fileId,
                        globalTransitId = globalTransitId,
                        fileState = fileState,
                        userDate = userDate,
                        fileType = fileType,
                        dataType = dataType,
                        senderId = senderId?.ToString(),
                        groupId = groupId,
                        uniqueId = uniqueId,
                        archivalStatus = archivalStatus,
                        historyStatus = 0,
                        requiredSecurityGroup = requiredSecurityGroup,
                        fileSystemType = fileSystemType,
                        byteCount = byteCount
                    };
                    BaseUpsertEntryZapZap(conn: conn, r, accessControlList: accessControlList, tagIdList: tagIdList);
                });
            }
        }
        /// <summary>
        /// Only kept to not change all tests! Do not use.
        /// </summary>
        public int UpdateEntryZapZapPassAlong(DatabaseConnection conn, Guid driveId, Guid fileId,
            Guid? globalTransitId = null,
            Int32? fileState = null,
            Int32? fileType = null,
            Int32? dataType = null,
            byte[] senderId = null,
            Guid? groupId = null,
            Guid? uniqueId = null,
            Int32? archivalStatus = null,
            UnixTimeUtc? userDate = null,
            Int32? requiredSecurityGroup = null,
            Int64? byteCount = null,
            List<Guid> accessControlList = null,
            List<Guid> tagIdList = null,
            Int32 fileSystemType = 0)
        {
            if (conn.db != this)
                throw new ArgumentException("connection and database object mismatch");

            lock (_dbLock)
            {
                int n = 0;

                conn.CreateCommitUnitOfWork(() =>
                {
                    var r = new DriveMainIndexRecord()
                    {
                        driveId = driveId,
                        fileId = fileId,
                        globalTransitId = globalTransitId,
                        fileState = fileState ?? 0,
                        userDate = userDate ?? UnixTimeUtc.ZeroTime,
                        fileType = fileType ?? 0,
                        dataType = dataType ?? 0,
                        senderId = senderId?.ToString(),
                        groupId = groupId,
                        uniqueId = uniqueId,
                        archivalStatus = archivalStatus ?? 0,
                        historyStatus = 0,
                        requiredSecurityGroup = requiredSecurityGroup ?? 999,
                        fileSystemType = fileSystemType,
                        byteCount = byteCount ?? 1
                    };
                    BaseUpdateEntryZapZap(conn: conn, r, accessControlList: accessControlList, tagIdList: tagIdList);
                });

                return n;
            }
        }
        private string SharedWhereAnd(List<string> listWhere, IntRange requiredSecurityGroup, List<Guid> aclAnyOf, List<int> filetypesAnyOf,
            List<int> datatypesAnyOf, List<Guid> globalTransitIdAnyOf, List<Guid> uniqueIdAnyOf, List<Guid> tagsAnyOf,
            List<Int32> archivalStatusAnyOf,
            List<byte[]> senderidAnyOf,
            List<Guid> groupIdAnyOf,
            UnixTimeUtcRange userdateSpan,
            List<Guid> tagsAllOf,
            Int32? fileSystemType,
            Guid driveId)
        {
            string leftJoin = "";

            listWhere.Add($"driveMainIndex.identityId = x'{Convert.ToHexString(_identityId.ToByteArray())}'");
            listWhere.Add($"driveMainIndex.driveid = x'{Convert.ToHexString(driveId.ToByteArray())}'");
            listWhere.Add($"(fileSystemType == {fileSystemType})");
            listWhere.Add($"(requiredSecurityGroup >= {requiredSecurityGroup.Start} AND requiredSecurityGroup <= {requiredSecurityGroup.End})");

            //
            // An ACL for a file is the required security group and optional list of circles
            //   This means that we first check for the security group, must match
            //   We then also check if EITHER there is a circle matching anyOf the circles provided
            //   OR if there are no circles defined for the fileId in question (the NOT IN check).
            //
            if (IsSet(aclAnyOf))
            {
                leftJoin = $"LEFT JOIN driveAclIndex cir ON (driveMainIndex.identityId = cir.identityId AND driveMainIndex.driveId = cir.driveId AND driveMainIndex.fileId = cir.fileId)";


                listWhere.Add($"(  (cir.fileId IS NULL) OR cir.aclMemberId IN ({HexList(aclAnyOf)})  )");

                // Alternative working solution. Drop the LEFT JOIN and instead do this.
                // I think that the LEFT JOIN will be more efficient, but not fully sure.
                //
                //listWhere.Add($"(((fileid IN (SELECT DISTINCT fileId FROM driveAclIndex WHERE aclmemberid IN ({HexList(aclAnyOf)}))) OR " +
                //               "(fileId NOT IN (SELECT DISTINCT fileId FROM driveAclIndex WHERE driveMainIndex.fileId = driveAclIndex.fileId))))");
            }

            if (IsSet(filetypesAnyOf))
            {
                listWhere.Add($"filetype IN ({IntList(filetypesAnyOf)})");
            }

            if (IsSet(datatypesAnyOf))
            {
                listWhere.Add($"datatype IN ({IntList(datatypesAnyOf)})");
            }

            if (IsSet(globalTransitIdAnyOf))
            {
                listWhere.Add($"globaltransitid IN ({HexList(globalTransitIdAnyOf)})");
            }

            if (IsSet(uniqueIdAnyOf))
            {
                listWhere.Add($"uniqueid IN ({HexList(uniqueIdAnyOf)})");
            }

            if (IsSet(tagsAnyOf))
            {
                listWhere.Add($"driveMainIndex.fileid IN (SELECT DISTINCT fileid FROM drivetagindex WHERE drivetagindex.identityId=driveMainIndex.identityId AND tagId IN ({HexList(tagsAnyOf)}))");
            }

            if (IsSet(archivalStatusAnyOf))
            {
                listWhere.Add($"archivalStatus IN ({IntList(archivalStatusAnyOf)})");
            }

            if (IsSet(senderidAnyOf))
            {
                listWhere.Add($"senderid IN ({HexList(senderidAnyOf)})");
            }

            if (IsSet(groupIdAnyOf))
            {
                listWhere.Add($"groupid IN ({HexList(groupIdAnyOf)})");
            }

            if (userdateSpan != null)
            {
                userdateSpan.Validate();
                listWhere.Add($"(userdate >= {userdateSpan.Start.milliseconds} AND userdate <= {userdateSpan.End.milliseconds})");
            }

            if (IsSet(tagsAllOf))
            {
                // TODO: This will return 0 matches. Figure out the right query.
                listWhere.Add($"{AndIntersectHexList(tagsAllOf)}");
            }

            return leftJoin;
        }


        /// <summary>
        /// Get a page with up to 'noOfItems' rows in either newest first or oldest first order as
        /// specified by the 'newestFirstOrder' bool. If the cursor.stopAtBoundary is null, paging will
        /// continue until the last data row. If set, the paging will stop at the specified point. 
        /// For example if you wanted to get all the latest items but stop
        /// at 2023-03-15, set the stopAtBoundary to this value by constructing a cusor with the 
        /// appropriate constructor (by time or by fileId).
        /// </summary>
        /// <param name="driveId">The drive you're querying</param>
        /// <param name="noOfItems">Maximum number of results you want back</param>
        /// <param name="cursor">Pass null to get a complete set of data. Continue to pass the cursor to get the next page. pagingCursor will be updated. When no more data is available, pagingCursor is set to null (query will restart if you keep passing it)</param>
        /// <param name="newestFirstOrder">true to get pages from the newest item first, false to get pages from the oldest item first.</param>
        /// <param name="fileIdSort">true to order by fileId, false to order by usedDate, fileId</param>
        /// <param name="requiredSecurityGroup"></param>
        /// <param name="filetypesAnyOf"></param>
        /// <param name="datatypesAnyOf"></param>
        /// <param name="senderidAnyOf"></param>
        /// <param name="groupIdAnyOf"></param>
        /// <param name="userdateSpan"></param>
        /// <param name="aclAnyOf"></param>
        /// <param name="tagsAnyOf"></param>
        /// <param name="tagsAllOf"></param>
        /// <returns>List of fileIds in the dataset, and indicates if there is more data to fetch.</fileId></returns>
        public (List<Guid>, bool moreRows) QueryBatch(DatabaseConnection conn, Guid driveId,
            int noOfItems,
            ref QueryBatchCursor cursor,
            bool newestFirstOrder,
            bool fileIdSort = true,
            Int32? fileSystemType = (int)FileSystemType.Standard,
            List<int> fileStateAnyOf = null,
            IntRange requiredSecurityGroup = null,
            List<Guid> globalTransitIdAnyOf = null,
            List<int> filetypesAnyOf = null,
            List<int> datatypesAnyOf = null,
            List<byte[]> senderidAnyOf = null,
            List<Guid> groupIdAnyOf = null,
            List<Guid> uniqueIdAnyOf = null,
            List<Int32> archivalStatusAnyOf = null,
            UnixTimeUtcRange userdateSpan = null,
            List<Guid> aclAnyOf = null,
            List<Guid> tagsAnyOf = null,
            List<Guid> tagsAllOf = null)
        {
            if (conn.db != this)
                throw new ArgumentException("connection and database object mismatch");

            if (null == fileSystemType)
            {
                throw new OdinSystemException("fileSystemType required in Query Batch");
            }

            if (noOfItems < 1)
            {
                throw new OdinSystemException("Must QueryBatch() no less than one item.");
            }

            if (cursor == null)
            {
                cursor = new QueryBatchCursor();
            }

            if (requiredSecurityGroup == null)
            {
                throw new Exception($"{nameof(requiredSecurityGroup)} is required");
            }


            //
            // Set order for appropriate direction
            //
            char sign;
            char isign;
            string direction;

            if (newestFirstOrder)
            {
                sign = '<';
                isign = '>';
                direction = "DESC";
            }
            else
            {
                sign = '>';
                isign = '<';
                direction = "ASC";
            }

            var listWhereAnd = new List<string>();

            if (cursor.pagingCursor != null)
            {
                if (fileIdSort)
                    listWhereAnd.Add($"driveMainIndex.fileid {sign} x'{Convert.ToHexString(cursor.pagingCursor)}'");
                else
                {
                    if (cursor.userDatePagingCursor == null)
                        throw new Exception("userDatePagingCursor cannot be null, cursor initialized incorrectly");

                    listWhereAnd.Add(
                        $"((userDate = {cursor.userDatePagingCursor.Value.milliseconds} AND driveMainIndex.fileid {sign} x'{Convert.ToHexString(cursor.pagingCursor)}') OR (userDate {sign} {cursor.userDatePagingCursor.Value.milliseconds}))");
                }
            }

            if (cursor.stopAtBoundary != null)
            {
                if (fileIdSort)
                    listWhereAnd.Add($"driveMainIndex.fileid {isign} x'{Convert.ToHexString(cursor.stopAtBoundary)}'");
                else
                {
                    if (cursor.userDateStopAtBoundary == null)
                        throw new Exception("userDateStopAtBoundary cannot be null, cursor initialized incorrectly");

                    listWhereAnd.Add(
                        $"((userDate = {cursor.userDateStopAtBoundary.Value.milliseconds} AND driveMainIndex.fileid {isign} x'{Convert.ToHexString(cursor.stopAtBoundary)}') OR (userDate {isign} {cursor.userDateStopAtBoundary.Value.milliseconds}))");
                }
            }

            string leftJoin = SharedWhereAnd(listWhereAnd, requiredSecurityGroup, aclAnyOf, filetypesAnyOf, datatypesAnyOf, globalTransitIdAnyOf,
                uniqueIdAnyOf, tagsAnyOf, archivalStatusAnyOf, senderidAnyOf, groupIdAnyOf, userdateSpan, tagsAllOf,
                fileSystemType, driveId);

            if (IsSet(fileStateAnyOf))
            {
                listWhereAnd.Add($"fileState IN ({IntList(fileStateAnyOf)})");
            }

            string selectOutputFields;
            if (fileIdSort)
                selectOutputFields = "driveMainIndex.fileId";
            else
                selectOutputFields = "driveMainIndex.fileId, userDate";

            string order;
            if (fileIdSort)
            {
                order = "driveMainIndex.fileId " + direction;
            }
            else
            {
                order = "userDate " + direction + ", driveMainIndex.fileId " + direction;
            }

            // Read +1 more than requested to see if we're at the end of the dataset
            string stm = $"SELECT DISTINCT {selectOutputFields} FROM driveMainIndex {leftJoin} WHERE " + string.Join(" AND ", listWhereAnd) + $" ORDER BY {order} LIMIT {noOfItems + 1}";
            using (var cmd = CreateCommand())
            {
                cmd.CommandText = stm;

                lock (conn._lock)
                {
                    using (var rdr = conn.ExecuteReader(cmd, CommandBehavior.Default))
                    {
                        var result = new List<Guid>();
                        var _fileId = new byte[16];
                        long _userDate = 0;

                        int i = 0;
                        while (rdr.Read())
                        {
                            rdr.GetBytes(0, 0, _fileId, 0, 16);
                            result.Add(new Guid(_fileId));

                            if (fileIdSort == false)
                                _userDate = rdr.GetInt64(1);

                            i++;
                            if (i >= noOfItems)
                                break;
                        }

                        if (i > 0)
                        {
                            cursor.pagingCursor = _fileId; // The last result, ought to be a lone copy
                            if (fileIdSort == false)
                                cursor.userDatePagingCursor = new UnixTimeUtc(_userDate);
                        }

                        bool HasMoreRows = rdr.Read(); // Unfortunately, this seems like the only way to know if there's more rows

                        return (result, HasMoreRows);
                    } // using rdr
                } // lock
            } // using command
        }


        /// <summary>
        /// Will get the newest item first as specified by the cursor.
        /// </summary>
        /// <param name="driveId">Drive ID</param>
        /// <param name="noOfItems">Maximum number of results you want back</param>
        /// <param name="cursor">Pass null to get a complete set of data. Continue to pass the cursor to get the next page.</param>
        /// <param name="requiredSecurityGroup"></param>
        /// <param name="filetypesAnyOf"></param>
        /// <param name="datatypesAnyOf"></param>
        /// <param name="senderidAnyOf"></param>
        /// <param name="groupIdAnyOf"></param>
        /// <param name="userdateSpan"></param>
        /// <param name="aclAnyOf"></param>
        /// <param name="tagsAnyOf"></param>
        /// <param name="tagsAllOf"></param>
        /// <returns></returns>
        public (List<Guid>, bool moreRows) QueryBatchAuto(DatabaseConnection conn, Guid driveId,
            int noOfItems,
            ref QueryBatchCursor cursor,
            Int32? fileSystemType = (int)FileSystemType.Standard,
            List<int> fileStateAnyOf = null,
            IntRange requiredSecurityGroup = null,
            List<Guid> globalTransitIdAnyOf = null,
            List<int> filetypesAnyOf = null,
            List<int> datatypesAnyOf = null,
            List<byte[]> senderidAnyOf = null,
            List<Guid> groupIdAnyOf = null,
            List<Guid> uniqueIdAnyOf = null,
            List<Int32> archivalStatusAnyOf = null,
            UnixTimeUtcRange userdateSpan = null,
            List<Guid> aclAnyOf = null,
            List<Guid> tagsAnyOf = null,
            List<Guid> tagsAllOf = null)
        {
            if (conn.db != this)
                throw new ArgumentException("connection and database object mismatch");

            bool pagingCursorWasNull = ((cursor == null) || (cursor.pagingCursor == null));

            var (result, moreRows) =
                QueryBatch(conn, driveId, noOfItems,
                    ref cursor,
                    newestFirstOrder: true,
                    fileIdSort: true,
                    fileSystemType,
                    fileStateAnyOf,
                    requiredSecurityGroup,
                    globalTransitIdAnyOf,
                    filetypesAnyOf,
                    datatypesAnyOf,
                    senderidAnyOf,
                    groupIdAnyOf,
                    uniqueIdAnyOf,
                    archivalStatusAnyOf,
                    userdateSpan,
                    aclAnyOf,
                    tagsAnyOf,
                    tagsAllOf);

            //
            // OldToNew:
            //   nextBoundaryCursor and currentBoundaryCursor not needed.
            //   PagingCursor will probably suffice
            // 

            if (result.Count > 0)
            {
                // If pagingCursor is null, it means we are getting a the newest data,
                // and since we got a dataset back then we need to set the nextBoundaryCursor for this first set
                //
                if (pagingCursorWasNull)
                    cursor.nextBoundaryCursor = result[0].ToByteArray(); // Set to the newest cursor

                if (result.Count < noOfItems)
                {
                    if (moreRows == false) // Advance the cursor
                    {
                        if (cursor.nextBoundaryCursor != null)
                        {
                            cursor.stopAtBoundary = cursor.nextBoundaryCursor;
                            cursor.nextBoundaryCursor = null;
                            cursor.pagingCursor = null;
                        }
                        else
                        {
                            cursor.nextBoundaryCursor = null;
                            cursor.pagingCursor = null;
                        }
                    }

                    // If we didn't get all the items that were requested and there is no more data, then we
                    // need to be sure there is no more data in the next data set. 
                    // The API contract says that if you receive less than the requested
                    // items then there is no more data.
                    //
                    // Do a recursive call to check there are no more items.
                    //
                    var (r2, moreRows2) = QueryBatchAuto(conn, driveId, noOfItems - result.Count, ref cursor,
                        fileSystemType,
                        fileStateAnyOf,
                        requiredSecurityGroup,
                        globalTransitIdAnyOf,
                        filetypesAnyOf,
                        datatypesAnyOf,
                        senderidAnyOf,
                        groupIdAnyOf,
                        uniqueIdAnyOf,
                        archivalStatusAnyOf,
                        userdateSpan,
                        aclAnyOf,
                        tagsAnyOf,
                        tagsAllOf);

                    // There was more data
                    if (r2.Count > 0)
                    {
                        // The r2 result set should be newer than the result set
                        r2.AddRange(result);
                        return (r2, moreRows2);
                    }
                }
            }
            else
            {
                if (cursor.nextBoundaryCursor != null)
                {
                    cursor.stopAtBoundary = cursor.nextBoundaryCursor;
                    cursor.nextBoundaryCursor = null;
                    cursor.pagingCursor = null;
                    return QueryBatchAuto(conn, driveId, noOfItems, ref cursor,
                        fileSystemType,
                        fileStateAnyOf,
                        requiredSecurityGroup,
                        globalTransitIdAnyOf,
                        filetypesAnyOf,
                        datatypesAnyOf,
                        senderidAnyOf,
                        groupIdAnyOf,
                        uniqueIdAnyOf,
                        archivalStatusAnyOf,
                        userdateSpan,
                        aclAnyOf, tagsAnyOf, tagsAllOf);
                }
                else
                {
                    cursor.nextBoundaryCursor = null;
                    cursor.pagingCursor = null;
                }
            }

            return (result, moreRows);
        }

        /// <summary>
        /// Will fetch all items that have been modified as defined by the cursors. The oldest modified item will be returned first.
        /// </summary>
        /// 
        /// <param name="noOfItems">Maximum number of rows you want back</param>
        /// <param name="cursor">Set to null to get any item ever modified. Keep passing.</param>
        /// <param name="stopAtModifiedUnixTimeSeconds">Optional. If specified won't get items older than this parameter.</param>
        /// <param name="startFromCursor">Start from the supplied cursor fileId, use null to start at the beginning.</param>
        /// <returns></returns>
        public (List<Guid>, bool moreRows) QueryModified(DatabaseConnection conn, Guid driveId, int noOfItems,
            ref UnixTimeUtcUnique cursor,
            UnixTimeUtcUnique stopAtModifiedUnixTimeSeconds = default(UnixTimeUtcUnique),
            Int32? fileSystemType = (int)FileSystemType.Standard,
            IntRange requiredSecurityGroup = null,
            List<Guid> globalTransitIdAnyOf = null,
            List<int> filetypesAnyOf = null,
            List<int> datatypesAnyOf = null,
            List<byte[]> senderidAnyOf = null,
            List<Guid> groupIdAnyOf = null,
            List<Guid> uniqueIdAnyOf = null,
            List<Int32> archivalStatusAnyOf = null,
            UnixTimeUtcRange userdateSpan = null,
            List<Guid> aclAnyOf = null,
            List<Guid> tagsAnyOf = null,
            List<Guid> tagsAllOf = null)
        {
            if (conn.db != this)
                throw new ArgumentException("connection and database object mismatch");

            if (null == fileSystemType)
            {
                throw new OdinSystemException("fileSystemType required in Query Modified");
            }

            if (noOfItems < 1)
            {
                throw new OdinSystemException("Must QueryModified() no less than one item.");
            }

            if (requiredSecurityGroup == null)
            {
                throw new Exception($"{nameof(requiredSecurityGroup)} is required");
            }

            var listWhereAnd = new List<string>();

            listWhereAnd.Add($"modified > {cursor.uniqueTime}");

            if (stopAtModifiedUnixTimeSeconds.uniqueTime > 0)
            {
                listWhereAnd.Add($"modified >= {stopAtModifiedUnixTimeSeconds.uniqueTime}");
            }

            string leftJoin = SharedWhereAnd(listWhereAnd, requiredSecurityGroup, aclAnyOf, filetypesAnyOf, datatypesAnyOf, globalTransitIdAnyOf,
                uniqueIdAnyOf, tagsAnyOf, archivalStatusAnyOf, senderidAnyOf, groupIdAnyOf, userdateSpan, tagsAllOf,
                fileSystemType, driveId);

            string stm = $"SELECT DISTINCT driveMainIndex.fileid, modified FROM drivemainindex {leftJoin} WHERE " + string.Join(" AND ", listWhereAnd) + $" ORDER BY modified ASC LIMIT {noOfItems + 1}";
            using (var cmd = CreateCommand())
            {
                cmd.CommandText = stm;

                lock (conn._lock)
                {
                    using (var rdr = conn.ExecuteReader(cmd, CommandBehavior.Default))
                    {
                        var result = new List<Guid>();
                        var fileId = new byte[16];

                        int i = 0;
                        long ts = 0;

                        while (rdr.Read())
                        {
                            rdr.GetBytes(0, 0, fileId, 0, 16);
                            result.Add(new Guid(fileId));
                            ts = rdr.GetInt64(1);
                            i++;
                            if (i >= noOfItems)
                                break;
                        }

                        if (i > 0)
                            cursor = new UnixTimeUtcUnique(ts);

                        return (result, rdr.Read());
                    } // using rdr
                } // lock
            } // using command
        }


        private string IntList(List<int> list)
        {
            int len = list.Count;
            string s = "";

            for (int i = 0; i < len; i++)
            {
                s += $"{list[i]}";

                if (i < len - 1)
                    s += ",";
            }

            return s;
        }

        private string HexList(List<byte[]> list)
        {
            int len = list.Count;
            string s = "";

            for (int i = 0; i < len; i++)
            {
                s += $"x'{Convert.ToHexString(list[i])}'";

                if (i < len - 1)
                    s += ",";
            }

            return s;
        }

        private string HexList(List<Guid> list)
        {
            int len = list.Count;
            string s = "";

            for (int i = 0; i < len; i++)
            {
                s += $"x'{Convert.ToHexString(list[i].ToByteArray())}'";

                if (i < len - 1)
                    s += ",";
            }

            return s;
        }

        /// <summary>
        /// Returns true if the list should be used in the query
        /// </summary>
        private bool IsSet(List<byte[]> list)
        {
            return list != null && list.Any();
        }

        private bool IsSet(List<Guid> list)
        {
            return list != null && list.Any();
        }

        private bool IsSet(List<int> list)
        {
            return list != null && list.Any();
        }

        private string AndIntersectHexList(List<Guid> list)
        {
            int len = list.Count;
            string s = "";

            if (len < 1)
                throw new Exception("AllOf list must have at least two entries");


            // Alternative (but complicated):
            // How to select ONE matching:
            //   SELECT DISTINCT HEX(fileid) FROM tagindex WHERE tagid=x'189820F6018B51349CC07ED86B02C8F6';
            // How to select TWO matching:
            //   SELECT DISTINCT HEX(fileid) FROM tagindex WHERE fileid in (SELECT DISTINCT fileid FROM tagindex WHERE tagid=x'189820F6018B51349CC07ED86B02C8F6') and tagid=x'189820F6018C218FA0F0F18E86139565';
            // How to select TRHEE matching:
            //   SELECT DISTINCT HEX(fileid) FROM tagindex WHERE fileid in (SELECT DISTINCT fileid FROM tagindex WHERE fileid IN(SELECT DISTINCT fileid FROM tagindex WHERE tagid = x'189820F6018C218FA0F0F18E86139565') AND tagid = x'189820F6018B51349CC07ED86B02C8F6') and tagid = x'189820F6018C7F083F50CFCD32AF2B7F';
            //

            s = $"driveMainIndex.fileid IN (SELECT DISTINCT fileid FROM drivetagindex WHERE tagid= x'{Convert.ToHexString(list[0].ToByteArray())}' ";

            for (int i = 0 + 1; i < len; i++)
            {
                s += $"INTERSECT SELECT DISTINCT fileid FROM drivetagindex WHERE tagid= x'{Convert.ToHexString(list[i].ToByteArray())}' ";
            }

            s += ") ";

            return s;
        }

        public string FileIdToPath(Guid fileid)
        {
            // Ensure even distribution
            byte[] ba = fileid.ToByteArray();
            var b1 = ba[ba.Length - 1] & (byte)0x0F;
            var b2 = (ba[ba.Length - 1] & (byte)0xF0) >> 4;

            return b2.ToString("X1") + "/" + b1.ToString("X1");
        }
    }
}<|MERGE_RESOLUTION|>--- conflicted
+++ resolved
@@ -6,10 +6,7 @@
 using System.ComponentModel.DataAnnotations;
 using System.Data;
 using System.Diagnostics;
-<<<<<<< HEAD
-=======
 using System.IO;
->>>>>>> ec0ddf13
 using System.Linq;
 using System.Runtime.CompilerServices;
 using System.Text.RegularExpressions;
@@ -167,10 +164,6 @@
                     Upgrade(conn, tblDriveMainIndex);
                     Upgrade(conn, tblDriveAclIndex);
                     Upgrade(conn, tblDriveTagIndex);
-<<<<<<< HEAD
-=======
-                    Upgrade(conn, tblDriveCommandMessageQueue);
->>>>>>> ec0ddf13
                     Upgrade(conn, tblDriveReactions);
 
 
@@ -181,10 +174,6 @@
                     Upgrade(conn, TblKeyThreeValue);
                     Upgrade(conn, tblInbox);
                     Upgrade(conn, tblOutbox);
-<<<<<<< HEAD
-=======
-                    Upgrade(conn, tblFeedDistributionOutbox);
->>>>>>> ec0ddf13
                     Upgrade(conn, tblImFollowing);
                     Upgrade(conn, tblFollowsMe);
                     Upgrade(conn, tblCircle);
