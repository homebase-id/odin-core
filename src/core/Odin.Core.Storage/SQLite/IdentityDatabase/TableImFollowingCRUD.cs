using System;
using System.Collections.Generic;
using Microsoft.Data.Sqlite;
using Odin.Core.Time;
using Odin.Core.Identity;

namespace Odin.Core.Storage.SQLite.IdentityDatabase
{
    public class ImFollowingRecord
    {
        private Guid _identityId;
        public Guid identityId
        {
           get {
                   return _identityId;
               }
           set {
                  _identityId = value;
               }
        }
        private OdinId _identity;
        public OdinId identity
        {
           get {
                   return _identity;
               }
           set {
                  _identity = value;
               }
        }
        private Guid _driveId;
        public Guid driveId
        {
           get {
                   return _driveId;
               }
           set {
                  _driveId = value;
               }
        }
        private UnixTimeUtcUnique _created;
        public UnixTimeUtcUnique created
        {
           get {
                   return _created;
               }
           set {
                  _created = value;
               }
        }
        private UnixTimeUtcUnique? _modified;
        public UnixTimeUtcUnique? modified
        {
           get {
                   return _modified;
               }
           set {
                  _modified = value;
               }
        }
    } // End of class ImFollowingRecord

    public class TableImFollowingCRUD : TableBase
    {
        private bool _disposed = false;
        private readonly CacheHelper _cache;

        public TableImFollowingCRUD(IdentityDatabase db, CacheHelper cache) : base(db, "imFollowing")
        {
            _cache = cache;
        }

        ~TableImFollowingCRUD()
        {
            if (_disposed == false) throw new Exception("TableImFollowingCRUD Not disposed properly");
        }

        public override void Dispose()
        {
            _disposed = true;
            GC.SuppressFinalize(this);
        }

        public sealed override void EnsureTableExists(DatabaseConnection conn, bool dropExisting = false)
        {
                using (var cmd = _database.CreateCommand())
                {
                    if (dropExisting)
                    {
                       cmd.CommandText = "DROP TABLE IF EXISTS imFollowing;";
                       conn.ExecuteNonQuery(cmd);
                    }
                    cmd.CommandText =
                    "CREATE TABLE IF NOT EXISTS imFollowing("
                     +"identityId BLOB NOT NULL, "
                     +"identity BLOB NOT NULL, "
                     +"driveId BLOB NOT NULL, "
                     +"created INT NOT NULL, "
                     +"modified INT  "
                     +", PRIMARY KEY (identityId,identity,driveId)"
                     +");"
                     +"CREATE INDEX IF NOT EXISTS Idx0TableImFollowingCRUD ON imFollowing(identityId,identity);"
                     ;
                    conn.ExecuteNonQuery(cmd);
            }
        }

        protected virtual int Insert(DatabaseConnection conn, ImFollowingRecord item)
        {
            using (var _insertCommand = _database.CreateCommand())
            {
                _insertCommand.CommandText = "INSERT INTO imFollowing (identityId,identity,driveId,created,modified) " +
                                             "VALUES ($identityId,$identity,$driveId,$created,$modified)";
                var _insertParam1 = _insertCommand.CreateParameter();
                _insertParam1.ParameterName = "$identityId";
                _insertCommand.Parameters.Add(_insertParam1);
                var _insertParam2 = _insertCommand.CreateParameter();
                _insertParam2.ParameterName = "$identity";
                _insertCommand.Parameters.Add(_insertParam2);
                var _insertParam3 = _insertCommand.CreateParameter();
                _insertParam3.ParameterName = "$driveId";
                _insertCommand.Parameters.Add(_insertParam3);
                var _insertParam4 = _insertCommand.CreateParameter();
                _insertParam4.ParameterName = "$created";
                _insertCommand.Parameters.Add(_insertParam4);
                var _insertParam5 = _insertCommand.CreateParameter();
                _insertParam5.ParameterName = "$modified";
                _insertCommand.Parameters.Add(_insertParam5);
                _insertParam1.Value = item.identityId.ToByteArray();
                _insertParam2.Value = item.identity.DomainName;
                _insertParam3.Value = item.driveId.ToByteArray();
                var now = UnixTimeUtcUnique.Now();
                _insertParam4.Value = now.uniqueTime;
                item.modified = null;
                _insertParam5.Value = DBNull.Value;
                var count = conn.ExecuteNonQuery(_insertCommand);
                if (count > 0)
                {
                     item.created = now;
                    _cache.AddOrUpdate("TableImFollowingCRUD", item.identityId.ToString()+item.identity.DomainName+item.driveId.ToString(), item);
                }
                return count;
            } // Using
        }

        protected virtual int Upsert(DatabaseConnection conn, ImFollowingRecord item)
        {
            using (var _upsertCommand = _database.CreateCommand())
            {
                _upsertCommand.CommandText = "INSERT INTO imFollowing (identityId,identity,driveId,created) " +
                                             "VALUES ($identityId,$identity,$driveId,$created)"+
                                             "ON CONFLICT (identityId,identity,driveId) DO UPDATE "+
                                             "SET modified = $modified "+
                                             "RETURNING created, modified;";
                var _upsertParam1 = _upsertCommand.CreateParameter();
                _upsertParam1.ParameterName = "$identityId";
                _upsertCommand.Parameters.Add(_upsertParam1);
                var _upsertParam2 = _upsertCommand.CreateParameter();
                _upsertParam2.ParameterName = "$identity";
                _upsertCommand.Parameters.Add(_upsertParam2);
                var _upsertParam3 = _upsertCommand.CreateParameter();
                _upsertParam3.ParameterName = "$driveId";
                _upsertCommand.Parameters.Add(_upsertParam3);
                var _upsertParam4 = _upsertCommand.CreateParameter();
                _upsertParam4.ParameterName = "$created";
                _upsertCommand.Parameters.Add(_upsertParam4);
                var _upsertParam5 = _upsertCommand.CreateParameter();
                _upsertParam5.ParameterName = "$modified";
                _upsertCommand.Parameters.Add(_upsertParam5);
                var now = UnixTimeUtcUnique.Now();
                _upsertParam1.Value = item.identityId.ToByteArray();
                _upsertParam2.Value = item.identity.DomainName;
                _upsertParam3.Value = item.driveId.ToByteArray();
                _upsertParam4.Value = now.uniqueTime;
                _upsertParam5.Value = now.uniqueTime;
                using (SqliteDataReader rdr = conn.ExecuteReader(_upsertCommand, System.Data.CommandBehavior.SingleRow))
                {
                   if (rdr.Read())
                   {
                      long created = rdr.GetInt64(0);
                      long? modified = rdr.IsDBNull(1) ? null : rdr.GetInt64(1);
                      item.created = new UnixTimeUtcUnique(created);
                      if (modified != null)
                         item.modified = new UnixTimeUtcUnique((long)modified);
                      else
                         item.modified = null;
                      _cache.AddOrUpdate("TableImFollowingCRUD", item.identityId.ToString()+item.identity.DomainName+item.driveId.ToString(), item);
                      return 1;
                   }
                }
                return 0;
            } // Using
        }

        protected virtual int Update(DatabaseConnection conn, ImFollowingRecord item)
        {
<<<<<<< HEAD
            using (var _updateCommand = _database.CreateCommand())
            {
                _updateCommand.CommandText = "UPDATE imFollowing " +
                                             "SET modified = $modified "+
                                             "WHERE (identityId = $identityId AND identity = $identity AND driveId = $driveId)";
                var _updateParam1 = _updateCommand.CreateParameter();
                _updateParam1.ParameterName = "$identityId";
                _updateCommand.Parameters.Add(_updateParam1);
                var _updateParam2 = _updateCommand.CreateParameter();
                _updateParam2.ParameterName = "$identity";
                _updateCommand.Parameters.Add(_updateParam2);
                var _updateParam3 = _updateCommand.CreateParameter();
                _updateParam3.ParameterName = "$driveId";
                _updateCommand.Parameters.Add(_updateParam3);
                var _updateParam4 = _updateCommand.CreateParameter();
                _updateParam4.ParameterName = "$created";
                _updateCommand.Parameters.Add(_updateParam4);
                var _updateParam5 = _updateCommand.CreateParameter();
                _updateParam5.ParameterName = "$modified";
                _updateCommand.Parameters.Add(_updateParam5);
             var now = UnixTimeUtcUnique.Now();
                _updateParam1.Value = item.identityId.ToByteArray();
                _updateParam2.Value = item.identity.DomainName;
                _updateParam3.Value = item.driveId.ToByteArray();
=======
                using (var _updateCommand = _database.CreateCommand())
                {
                    _updateCommand.CommandText = "UPDATE imFollowing " +
                                                 "SET modified = $modified "+
                                                 "WHERE (identity = $identity AND driveId = $driveId)";
                    var _updateParam1 = _updateCommand.CreateParameter();
                    _updateParam1.ParameterName = "$identity";
                    _updateCommand.Parameters.Add(_updateParam1);
                    var _updateParam2 = _updateCommand.CreateParameter();
                    _updateParam2.ParameterName = "$driveId";
                    _updateCommand.Parameters.Add(_updateParam2);
                    var _updateParam3 = _updateCommand.CreateParameter();
                    _updateParam3.ParameterName = "$created";
                    _updateCommand.Parameters.Add(_updateParam3);
                    var _updateParam4 = _updateCommand.CreateParameter();
                    _updateParam4.ParameterName = "$modified";
                    _updateCommand.Parameters.Add(_updateParam4);
                var now = UnixTimeUtcUnique.Now();
                _updateParam1.Value = item.identity.DomainName;
                _updateParam2.Value = item.driveId.ToByteArray();
                _updateParam3.Value = now.uniqueTime;
>>>>>>> 0679ae53
                _updateParam4.Value = now.uniqueTime;
                _updateParam5.Value = now.uniqueTime;
                var count = conn.ExecuteNonQuery(_updateCommand);
                if (count > 0)
                {
                     item.modified = now;
                    _cache.AddOrUpdate("TableImFollowingCRUD", item.identityId.ToString()+item.identity.DomainName+item.driveId.ToString(), item);
                }
                return count;
            } // Using
        }

<<<<<<< HEAD
        protected virtual int GetCount(DatabaseConnection conn)
=======
        public virtual int GetCountDirty(DatabaseConnection conn)
>>>>>>> 0679ae53
        {
                using (var _getCountCommand = _database.CreateCommand())
                {
                    _getCountCommand.CommandText = "PRAGMA read_uncommitted = 1; SELECT COUNT(*) FROM imFollowing; PRAGMA read_uncommitted = 0;";
                    var count = conn.ExecuteNonQuery(_getCountCommand);
                    return count;
                }
        }

        public override List<string> GetColumnNames()
        {
                var sl = new List<string>();
                sl.Add("identityId");
                sl.Add("identity");
                sl.Add("driveId");
                sl.Add("created");
                sl.Add("modified");
            return sl;
        }

        // SELECT identityId,identity,driveId,created,modified
        protected ImFollowingRecord ReadRecordFromReaderAll(SqliteDataReader rdr)
        {
            var result = new List<ImFollowingRecord>();
            byte[] _tmpbuf = new byte[65535+1];
#pragma warning disable CS0168
            long bytesRead;
#pragma warning restore CS0168
            var _guid = new byte[16];
            var item = new ImFollowingRecord();

            if (rdr.IsDBNull(0))
                throw new Exception("Impossible, item is null in DB, but set as NOT NULL");
            else
            {
                bytesRead = rdr.GetBytes(0, 0, _guid, 0, 16);
                if (bytesRead != 16)
                    throw new Exception("Not a GUID in identityId...");
                item.identityId = new Guid(_guid);
            }

            if (rdr.IsDBNull(1))
                throw new Exception("Impossible, item is null in DB, but set as NOT NULL");
            else
            {
                item.identity = new OdinId(rdr.GetString(1));
            }

            if (rdr.IsDBNull(2))
                throw new Exception("Impossible, item is null in DB, but set as NOT NULL");
            else
            {
                bytesRead = rdr.GetBytes(2, 0, _guid, 0, 16);
                if (bytesRead != 16)
                    throw new Exception("Not a GUID in driveId...");
                item.driveId = new Guid(_guid);
            }

            if (rdr.IsDBNull(3))
                throw new Exception("Impossible, item is null in DB, but set as NOT NULL");
            else
            {
                item.created = new UnixTimeUtcUnique(rdr.GetInt64(3));
            }

            if (rdr.IsDBNull(4))
                item.modified = null;
            else
            {
                item.modified = new UnixTimeUtcUnique(rdr.GetInt64(4));
            }
            return item;
       }

        protected int Delete(DatabaseConnection conn, Guid identityId,OdinId identity,Guid driveId)
        {
            using (var _delete0Command = _database.CreateCommand())
            {
                _delete0Command.CommandText = "DELETE FROM imFollowing " +
                                             "WHERE identityId = $identityId AND identity = $identity AND driveId = $driveId";
                var _delete0Param1 = _delete0Command.CreateParameter();
                _delete0Param1.ParameterName = "$identityId";
                _delete0Command.Parameters.Add(_delete0Param1);
                var _delete0Param2 = _delete0Command.CreateParameter();
                _delete0Param2.ParameterName = "$identity";
                _delete0Command.Parameters.Add(_delete0Param2);
                var _delete0Param3 = _delete0Command.CreateParameter();
                _delete0Param3.ParameterName = "$driveId";
                _delete0Command.Parameters.Add(_delete0Param3);

                _delete0Param1.Value = identityId.ToByteArray();
                _delete0Param2.Value = identity.DomainName;
                _delete0Param3.Value = driveId.ToByteArray();
                var count = conn.ExecuteNonQuery(_delete0Command);
                if (count > 0)
                    _cache.Remove("TableImFollowingCRUD", identityId.ToString()+identity.DomainName+driveId.ToString());
                return count;
            } // Using
        }

        protected ImFollowingRecord ReadRecordFromReader0(SqliteDataReader rdr, Guid identityId,OdinId identity,Guid driveId)
        {
            var result = new List<ImFollowingRecord>();
            byte[] _tmpbuf = new byte[65535+1];
#pragma warning disable CS0168
            long bytesRead;
#pragma warning restore CS0168
            var _guid = new byte[16];
            var item = new ImFollowingRecord();
            item.identityId = identityId;
            item.identity = identity;
            item.driveId = driveId;

            if (rdr.IsDBNull(0))
                throw new Exception("Impossible, item is null in DB, but set as NOT NULL");
            else
            {
                item.created = new UnixTimeUtcUnique(rdr.GetInt64(0));
            }

            if (rdr.IsDBNull(1))
                item.modified = null;
            else
            {
                item.modified = new UnixTimeUtcUnique(rdr.GetInt64(1));
            }
            return item;
       }

        protected ImFollowingRecord Get(DatabaseConnection conn, Guid identityId,OdinId identity,Guid driveId)
        {
            var (hit, cacheObject) = _cache.Get("TableImFollowingCRUD", identityId.ToString()+identity.DomainName+driveId.ToString());
            if (hit)
                return (ImFollowingRecord)cacheObject;
            using (var _get0Command = _database.CreateCommand())
            {
                _get0Command.CommandText = "SELECT created,modified FROM imFollowing " +
                                             "WHERE identityId = $identityId AND identity = $identity AND driveId = $driveId LIMIT 1;";
                var _get0Param1 = _get0Command.CreateParameter();
                _get0Param1.ParameterName = "$identityId";
                _get0Command.Parameters.Add(_get0Param1);
                var _get0Param2 = _get0Command.CreateParameter();
                _get0Param2.ParameterName = "$identity";
                _get0Command.Parameters.Add(_get0Param2);
                var _get0Param3 = _get0Command.CreateParameter();
                _get0Param3.ParameterName = "$driveId";
                _get0Command.Parameters.Add(_get0Param3);

                _get0Param1.Value = identityId.ToByteArray();
                _get0Param2.Value = identity.DomainName;
                _get0Param3.Value = driveId.ToByteArray();
                lock (conn._lock)
                {
                using (SqliteDataReader rdr = conn.ExecuteReader(_get0Command, System.Data.CommandBehavior.SingleRow))
                {
                    if (!rdr.Read())
                    {
                        _cache.AddOrUpdate("TableImFollowingCRUD", identityId.ToString()+identity.DomainName+driveId.ToString(), null);
                        return null;
                    }
                    var r = ReadRecordFromReader0(rdr, identityId,identity,driveId);
                    _cache.AddOrUpdate("TableImFollowingCRUD", identityId.ToString()+identity.DomainName+driveId.ToString(), r);
                    return r;
                } // using
                } // lock
            } // using
        }

        protected ImFollowingRecord ReadRecordFromReader1(SqliteDataReader rdr, Guid identityId,OdinId identity)
        {
            var result = new List<ImFollowingRecord>();
            byte[] _tmpbuf = new byte[65535+1];
#pragma warning disable CS0168
            long bytesRead;
#pragma warning restore CS0168
            var _guid = new byte[16];
            var item = new ImFollowingRecord();
            item.identityId = identityId;
            item.identity = identity;

            if (rdr.IsDBNull(0))
                throw new Exception("Impossible, item is null in DB, but set as NOT NULL");
            else
            {
                bytesRead = rdr.GetBytes(0, 0, _guid, 0, 16);
                if (bytesRead != 16)
                    throw new Exception("Not a GUID in driveId...");
                item.driveId = new Guid(_guid);
            }

            if (rdr.IsDBNull(1))
                throw new Exception("Impossible, item is null in DB, but set as NOT NULL");
            else
            {
                item.created = new UnixTimeUtcUnique(rdr.GetInt64(1));
            }

            if (rdr.IsDBNull(2))
                item.modified = null;
            else
            {
                item.modified = new UnixTimeUtcUnique(rdr.GetInt64(2));
            }
            return item;
       }

        protected List<ImFollowingRecord> Get(DatabaseConnection conn, Guid identityId,OdinId identity)
        {
            using (var _get1Command = _database.CreateCommand())
            {
                _get1Command.CommandText = "SELECT driveId,created,modified FROM imFollowing " +
                                             "WHERE identityId = $identityId AND identity = $identity;";
                var _get1Param1 = _get1Command.CreateParameter();
                _get1Param1.ParameterName = "$identityId";
                _get1Command.Parameters.Add(_get1Param1);
                var _get1Param2 = _get1Command.CreateParameter();
                _get1Param2.ParameterName = "$identity";
                _get1Command.Parameters.Add(_get1Param2);

                _get1Param1.Value = identityId.ToByteArray();
                _get1Param2.Value = identity.DomainName;
                lock (conn._lock)
                {
                using (SqliteDataReader rdr = conn.ExecuteReader(_get1Command, System.Data.CommandBehavior.Default))
                {
                    if (!rdr.Read())
                    {
                        _cache.AddOrUpdate("TableImFollowingCRUD", identityId.ToString()+identity.DomainName, null);
                        return null;
                    }
                    var result = new List<ImFollowingRecord>();
                    while (true)
                    {
                        result.Add(ReadRecordFromReader1(rdr, identityId,identity));
                        if (!rdr.Read())
                            break;
                    }
                    return result;
                } // using
                } // lock
            } // using
        }

    }
}<|MERGE_RESOLUTION|>--- conflicted
+++ resolved
@@ -194,7 +194,6 @@
 
         protected virtual int Update(DatabaseConnection conn, ImFollowingRecord item)
         {
-<<<<<<< HEAD
             using (var _updateCommand = _database.CreateCommand())
             {
                 _updateCommand.CommandText = "UPDATE imFollowing " +
@@ -219,29 +218,6 @@
                 _updateParam1.Value = item.identityId.ToByteArray();
                 _updateParam2.Value = item.identity.DomainName;
                 _updateParam3.Value = item.driveId.ToByteArray();
-=======
-                using (var _updateCommand = _database.CreateCommand())
-                {
-                    _updateCommand.CommandText = "UPDATE imFollowing " +
-                                                 "SET modified = $modified "+
-                                                 "WHERE (identity = $identity AND driveId = $driveId)";
-                    var _updateParam1 = _updateCommand.CreateParameter();
-                    _updateParam1.ParameterName = "$identity";
-                    _updateCommand.Parameters.Add(_updateParam1);
-                    var _updateParam2 = _updateCommand.CreateParameter();
-                    _updateParam2.ParameterName = "$driveId";
-                    _updateCommand.Parameters.Add(_updateParam2);
-                    var _updateParam3 = _updateCommand.CreateParameter();
-                    _updateParam3.ParameterName = "$created";
-                    _updateCommand.Parameters.Add(_updateParam3);
-                    var _updateParam4 = _updateCommand.CreateParameter();
-                    _updateParam4.ParameterName = "$modified";
-                    _updateCommand.Parameters.Add(_updateParam4);
-                var now = UnixTimeUtcUnique.Now();
-                _updateParam1.Value = item.identity.DomainName;
-                _updateParam2.Value = item.driveId.ToByteArray();
-                _updateParam3.Value = now.uniqueTime;
->>>>>>> 0679ae53
                 _updateParam4.Value = now.uniqueTime;
                 _updateParam5.Value = now.uniqueTime;
                 var count = conn.ExecuteNonQuery(_updateCommand);
@@ -254,11 +230,7 @@
             } // Using
         }
 
-<<<<<<< HEAD
-        protected virtual int GetCount(DatabaseConnection conn)
-=======
-        public virtual int GetCountDirty(DatabaseConnection conn)
->>>>>>> 0679ae53
+        protected virtual int GetCountDirty(DatabaseConnection conn)
         {
                 using (var _getCountCommand = _database.CreateCommand())
                 {
