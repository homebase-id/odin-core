using System;
using System.Collections.Generic;
using Microsoft.Data.Sqlite;
using Odin.Core.Time;
using Odin.Core.Identity;

namespace Odin.Core.Storage.SQLite.IdentityDatabase
{
    public class FeedDistributionOutboxRecord
    {
        private Guid _identityId;
        public Guid identityId
        {
           get {
                   return _identityId;
               }
           set {
                  _identityId = value;
               }
        }
        private Guid _fileId;
        public Guid fileId
        {
           get {
                   return _fileId;
               }
           set {
                  _fileId = value;
               }
        }
        private Guid _driveId;
        public Guid driveId
        {
           get {
                   return _driveId;
               }
           set {
                  _driveId = value;
               }
        }
        private string _recipient;
        public string recipient
        {
           get {
                   return _recipient;
               }
           set {
                    if (value == null) throw new Exception("Cannot be null");
                    if (value?.Length < 0) throw new Exception("Too short");
                    if (value?.Length > 65535) throw new Exception("Too long");
                  _recipient = value;
               }
        }
        private UnixTimeUtc _timeStamp;
        public UnixTimeUtc timeStamp
        {
           get {
                   return _timeStamp;
               }
           set {
                  _timeStamp = value;
               }
        }
        private byte[] _value;
        public byte[] value
        {
           get {
                   return _value;
               }
           set {
                    if (value?.Length < 0) throw new Exception("Too short");
                    if (value?.Length > 65535) throw new Exception("Too long");
                  _value = value;
               }
        }
        private Guid? _popStamp;
        public Guid? popStamp
        {
           get {
                   return _popStamp;
               }
           set {
                  _popStamp = value;
               }
        }
        private UnixTimeUtcUnique _created;
        public UnixTimeUtcUnique created
        {
           get {
                   return _created;
               }
           set {
                  _created = value;
               }
        }
        private UnixTimeUtcUnique? _modified;
        public UnixTimeUtcUnique? modified
        {
           get {
                   return _modified;
               }
           set {
                  _modified = value;
               }
        }
    } // End of class FeedDistributionOutboxRecord

    public class TableFeedDistributionOutboxCRUD : TableBase
    {
        private bool _disposed = false;

        public TableFeedDistributionOutboxCRUD(IdentityDatabase db, CacheHelper cache) : base(db, "feedDistributionOutbox")
        {
        }

        ~TableFeedDistributionOutboxCRUD()
        {
            if (_disposed == false) throw new Exception("TableFeedDistributionOutboxCRUD Not disposed properly");
        }

        public override void Dispose()
        {
            _disposed = true;
            GC.SuppressFinalize(this);
        }

        public sealed override void EnsureTableExists(DatabaseConnection conn, bool dropExisting = false)
        {
                using (var cmd = _database.CreateCommand())
                {
                    if (dropExisting)
                    {
                       cmd.CommandText = "DROP TABLE IF EXISTS feedDistributionOutbox;";
                       conn.ExecuteNonQuery(cmd);
                    }
                    cmd.CommandText =
                    "CREATE TABLE IF NOT EXISTS feedDistributionOutbox("
                     +"identityId BLOB NOT NULL, "
                     +"fileId BLOB NOT NULL, "
                     +"driveId BLOB NOT NULL, "
                     +"recipient STRING NOT NULL, "
                     +"timeStamp INT NOT NULL, "
                     +"value BLOB , "
                     +"popStamp BLOB , "
                     +"created INT NOT NULL, "
                     +"modified INT  "
                     +", PRIMARY KEY (identityId,fileId,driveId,recipient)"
                     +");"
                     +"CREATE INDEX IF NOT EXISTS Idx0TableFeedDistributionOutboxCRUD ON feedDistributionOutbox(identityId,timeStamp);"
                     +"CREATE INDEX IF NOT EXISTS Idx1TableFeedDistributionOutboxCRUD ON feedDistributionOutbox(identityId,popStamp);"
                     ;
                    conn.ExecuteNonQuery(cmd);
            }
        }

        protected virtual int Insert(DatabaseConnection conn, FeedDistributionOutboxRecord item)
        {
            using (var _insertCommand = _database.CreateCommand())
            {
                _insertCommand.CommandText = "INSERT INTO feedDistributionOutbox (identityId,fileId,driveId,recipient,timeStamp,value,popStamp,created,modified) " +
                                             "VALUES ($identityId,$fileId,$driveId,$recipient,$timeStamp,$value,$popStamp,$created,$modified)";
                var _insertParam1 = _insertCommand.CreateParameter();
                _insertParam1.ParameterName = "$identityId";
                _insertCommand.Parameters.Add(_insertParam1);
                var _insertParam2 = _insertCommand.CreateParameter();
                _insertParam2.ParameterName = "$fileId";
                _insertCommand.Parameters.Add(_insertParam2);
                var _insertParam3 = _insertCommand.CreateParameter();
                _insertParam3.ParameterName = "$driveId";
                _insertCommand.Parameters.Add(_insertParam3);
                var _insertParam4 = _insertCommand.CreateParameter();
                _insertParam4.ParameterName = "$recipient";
                _insertCommand.Parameters.Add(_insertParam4);
                var _insertParam5 = _insertCommand.CreateParameter();
                _insertParam5.ParameterName = "$timeStamp";
                _insertCommand.Parameters.Add(_insertParam5);
                var _insertParam6 = _insertCommand.CreateParameter();
                _insertParam6.ParameterName = "$value";
                _insertCommand.Parameters.Add(_insertParam6);
                var _insertParam7 = _insertCommand.CreateParameter();
                _insertParam7.ParameterName = "$popStamp";
                _insertCommand.Parameters.Add(_insertParam7);
                var _insertParam8 = _insertCommand.CreateParameter();
                _insertParam8.ParameterName = "$created";
                _insertCommand.Parameters.Add(_insertParam8);
                var _insertParam9 = _insertCommand.CreateParameter();
                _insertParam9.ParameterName = "$modified";
                _insertCommand.Parameters.Add(_insertParam9);
                _insertParam1.Value = item.identityId.ToByteArray();
                _insertParam2.Value = item.fileId.ToByteArray();
                _insertParam3.Value = item.driveId.ToByteArray();
                _insertParam4.Value = item.recipient;
                _insertParam5.Value = item.timeStamp.milliseconds;
                _insertParam6.Value = item.value ?? (object)DBNull.Value;
                _insertParam7.Value = item.popStamp?.ToByteArray() ?? (object)DBNull.Value;
                var now = UnixTimeUtcUnique.Now();
                _insertParam8.Value = now.uniqueTime;
                item.modified = null;
                _insertParam9.Value = DBNull.Value;
                var count = conn.ExecuteNonQuery(_insertCommand);
                if (count > 0)
                {
                     item.created = now;
                }
                return count;
            } // Using
        }

        protected virtual int Upsert(DatabaseConnection conn, FeedDistributionOutboxRecord item)
        {
            using (var _upsertCommand = _database.CreateCommand())
            {
                _upsertCommand.CommandText = "INSERT INTO feedDistributionOutbox (identityId,fileId,driveId,recipient,timeStamp,value,popStamp,created) " +
                                             "VALUES ($identityId,$fileId,$driveId,$recipient,$timeStamp,$value,$popStamp,$created)"+
                                             "ON CONFLICT (identityId,fileId,driveId,recipient) DO UPDATE "+
                                             "SET timeStamp = $timeStamp,value = $value,popStamp = $popStamp,modified = $modified "+
                                             "RETURNING created, modified;";
                var _upsertParam1 = _upsertCommand.CreateParameter();
                _upsertParam1.ParameterName = "$identityId";
                _upsertCommand.Parameters.Add(_upsertParam1);
                var _upsertParam2 = _upsertCommand.CreateParameter();
                _upsertParam2.ParameterName = "$fileId";
                _upsertCommand.Parameters.Add(_upsertParam2);
                var _upsertParam3 = _upsertCommand.CreateParameter();
                _upsertParam3.ParameterName = "$driveId";
                _upsertCommand.Parameters.Add(_upsertParam3);
                var _upsertParam4 = _upsertCommand.CreateParameter();
                _upsertParam4.ParameterName = "$recipient";
                _upsertCommand.Parameters.Add(_upsertParam4);
                var _upsertParam5 = _upsertCommand.CreateParameter();
                _upsertParam5.ParameterName = "$timeStamp";
                _upsertCommand.Parameters.Add(_upsertParam5);
                var _upsertParam6 = _upsertCommand.CreateParameter();
                _upsertParam6.ParameterName = "$value";
                _upsertCommand.Parameters.Add(_upsertParam6);
                var _upsertParam7 = _upsertCommand.CreateParameter();
                _upsertParam7.ParameterName = "$popStamp";
                _upsertCommand.Parameters.Add(_upsertParam7);
                var _upsertParam8 = _upsertCommand.CreateParameter();
                _upsertParam8.ParameterName = "$created";
                _upsertCommand.Parameters.Add(_upsertParam8);
                var _upsertParam9 = _upsertCommand.CreateParameter();
                _upsertParam9.ParameterName = "$modified";
                _upsertCommand.Parameters.Add(_upsertParam9);
                var now = UnixTimeUtcUnique.Now();
                _upsertParam1.Value = item.identityId.ToByteArray();
                _upsertParam2.Value = item.fileId.ToByteArray();
                _upsertParam3.Value = item.driveId.ToByteArray();
                _upsertParam4.Value = item.recipient;
                _upsertParam5.Value = item.timeStamp.milliseconds;
                _upsertParam6.Value = item.value ?? (object)DBNull.Value;
                _upsertParam7.Value = item.popStamp?.ToByteArray() ?? (object)DBNull.Value;
                _upsertParam8.Value = now.uniqueTime;
                _upsertParam9.Value = now.uniqueTime;
                using (SqliteDataReader rdr = conn.ExecuteReader(_upsertCommand, System.Data.CommandBehavior.SingleRow))
                {
                   if (rdr.Read())
                   {
                      long created = rdr.GetInt64(0);
                      long? modified = rdr.IsDBNull(1) ? null : rdr.GetInt64(1);
                      item.created = new UnixTimeUtcUnique(created);
                      if (modified != null)
                         item.modified = new UnixTimeUtcUnique((long)modified);
                      else
                         item.modified = null;
                      return 1;
                   }
                }
                return 0;
            } // Using
        }

        protected virtual int Update(DatabaseConnection conn, FeedDistributionOutboxRecord item)
        {
<<<<<<< HEAD
            using (var _updateCommand = _database.CreateCommand())
            {
                _updateCommand.CommandText = "UPDATE feedDistributionOutbox " +
                                             "SET timeStamp = $timeStamp,value = $value,popStamp = $popStamp,modified = $modified "+
                                             "WHERE (identityId = $identityId AND fileId = $fileId AND driveId = $driveId AND recipient = $recipient)";
                var _updateParam1 = _updateCommand.CreateParameter();
                _updateParam1.ParameterName = "$identityId";
                _updateCommand.Parameters.Add(_updateParam1);
                var _updateParam2 = _updateCommand.CreateParameter();
                _updateParam2.ParameterName = "$fileId";
                _updateCommand.Parameters.Add(_updateParam2);
                var _updateParam3 = _updateCommand.CreateParameter();
                _updateParam3.ParameterName = "$driveId";
                _updateCommand.Parameters.Add(_updateParam3);
                var _updateParam4 = _updateCommand.CreateParameter();
                _updateParam4.ParameterName = "$recipient";
                _updateCommand.Parameters.Add(_updateParam4);
                var _updateParam5 = _updateCommand.CreateParameter();
                _updateParam5.ParameterName = "$timeStamp";
                _updateCommand.Parameters.Add(_updateParam5);
                var _updateParam6 = _updateCommand.CreateParameter();
                _updateParam6.ParameterName = "$value";
                _updateCommand.Parameters.Add(_updateParam6);
                var _updateParam7 = _updateCommand.CreateParameter();
                _updateParam7.ParameterName = "$popStamp";
                _updateCommand.Parameters.Add(_updateParam7);
                var _updateParam8 = _updateCommand.CreateParameter();
                _updateParam8.ParameterName = "$created";
                _updateCommand.Parameters.Add(_updateParam8);
                var _updateParam9 = _updateCommand.CreateParameter();
                _updateParam9.ParameterName = "$modified";
                _updateCommand.Parameters.Add(_updateParam9);
             var now = UnixTimeUtcUnique.Now();
                _updateParam1.Value = item.identityId.ToByteArray();
                _updateParam2.Value = item.fileId.ToByteArray();
                _updateParam3.Value = item.driveId.ToByteArray();
                _updateParam4.Value = item.recipient;
                _updateParam5.Value = item.timeStamp.milliseconds;
                _updateParam6.Value = item.value ?? (object)DBNull.Value;
                _updateParam7.Value = item.popStamp?.ToByteArray() ?? (object)DBNull.Value;
=======
                using (var _updateCommand = _database.CreateCommand())
                {
                    _updateCommand.CommandText = "UPDATE feedDistributionOutbox " +
                                                 "SET timeStamp = $timeStamp,value = $value,popStamp = $popStamp,modified = $modified "+
                                                 "WHERE (fileId = $fileId AND driveId = $driveId AND recipient = $recipient)";
                    var _updateParam1 = _updateCommand.CreateParameter();
                    _updateParam1.ParameterName = "$fileId";
                    _updateCommand.Parameters.Add(_updateParam1);
                    var _updateParam2 = _updateCommand.CreateParameter();
                    _updateParam2.ParameterName = "$driveId";
                    _updateCommand.Parameters.Add(_updateParam2);
                    var _updateParam3 = _updateCommand.CreateParameter();
                    _updateParam3.ParameterName = "$recipient";
                    _updateCommand.Parameters.Add(_updateParam3);
                    var _updateParam4 = _updateCommand.CreateParameter();
                    _updateParam4.ParameterName = "$timeStamp";
                    _updateCommand.Parameters.Add(_updateParam4);
                    var _updateParam5 = _updateCommand.CreateParameter();
                    _updateParam5.ParameterName = "$value";
                    _updateCommand.Parameters.Add(_updateParam5);
                    var _updateParam6 = _updateCommand.CreateParameter();
                    _updateParam6.ParameterName = "$popStamp";
                    _updateCommand.Parameters.Add(_updateParam6);
                    var _updateParam7 = _updateCommand.CreateParameter();
                    _updateParam7.ParameterName = "$created";
                    _updateCommand.Parameters.Add(_updateParam7);
                    var _updateParam8 = _updateCommand.CreateParameter();
                    _updateParam8.ParameterName = "$modified";
                    _updateCommand.Parameters.Add(_updateParam8);
                var now = UnixTimeUtcUnique.Now();
                _updateParam1.Value = item.fileId.ToByteArray();
                _updateParam2.Value = item.driveId.ToByteArray();
                _updateParam3.Value = item.recipient;
                _updateParam4.Value = item.timeStamp.milliseconds;
                _updateParam5.Value = item.value ?? (object)DBNull.Value;
                _updateParam6.Value = item.popStamp?.ToByteArray() ?? (object)DBNull.Value;
                _updateParam7.Value = now.uniqueTime;
>>>>>>> 0679ae53
                _updateParam8.Value = now.uniqueTime;
                _updateParam9.Value = now.uniqueTime;
                var count = conn.ExecuteNonQuery(_updateCommand);
                if (count > 0)
                {
                     item.modified = now;
                }
                return count;
            } // Using
        }

<<<<<<< HEAD
        protected virtual int GetCount(DatabaseConnection conn)
=======
        public virtual int GetCountDirty(DatabaseConnection conn)
>>>>>>> 0679ae53
        {
                using (var _getCountCommand = _database.CreateCommand())
                {
                    _getCountCommand.CommandText = "PRAGMA read_uncommitted = 1; SELECT COUNT(*) FROM feedDistributionOutbox; PRAGMA read_uncommitted = 0;";
                    var count = conn.ExecuteNonQuery(_getCountCommand);
                    return count;
                }
        }

        public override List<string> GetColumnNames()
        {
                var sl = new List<string>();
                sl.Add("identityId");
                sl.Add("fileId");
                sl.Add("driveId");
                sl.Add("recipient");
                sl.Add("timeStamp");
                sl.Add("value");
                sl.Add("popStamp");
                sl.Add("created");
                sl.Add("modified");
            return sl;
        }

        // SELECT identityId,fileId,driveId,recipient,timeStamp,value,popStamp,created,modified
        protected FeedDistributionOutboxRecord ReadRecordFromReaderAll(SqliteDataReader rdr)
        {
            var result = new List<FeedDistributionOutboxRecord>();
            byte[] _tmpbuf = new byte[65535+1];
#pragma warning disable CS0168
            long bytesRead;
#pragma warning restore CS0168
            var _guid = new byte[16];
            var item = new FeedDistributionOutboxRecord();

            if (rdr.IsDBNull(0))
                throw new Exception("Impossible, item is null in DB, but set as NOT NULL");
            else
            {
                bytesRead = rdr.GetBytes(0, 0, _guid, 0, 16);
                if (bytesRead != 16)
                    throw new Exception("Not a GUID in identityId...");
                item.identityId = new Guid(_guid);
            }

            if (rdr.IsDBNull(1))
                throw new Exception("Impossible, item is null in DB, but set as NOT NULL");
            else
            {
                bytesRead = rdr.GetBytes(1, 0, _guid, 0, 16);
                if (bytesRead != 16)
                    throw new Exception("Not a GUID in fileId...");
                item.fileId = new Guid(_guid);
            }

            if (rdr.IsDBNull(2))
                throw new Exception("Impossible, item is null in DB, but set as NOT NULL");
            else
            {
                bytesRead = rdr.GetBytes(2, 0, _guid, 0, 16);
                if (bytesRead != 16)
                    throw new Exception("Not a GUID in driveId...");
                item.driveId = new Guid(_guid);
            }

            if (rdr.IsDBNull(3))
                throw new Exception("Impossible, item is null in DB, but set as NOT NULL");
            else
            {
                item.recipient = rdr.GetString(3);
            }

            if (rdr.IsDBNull(4))
                throw new Exception("Impossible, item is null in DB, but set as NOT NULL");
            else
            {
                item.timeStamp = new UnixTimeUtc(rdr.GetInt64(4));
            }

            if (rdr.IsDBNull(5))
                item.value = null;
            else
            {
                bytesRead = rdr.GetBytes(5, 0, _tmpbuf, 0, 65535+1);
                if (bytesRead > 65535)
                    throw new Exception("Too much data in value...");
                if (bytesRead < 0)
                    throw new Exception("Too little data in value...");
                item.value = new byte[bytesRead];
                Buffer.BlockCopy(_tmpbuf, 0, item.value, 0, (int) bytesRead);
            }

            if (rdr.IsDBNull(6))
                item.popStamp = null;
            else
            {
                bytesRead = rdr.GetBytes(6, 0, _guid, 0, 16);
                if (bytesRead != 16)
                    throw new Exception("Not a GUID in popStamp...");
                item.popStamp = new Guid(_guid);
            }

            if (rdr.IsDBNull(7))
                throw new Exception("Impossible, item is null in DB, but set as NOT NULL");
            else
            {
                item.created = new UnixTimeUtcUnique(rdr.GetInt64(7));
            }

            if (rdr.IsDBNull(8))
                item.modified = null;
            else
            {
                item.modified = new UnixTimeUtcUnique(rdr.GetInt64(8));
            }
            return item;
       }

        protected int Delete(DatabaseConnection conn, Guid identityId,Guid fileId,Guid driveId,string recipient)
        {
            if (recipient == null) throw new Exception("Cannot be null");
            if (recipient?.Length < 0) throw new Exception("Too short");
            if (recipient?.Length > 65535) throw new Exception("Too long");
            using (var _delete0Command = _database.CreateCommand())
            {
                _delete0Command.CommandText = "DELETE FROM feedDistributionOutbox " +
                                             "WHERE identityId = $identityId AND fileId = $fileId AND driveId = $driveId AND recipient = $recipient";
                var _delete0Param1 = _delete0Command.CreateParameter();
                _delete0Param1.ParameterName = "$identityId";
                _delete0Command.Parameters.Add(_delete0Param1);
                var _delete0Param2 = _delete0Command.CreateParameter();
                _delete0Param2.ParameterName = "$fileId";
                _delete0Command.Parameters.Add(_delete0Param2);
                var _delete0Param3 = _delete0Command.CreateParameter();
                _delete0Param3.ParameterName = "$driveId";
                _delete0Command.Parameters.Add(_delete0Param3);
                var _delete0Param4 = _delete0Command.CreateParameter();
                _delete0Param4.ParameterName = "$recipient";
                _delete0Command.Parameters.Add(_delete0Param4);

                _delete0Param1.Value = identityId.ToByteArray();
                _delete0Param2.Value = fileId.ToByteArray();
                _delete0Param3.Value = driveId.ToByteArray();
                _delete0Param4.Value = recipient;
                var count = conn.ExecuteNonQuery(_delete0Command);
                return count;
            } // Using
        }

        protected FeedDistributionOutboxRecord ReadRecordFromReader0(SqliteDataReader rdr, Guid identityId,Guid fileId,Guid driveId,string recipient)
        {
            if (recipient == null) throw new Exception("Cannot be null");
            if (recipient?.Length < 0) throw new Exception("Too short");
            if (recipient?.Length > 65535) throw new Exception("Too long");
            var result = new List<FeedDistributionOutboxRecord>();
            byte[] _tmpbuf = new byte[65535+1];
#pragma warning disable CS0168
            long bytesRead;
#pragma warning restore CS0168
            var _guid = new byte[16];
            var item = new FeedDistributionOutboxRecord();
            item.identityId = identityId;
            item.fileId = fileId;
            item.driveId = driveId;
            item.recipient = recipient;

            if (rdr.IsDBNull(0))
                throw new Exception("Impossible, item is null in DB, but set as NOT NULL");
            else
            {
                item.timeStamp = new UnixTimeUtc(rdr.GetInt64(0));
            }

            if (rdr.IsDBNull(1))
                item.value = null;
            else
            {
                bytesRead = rdr.GetBytes(1, 0, _tmpbuf, 0, 65535+1);
                if (bytesRead > 65535)
                    throw new Exception("Too much data in value...");
                if (bytesRead < 0)
                    throw new Exception("Too little data in value...");
                item.value = new byte[bytesRead];
                Buffer.BlockCopy(_tmpbuf, 0, item.value, 0, (int) bytesRead);
            }

            if (rdr.IsDBNull(2))
                item.popStamp = null;
            else
            {
                bytesRead = rdr.GetBytes(2, 0, _guid, 0, 16);
                if (bytesRead != 16)
                    throw new Exception("Not a GUID in popStamp...");
                item.popStamp = new Guid(_guid);
            }

            if (rdr.IsDBNull(3))
                throw new Exception("Impossible, item is null in DB, but set as NOT NULL");
            else
            {
                item.created = new UnixTimeUtcUnique(rdr.GetInt64(3));
            }

            if (rdr.IsDBNull(4))
                item.modified = null;
            else
            {
                item.modified = new UnixTimeUtcUnique(rdr.GetInt64(4));
            }
            return item;
       }

        protected FeedDistributionOutboxRecord Get(DatabaseConnection conn, Guid identityId,Guid fileId,Guid driveId,string recipient)
        {
            if (recipient == null) throw new Exception("Cannot be null");
            if (recipient?.Length < 0) throw new Exception("Too short");
            if (recipient?.Length > 65535) throw new Exception("Too long");
            using (var _get0Command = _database.CreateCommand())
            {
                _get0Command.CommandText = "SELECT timeStamp,value,popStamp,created,modified FROM feedDistributionOutbox " +
                                             "WHERE identityId = $identityId AND fileId = $fileId AND driveId = $driveId AND recipient = $recipient LIMIT 1;";
                var _get0Param1 = _get0Command.CreateParameter();
                _get0Param1.ParameterName = "$identityId";
                _get0Command.Parameters.Add(_get0Param1);
                var _get0Param2 = _get0Command.CreateParameter();
                _get0Param2.ParameterName = "$fileId";
                _get0Command.Parameters.Add(_get0Param2);
                var _get0Param3 = _get0Command.CreateParameter();
                _get0Param3.ParameterName = "$driveId";
                _get0Command.Parameters.Add(_get0Param3);
                var _get0Param4 = _get0Command.CreateParameter();
                _get0Param4.ParameterName = "$recipient";
                _get0Command.Parameters.Add(_get0Param4);

                _get0Param1.Value = identityId.ToByteArray();
                _get0Param2.Value = fileId.ToByteArray();
                _get0Param3.Value = driveId.ToByteArray();
                _get0Param4.Value = recipient;
                lock (conn._lock)
                {
                using (SqliteDataReader rdr = conn.ExecuteReader(_get0Command, System.Data.CommandBehavior.SingleRow))
                {
                    if (!rdr.Read())
                    {
                        return null;
                    }
                    var r = ReadRecordFromReader0(rdr, identityId,fileId,driveId,recipient);
                    return r;
                } // using
                } // lock
            } // using
        }

    }
}<|MERGE_RESOLUTION|>--- conflicted
+++ resolved
@@ -272,7 +272,6 @@
 
         protected virtual int Update(DatabaseConnection conn, FeedDistributionOutboxRecord item)
         {
-<<<<<<< HEAD
             using (var _updateCommand = _database.CreateCommand())
             {
                 _updateCommand.CommandText = "UPDATE feedDistributionOutbox " +
@@ -313,45 +312,6 @@
                 _updateParam5.Value = item.timeStamp.milliseconds;
                 _updateParam6.Value = item.value ?? (object)DBNull.Value;
                 _updateParam7.Value = item.popStamp?.ToByteArray() ?? (object)DBNull.Value;
-=======
-                using (var _updateCommand = _database.CreateCommand())
-                {
-                    _updateCommand.CommandText = "UPDATE feedDistributionOutbox " +
-                                                 "SET timeStamp = $timeStamp,value = $value,popStamp = $popStamp,modified = $modified "+
-                                                 "WHERE (fileId = $fileId AND driveId = $driveId AND recipient = $recipient)";
-                    var _updateParam1 = _updateCommand.CreateParameter();
-                    _updateParam1.ParameterName = "$fileId";
-                    _updateCommand.Parameters.Add(_updateParam1);
-                    var _updateParam2 = _updateCommand.CreateParameter();
-                    _updateParam2.ParameterName = "$driveId";
-                    _updateCommand.Parameters.Add(_updateParam2);
-                    var _updateParam3 = _updateCommand.CreateParameter();
-                    _updateParam3.ParameterName = "$recipient";
-                    _updateCommand.Parameters.Add(_updateParam3);
-                    var _updateParam4 = _updateCommand.CreateParameter();
-                    _updateParam4.ParameterName = "$timeStamp";
-                    _updateCommand.Parameters.Add(_updateParam4);
-                    var _updateParam5 = _updateCommand.CreateParameter();
-                    _updateParam5.ParameterName = "$value";
-                    _updateCommand.Parameters.Add(_updateParam5);
-                    var _updateParam6 = _updateCommand.CreateParameter();
-                    _updateParam6.ParameterName = "$popStamp";
-                    _updateCommand.Parameters.Add(_updateParam6);
-                    var _updateParam7 = _updateCommand.CreateParameter();
-                    _updateParam7.ParameterName = "$created";
-                    _updateCommand.Parameters.Add(_updateParam7);
-                    var _updateParam8 = _updateCommand.CreateParameter();
-                    _updateParam8.ParameterName = "$modified";
-                    _updateCommand.Parameters.Add(_updateParam8);
-                var now = UnixTimeUtcUnique.Now();
-                _updateParam1.Value = item.fileId.ToByteArray();
-                _updateParam2.Value = item.driveId.ToByteArray();
-                _updateParam3.Value = item.recipient;
-                _updateParam4.Value = item.timeStamp.milliseconds;
-                _updateParam5.Value = item.value ?? (object)DBNull.Value;
-                _updateParam6.Value = item.popStamp?.ToByteArray() ?? (object)DBNull.Value;
-                _updateParam7.Value = now.uniqueTime;
->>>>>>> 0679ae53
                 _updateParam8.Value = now.uniqueTime;
                 _updateParam9.Value = now.uniqueTime;
                 var count = conn.ExecuteNonQuery(_updateCommand);
@@ -363,11 +323,7 @@
             } // Using
         }
 
-<<<<<<< HEAD
-        protected virtual int GetCount(DatabaseConnection conn)
-=======
-        public virtual int GetCountDirty(DatabaseConnection conn)
->>>>>>> 0679ae53
+        protected virtual int GetCountDirty(DatabaseConnection conn)
         {
                 using (var _getCountCommand = _database.CreateCommand())
                 {
