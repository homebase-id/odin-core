using System;
using System.Collections.Generic;
using Microsoft.Data.Sqlite;
using Odin.Core.Time;
using Odin.Core.Identity;

namespace Odin.Core.Storage.SQLite.IdentityDatabase
{
    public class KeyThreeValueRecord
    {
        private Guid _identityId;
        public Guid identityId
        {
           get {
                   return _identityId;
               }
           set {
                  _identityId = value;
               }
        }
        private byte[] _key1;
        public byte[] key1
        {
           get {
                   return _key1;
               }
           set {
                    if (value == null) throw new Exception("Cannot be null");
                    if (value?.Length < 16) throw new Exception("Too short");
                    if (value?.Length > 48) throw new Exception("Too long");
                  _key1 = value;
               }
        }
        private byte[] _key2;
        public byte[] key2
        {
           get {
                   return _key2;
               }
           set {
                    if (value?.Length < 0) throw new Exception("Too short");
                    if (value?.Length > 256) throw new Exception("Too long");
                  _key2 = value;
               }
        }
        private byte[] _key3;
        public byte[] key3
        {
           get {
                   return _key3;
               }
           set {
                    if (value?.Length < 0) throw new Exception("Too short");
                    if (value?.Length > 256) throw new Exception("Too long");
                  _key3 = value;
               }
        }
        private byte[] _data;
        public byte[] data
        {
           get {
                   return _data;
               }
           set {
                    if (value?.Length < 0) throw new Exception("Too short");
                    if (value?.Length > 1048576) throw new Exception("Too long");
                  _data = value;
               }
        }
    } // End of class KeyThreeValueRecord

    public class TableKeyThreeValueCRUD : TableBase
    {
        private bool _disposed = false;
        private readonly CacheHelper _cache;

        public TableKeyThreeValueCRUD(IdentityDatabase db, CacheHelper cache) : base(db, "keyThreeValue")
        {
            _cache = cache;
        }

        ~TableKeyThreeValueCRUD()
        {
            if (_disposed == false) throw new Exception("TableKeyThreeValueCRUD Not disposed properly");
        }

        public override void Dispose()
        {
            _disposed = true;
            GC.SuppressFinalize(this);
        }

        public sealed override void EnsureTableExists(DatabaseConnection conn, bool dropExisting = false)
        {
                using (var cmd = _database.CreateCommand())
                {
                    if (dropExisting)
                    {
                       cmd.CommandText = "DROP TABLE IF EXISTS keyThreeValue;";
                       conn.ExecuteNonQuery(cmd);
                    }
                    cmd.CommandText =
                    "CREATE TABLE IF NOT EXISTS keyThreeValue("
                     +"identityId BLOB NOT NULL, "
                     +"key1 BLOB NOT NULL UNIQUE, "
                     +"key2 BLOB , "
                     +"key3 BLOB , "
                     +"data BLOB  "
                     +", PRIMARY KEY (identityId,key1)"
                     +");"
                     +"CREATE INDEX IF NOT EXISTS Idx0TableKeyThreeValueCRUD ON keyThreeValue(identityId,key2);"
                     +"CREATE INDEX IF NOT EXISTS Idx1TableKeyThreeValueCRUD ON keyThreeValue(key3);"
                     ;
                    conn.ExecuteNonQuery(cmd);
            }
        }

        protected virtual int Insert(DatabaseConnection conn, KeyThreeValueRecord item)
        {
            using (var _insertCommand = _database.CreateCommand())
            {
                _insertCommand.CommandText = "INSERT INTO keyThreeValue (identityId,key1,key2,key3,data) " +
                                             "VALUES ($identityId,$key1,$key2,$key3,$data)";
                var _insertParam1 = _insertCommand.CreateParameter();
                _insertParam1.ParameterName = "$identityId";
                _insertCommand.Parameters.Add(_insertParam1);
                var _insertParam2 = _insertCommand.CreateParameter();
                _insertParam2.ParameterName = "$key1";
                _insertCommand.Parameters.Add(_insertParam2);
                var _insertParam3 = _insertCommand.CreateParameter();
                _insertParam3.ParameterName = "$key2";
                _insertCommand.Parameters.Add(_insertParam3);
                var _insertParam4 = _insertCommand.CreateParameter();
                _insertParam4.ParameterName = "$key3";
                _insertCommand.Parameters.Add(_insertParam4);
                var _insertParam5 = _insertCommand.CreateParameter();
                _insertParam5.ParameterName = "$data";
                _insertCommand.Parameters.Add(_insertParam5);
                _insertParam1.Value = item.identityId.ToByteArray();
                _insertParam2.Value = item.key1;
                _insertParam3.Value = item.key2 ?? (object)DBNull.Value;
                _insertParam4.Value = item.key3 ?? (object)DBNull.Value;
                _insertParam5.Value = item.data ?? (object)DBNull.Value;
                var count = conn.ExecuteNonQuery(_insertCommand);
                if (count > 0)
                {
                    _cache.AddOrUpdate("TableKeyThreeValueCRUD", item.identityId.ToString()+item.key1.ToBase64(), item);
                }
                return count;
            } // Using
        }

        protected virtual int Upsert(DatabaseConnection conn, KeyThreeValueRecord item)
        {
            using (var _upsertCommand = _database.CreateCommand())
            {
                _upsertCommand.CommandText = "INSERT INTO keyThreeValue (identityId,key1,key2,key3,data) " +
                                             "VALUES ($identityId,$key1,$key2,$key3,$data)"+
                                             "ON CONFLICT (identityId,key1) DO UPDATE "+
                                             "SET key2 = $key2,key3 = $key3,data = $data "+
                                             ";";
                var _upsertParam1 = _upsertCommand.CreateParameter();
                _upsertParam1.ParameterName = "$identityId";
                _upsertCommand.Parameters.Add(_upsertParam1);
                var _upsertParam2 = _upsertCommand.CreateParameter();
                _upsertParam2.ParameterName = "$key1";
                _upsertCommand.Parameters.Add(_upsertParam2);
                var _upsertParam3 = _upsertCommand.CreateParameter();
                _upsertParam3.ParameterName = "$key2";
                _upsertCommand.Parameters.Add(_upsertParam3);
                var _upsertParam4 = _upsertCommand.CreateParameter();
                _upsertParam4.ParameterName = "$key3";
                _upsertCommand.Parameters.Add(_upsertParam4);
                var _upsertParam5 = _upsertCommand.CreateParameter();
                _upsertParam5.ParameterName = "$data";
                _upsertCommand.Parameters.Add(_upsertParam5);
                _upsertParam1.Value = item.identityId.ToByteArray();
                _upsertParam2.Value = item.key1;
                _upsertParam3.Value = item.key2 ?? (object)DBNull.Value;
                _upsertParam4.Value = item.key3 ?? (object)DBNull.Value;
                _upsertParam5.Value = item.data ?? (object)DBNull.Value;
                var count = conn.ExecuteNonQuery(_upsertCommand);
                if (count > 0)
                    _cache.AddOrUpdate("TableKeyThreeValueCRUD", item.identityId.ToString()+item.key1.ToBase64(), item);
                return count;
            } // Using
        }
        protected virtual int Update(DatabaseConnection conn, KeyThreeValueRecord item)
        {
            using (var _updateCommand = _database.CreateCommand())
            {
                _updateCommand.CommandText = "UPDATE keyThreeValue " +
                                             "SET key2 = $key2,key3 = $key3,data = $data "+
                                             "WHERE (identityId = $identityId AND key1 = $key1)";
                var _updateParam1 = _updateCommand.CreateParameter();
                _updateParam1.ParameterName = "$identityId";
                _updateCommand.Parameters.Add(_updateParam1);
                var _updateParam2 = _updateCommand.CreateParameter();
                _updateParam2.ParameterName = "$key1";
                _updateCommand.Parameters.Add(_updateParam2);
                var _updateParam3 = _updateCommand.CreateParameter();
                _updateParam3.ParameterName = "$key2";
                _updateCommand.Parameters.Add(_updateParam3);
                var _updateParam4 = _updateCommand.CreateParameter();
                _updateParam4.ParameterName = "$key3";
                _updateCommand.Parameters.Add(_updateParam4);
                var _updateParam5 = _updateCommand.CreateParameter();
                _updateParam5.ParameterName = "$data";
                _updateCommand.Parameters.Add(_updateParam5);
                _updateParam1.Value = item.identityId.ToByteArray();
                _updateParam2.Value = item.key1;
                _updateParam3.Value = item.key2 ?? (object)DBNull.Value;
                _updateParam4.Value = item.key3 ?? (object)DBNull.Value;
                _updateParam5.Value = item.data ?? (object)DBNull.Value;
                var count = conn.ExecuteNonQuery(_updateCommand);
                if (count > 0)
                {
                    _cache.AddOrUpdate("TableKeyThreeValueCRUD", item.identityId.ToString()+item.key1.ToBase64(), item);
                }
                return count;
            } // Using
        }

<<<<<<< HEAD
        protected virtual int GetCount(DatabaseConnection conn)
=======
        public virtual int GetCountDirty(DatabaseConnection conn)
>>>>>>> 0679ae53
        {
                using (var _getCountCommand = _database.CreateCommand())
                {
                    _getCountCommand.CommandText = "PRAGMA read_uncommitted = 1; SELECT COUNT(*) FROM keyThreeValue; PRAGMA read_uncommitted = 0;";
                    var count = conn.ExecuteNonQuery(_getCountCommand);
                    return count;
                }
        }

        public override List<string> GetColumnNames()
        {
                var sl = new List<string>();
                sl.Add("identityId");
                sl.Add("key1");
                sl.Add("key2");
                sl.Add("key3");
                sl.Add("data");
            return sl;
        }

        // SELECT identityId,key1,key2,key3,data
        protected KeyThreeValueRecord ReadRecordFromReaderAll(SqliteDataReader rdr)
        {
            var result = new List<KeyThreeValueRecord>();
            byte[] _tmpbuf = new byte[1048576+1];
#pragma warning disable CS0168
            long bytesRead;
#pragma warning restore CS0168
            var _guid = new byte[16];
            var item = new KeyThreeValueRecord();

            if (rdr.IsDBNull(0))
                throw new Exception("Impossible, item is null in DB, but set as NOT NULL");
            else
            {
                bytesRead = rdr.GetBytes(0, 0, _guid, 0, 16);
                if (bytesRead != 16)
                    throw new Exception("Not a GUID in identityId...");
                item.identityId = new Guid(_guid);
            }

            if (rdr.IsDBNull(1))
                throw new Exception("Impossible, item is null in DB, but set as NOT NULL");
            else
            {
                bytesRead = rdr.GetBytes(1, 0, _tmpbuf, 0, 48+1);
                if (bytesRead > 48)
                    throw new Exception("Too much data in key1...");
                if (bytesRead < 16)
                    throw new Exception("Too little data in key1...");
                item.key1 = new byte[bytesRead];
                Buffer.BlockCopy(_tmpbuf, 0, item.key1, 0, (int) bytesRead);
            }

            if (rdr.IsDBNull(2))
                item.key2 = null;
            else
            {
                bytesRead = rdr.GetBytes(2, 0, _tmpbuf, 0, 256+1);
                if (bytesRead > 256)
                    throw new Exception("Too much data in key2...");
                if (bytesRead < 0)
                    throw new Exception("Too little data in key2...");
                item.key2 = new byte[bytesRead];
                Buffer.BlockCopy(_tmpbuf, 0, item.key2, 0, (int) bytesRead);
            }

            if (rdr.IsDBNull(3))
                item.key3 = null;
            else
            {
                bytesRead = rdr.GetBytes(3, 0, _tmpbuf, 0, 256+1);
                if (bytesRead > 256)
                    throw new Exception("Too much data in key3...");
                if (bytesRead < 0)
                    throw new Exception("Too little data in key3...");
                item.key3 = new byte[bytesRead];
                Buffer.BlockCopy(_tmpbuf, 0, item.key3, 0, (int) bytesRead);
            }

            if (rdr.IsDBNull(4))
                item.data = null;
            else
            {
                bytesRead = rdr.GetBytes(4, 0, _tmpbuf, 0, 1048576+1);
                if (bytesRead > 1048576)
                    throw new Exception("Too much data in data...");
                if (bytesRead < 0)
                    throw new Exception("Too little data in data...");
                item.data = new byte[bytesRead];
                Buffer.BlockCopy(_tmpbuf, 0, item.data, 0, (int) bytesRead);
            }
            return item;
       }

        protected int Delete(DatabaseConnection conn, Guid identityId,byte[] key1)
        {
            if (key1 == null) throw new Exception("Cannot be null");
            if (key1?.Length < 16) throw new Exception("Too short");
            if (key1?.Length > 48) throw new Exception("Too long");
            using (var _delete0Command = _database.CreateCommand())
            {
                _delete0Command.CommandText = "DELETE FROM keyThreeValue " +
                                             "WHERE identityId = $identityId AND key1 = $key1";
                var _delete0Param1 = _delete0Command.CreateParameter();
                _delete0Param1.ParameterName = "$identityId";
                _delete0Command.Parameters.Add(_delete0Param1);
                var _delete0Param2 = _delete0Command.CreateParameter();
                _delete0Param2.ParameterName = "$key1";
                _delete0Command.Parameters.Add(_delete0Param2);

                _delete0Param1.Value = identityId.ToByteArray();
                _delete0Param2.Value = key1;
                var count = conn.ExecuteNonQuery(_delete0Command);
                if (count > 0)
                    _cache.Remove("TableKeyThreeValueCRUD", identityId.ToString()+key1.ToBase64());
                return count;
            } // Using
        }

        protected List<byte[]> GetByKeyTwo(DatabaseConnection conn, Guid identityId,byte[] key2)
        {
            if (key2?.Length < 0) throw new Exception("Too short");
            if (key2?.Length > 256) throw new Exception("Too long");
            using (var _get0Command = _database.CreateCommand())
            {
                _get0Command.CommandText = "SELECT data FROM keyThreeValue " +
                                             "WHERE identityId = $identityId AND key2 = $key2;";
                var _get0Param1 = _get0Command.CreateParameter();
                _get0Param1.ParameterName = "$identityId";
                _get0Command.Parameters.Add(_get0Param1);
                var _get0Param2 = _get0Command.CreateParameter();
                _get0Param2.ParameterName = "$key2";
                _get0Command.Parameters.Add(_get0Param2);

                _get0Param1.Value = identityId.ToByteArray();
                _get0Param2.Value = key2 ?? (object)DBNull.Value;
                lock (conn._lock)
                {
                using (SqliteDataReader rdr = conn.ExecuteReader(_get0Command, System.Data.CommandBehavior.Default))
                {
                    byte[] result0tmp;
                    var thelistresult = new List<byte[]>();
                    if (!rdr.Read()) {
                        return null;
                    }
                    byte[] _tmpbuf = new byte[1048576+1];
#pragma warning disable CS0168
                    long bytesRead;
#pragma warning restore CS0168
                    var _guid = new byte[16];
                    while (true)
                    {

                        if (rdr.IsDBNull(0))
                            result0tmp = null;
                        else
                        {
                            bytesRead = rdr.GetBytes(0, 0, _tmpbuf, 0, 1048576+1);
                            if (bytesRead > 1048576)
                                throw new Exception("Too much data in data...");
                            if (bytesRead < 0)
                                throw new Exception("Too little data in data...");
                            result0tmp = new byte[bytesRead];
                            Buffer.BlockCopy(_tmpbuf, 0, result0tmp, 0, (int) bytesRead);
                        }
                        thelistresult.Add(result0tmp);
                        if (!rdr.Read())
                           break;
                    } // while
                    return thelistresult;
                } // using
                } // lock
            } // using
        }

        protected List<byte[]> GetByKeyThree(DatabaseConnection conn, Guid identityId,byte[] key3)
        {
            if (key3?.Length < 0) throw new Exception("Too short");
            if (key3?.Length > 256) throw new Exception("Too long");
            using (var _get1Command = _database.CreateCommand())
            {
                _get1Command.CommandText = "SELECT data FROM keyThreeValue " +
                                             "WHERE identityId = $identityId AND key3 = $key3;";
                var _get1Param1 = _get1Command.CreateParameter();
                _get1Param1.ParameterName = "$identityId";
                _get1Command.Parameters.Add(_get1Param1);
                var _get1Param2 = _get1Command.CreateParameter();
                _get1Param2.ParameterName = "$key3";
                _get1Command.Parameters.Add(_get1Param2);

                _get1Param1.Value = identityId.ToByteArray();
                _get1Param2.Value = key3 ?? (object)DBNull.Value;
                lock (conn._lock)
                {
                using (SqliteDataReader rdr = conn.ExecuteReader(_get1Command, System.Data.CommandBehavior.Default))
                {
                    byte[] result0tmp;
                    var thelistresult = new List<byte[]>();
                    if (!rdr.Read()) {
                        return null;
                    }
                    byte[] _tmpbuf = new byte[1048576+1];
#pragma warning disable CS0168
                    long bytesRead;
#pragma warning restore CS0168
                    var _guid = new byte[16];
                    while (true)
                    {

                        if (rdr.IsDBNull(0))
                            result0tmp = null;
                        else
                        {
                            bytesRead = rdr.GetBytes(0, 0, _tmpbuf, 0, 1048576+1);
                            if (bytesRead > 1048576)
                                throw new Exception("Too much data in data...");
                            if (bytesRead < 0)
                                throw new Exception("Too little data in data...");
                            result0tmp = new byte[bytesRead];
                            Buffer.BlockCopy(_tmpbuf, 0, result0tmp, 0, (int) bytesRead);
                        }
                        thelistresult.Add(result0tmp);
                        if (!rdr.Read())
                           break;
                    } // while
                    return thelistresult;
                } // using
                } // lock
            } // using
        }

        protected KeyThreeValueRecord ReadRecordFromReader2(SqliteDataReader rdr, Guid identityId,byte[] key2,byte[] key3)
        {
            if (key2?.Length < 0) throw new Exception("Too short");
            if (key2?.Length > 256) throw new Exception("Too long");
            if (key3?.Length < 0) throw new Exception("Too short");
            if (key3?.Length > 256) throw new Exception("Too long");
            var result = new List<KeyThreeValueRecord>();
            byte[] _tmpbuf = new byte[1048576+1];
#pragma warning disable CS0168
            long bytesRead;
#pragma warning restore CS0168
            var _guid = new byte[16];
            var item = new KeyThreeValueRecord();
            item.identityId = identityId;
            item.key2 = key2;
            item.key3 = key3;

            if (rdr.IsDBNull(0))
                throw new Exception("Impossible, item is null in DB, but set as NOT NULL");
            else
            {
                bytesRead = rdr.GetBytes(0, 0, _tmpbuf, 0, 48+1);
                if (bytesRead > 48)
                    throw new Exception("Too much data in key1...");
                if (bytesRead < 16)
                    throw new Exception("Too little data in key1...");
                item.key1 = new byte[bytesRead];
                Buffer.BlockCopy(_tmpbuf, 0, item.key1, 0, (int) bytesRead);
            }

            if (rdr.IsDBNull(1))
                item.data = null;
            else
            {
                bytesRead = rdr.GetBytes(1, 0, _tmpbuf, 0, 1048576+1);
                if (bytesRead > 1048576)
                    throw new Exception("Too much data in data...");
                if (bytesRead < 0)
                    throw new Exception("Too little data in data...");
                item.data = new byte[bytesRead];
                Buffer.BlockCopy(_tmpbuf, 0, item.data, 0, (int) bytesRead);
            }
            return item;
       }

        protected List<KeyThreeValueRecord> GetByKeyTwoThree(DatabaseConnection conn, Guid identityId,byte[] key2,byte[] key3)
        {
            if (key2?.Length < 0) throw new Exception("Too short");
            if (key2?.Length > 256) throw new Exception("Too long");
            if (key3?.Length < 0) throw new Exception("Too short");
            if (key3?.Length > 256) throw new Exception("Too long");
            using (var _get2Command = _database.CreateCommand())
            {
                _get2Command.CommandText = "SELECT key1,data FROM keyThreeValue " +
                                             "WHERE identityId = $identityId AND key2 = $key2 AND key3 = $key3;";
                var _get2Param1 = _get2Command.CreateParameter();
                _get2Param1.ParameterName = "$identityId";
                _get2Command.Parameters.Add(_get2Param1);
                var _get2Param2 = _get2Command.CreateParameter();
                _get2Param2.ParameterName = "$key2";
                _get2Command.Parameters.Add(_get2Param2);
                var _get2Param3 = _get2Command.CreateParameter();
                _get2Param3.ParameterName = "$key3";
                _get2Command.Parameters.Add(_get2Param3);

                _get2Param1.Value = identityId.ToByteArray();
                _get2Param2.Value = key2 ?? (object)DBNull.Value;
                _get2Param3.Value = key3 ?? (object)DBNull.Value;
                lock (conn._lock)
                {
                using (SqliteDataReader rdr = conn.ExecuteReader(_get2Command, System.Data.CommandBehavior.Default))
                {
                    if (!rdr.Read())
                    {
                        _cache.AddOrUpdate("TableKeyThreeValueCRUD", identityId.ToString()+key2.ToBase64()+key3.ToBase64(), null);
                        return null;
                    }
                    var result = new List<KeyThreeValueRecord>();
                    while (true)
                    {
                        result.Add(ReadRecordFromReader2(rdr, identityId,key2,key3));
                        if (!rdr.Read())
                            break;
                    }
                    return result;
                } // using
                } // lock
            } // using
        }

        protected KeyThreeValueRecord ReadRecordFromReader3(SqliteDataReader rdr, Guid identityId,byte[] key1)
        {
            if (key1 == null) throw new Exception("Cannot be null");
            if (key1?.Length < 16) throw new Exception("Too short");
            if (key1?.Length > 48) throw new Exception("Too long");
            var result = new List<KeyThreeValueRecord>();
            byte[] _tmpbuf = new byte[1048576+1];
#pragma warning disable CS0168
            long bytesRead;
#pragma warning restore CS0168
            var _guid = new byte[16];
            var item = new KeyThreeValueRecord();
            item.identityId = identityId;
            item.key1 = key1;

            if (rdr.IsDBNull(0))
                item.key2 = null;
            else
            {
                bytesRead = rdr.GetBytes(0, 0, _tmpbuf, 0, 256+1);
                if (bytesRead > 256)
                    throw new Exception("Too much data in key2...");
                if (bytesRead < 0)
                    throw new Exception("Too little data in key2...");
                item.key2 = new byte[bytesRead];
                Buffer.BlockCopy(_tmpbuf, 0, item.key2, 0, (int) bytesRead);
            }

            if (rdr.IsDBNull(1))
                item.key3 = null;
            else
            {
                bytesRead = rdr.GetBytes(1, 0, _tmpbuf, 0, 256+1);
                if (bytesRead > 256)
                    throw new Exception("Too much data in key3...");
                if (bytesRead < 0)
                    throw new Exception("Too little data in key3...");
                item.key3 = new byte[bytesRead];
                Buffer.BlockCopy(_tmpbuf, 0, item.key3, 0, (int) bytesRead);
            }

            if (rdr.IsDBNull(2))
                item.data = null;
            else
            {
                bytesRead = rdr.GetBytes(2, 0, _tmpbuf, 0, 1048576+1);
                if (bytesRead > 1048576)
                    throw new Exception("Too much data in data...");
                if (bytesRead < 0)
                    throw new Exception("Too little data in data...");
                item.data = new byte[bytesRead];
                Buffer.BlockCopy(_tmpbuf, 0, item.data, 0, (int) bytesRead);
            }
            return item;
       }

        protected KeyThreeValueRecord Get(DatabaseConnection conn, Guid identityId,byte[] key1)
        {
            if (key1 == null) throw new Exception("Cannot be null");
            if (key1?.Length < 16) throw new Exception("Too short");
            if (key1?.Length > 48) throw new Exception("Too long");
            var (hit, cacheObject) = _cache.Get("TableKeyThreeValueCRUD", identityId.ToString()+key1.ToBase64());
            if (hit)
                return (KeyThreeValueRecord)cacheObject;
            using (var _get3Command = _database.CreateCommand())
            {
                _get3Command.CommandText = "SELECT key2,key3,data FROM keyThreeValue " +
                                             "WHERE identityId = $identityId AND key1 = $key1 LIMIT 1;";
                var _get3Param1 = _get3Command.CreateParameter();
                _get3Param1.ParameterName = "$identityId";
                _get3Command.Parameters.Add(_get3Param1);
                var _get3Param2 = _get3Command.CreateParameter();
                _get3Param2.ParameterName = "$key1";
                _get3Command.Parameters.Add(_get3Param2);

                _get3Param1.Value = identityId.ToByteArray();
                _get3Param2.Value = key1;
                lock (conn._lock)
                {
                using (SqliteDataReader rdr = conn.ExecuteReader(_get3Command, System.Data.CommandBehavior.SingleRow))
                {
                    if (!rdr.Read())
                    {
                        _cache.AddOrUpdate("TableKeyThreeValueCRUD", identityId.ToString()+key1.ToBase64(), null);
                        return null;
                    }
                    var r = ReadRecordFromReader3(rdr, identityId,key1);
                    _cache.AddOrUpdate("TableKeyThreeValueCRUD", identityId.ToString()+key1.ToBase64(), r);
                    return r;
                } // using
                } // lock
            } // using
        }

    }
}<|MERGE_RESOLUTION|>--- conflicted
+++ resolved
@@ -221,11 +221,7 @@
             } // Using
         }
 
-<<<<<<< HEAD
-        protected virtual int GetCount(DatabaseConnection conn)
-=======
-        public virtual int GetCountDirty(DatabaseConnection conn)
->>>>>>> 0679ae53
+        protected virtual int GetCountDirty(DatabaseConnection conn)
         {
                 using (var _getCountCommand = _database.CreateCommand())
                 {
