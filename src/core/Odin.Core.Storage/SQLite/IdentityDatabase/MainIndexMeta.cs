﻿using System;
using System.Collections.Generic;
using System.Data;
using System.Linq;
using Odin.Core.Exceptions;
using Odin.Core.Time;

namespace Odin.Core.Storage.SQLite.IdentityDatabase
{
    public class MainIndexMeta
    {
        private readonly IdentityDatabase _db;
        private object _dbLock = new object();

        public MainIndexMeta(IdentityDatabase db)
        {
            _db = db;
        }


        ~MainIndexMeta()
        {
        }


        public int DeleteEntry(Guid driveId, Guid fileId)
        {
            using (var conn = _db.CreateDisposableConnection())
            {
                int n = 0;
                conn.CreateCommitUnitOfWork(() =>
                {
                    _db.tblDriveAclIndex.DeleteAllRows(conn, _db._identityId, driveId, fileId);
                    _db.tblDriveTagIndex.DeleteAllRows(conn, _db._identityId, driveId, fileId);
                    n = _db.tblDriveMainIndex.Delete(conn, _db._identityId, driveId, fileId);
                });
                return n;
            }
        }



        /// <summary>
        /// By design does NOT update the TransferHistory and ReactionSummary fields, even when 
        /// they are specified in the record.
        /// </summary>
        /// <param name="driveMainIndexRecord"></param>
        /// <param name="accessControlList"></param>
        /// <param name="tagIdList"></param>
        /// <returns></returns>
        public int BaseUpsertEntryZapZap(DriveMainIndexRecord driveMainIndexRecord,
            List<Guid> accessControlList = null,
            List<Guid> tagIdList = null)
        {
            driveMainIndexRecord.identityId = _db._identityId;

            lock (_dbLock)
            {
                using (var conn = _db.CreateDisposableConnection())
                {
                    int n = 0;
                    conn.CreateCommitUnitOfWork(() =>
                    {
<<<<<<< HEAD
                        n = _db.tblDriveMainIndex.UpdateAllButReactionsAndTransfer(conn, driveMainIndexRecord);
=======
                        n = _db.tblDriveMainIndex.UpsertAllButReactionsAndTransfer(conn, driveMainIndexRecord);
>>>>>>> a55eafb3

                        _db.tblDriveAclIndex.DeleteAllRows(conn, _db._identityId, driveMainIndexRecord.driveId, driveMainIndexRecord.fileId);
                        _db.tblDriveAclIndex.InsertRows(conn, driveMainIndexRecord.driveId, driveMainIndexRecord.fileId, accessControlList);
                        _db.tblDriveTagIndex.DeleteAllRows(conn, _db._identityId, driveMainIndexRecord.driveId, driveMainIndexRecord.fileId);
                        _db.tblDriveTagIndex.InsertRows(conn, driveMainIndexRecord.driveId, driveMainIndexRecord.fileId, tagIdList);

                        // NEXT: figure out if we want "addACL, delACL" and "addTags", "delTags".
                        //
                    });

                    return n;
                }
            }
        }


        public int BaseUpdateEntryZapZap(DriveMainIndexRecord driveMainIndexRecord,
            List<Guid> accessControlList = null,
            List<Guid> tagIdList = null)
        {
            driveMainIndexRecord.identityId = _db._identityId;

            using (var conn = _db.CreateDisposableConnection())
            {
                int n = 0;
                conn.CreateCommitUnitOfWork(() =>
                {
                    n = _db.tblDriveMainIndex.Update(conn, driveMainIndexRecord);

                    _db.tblDriveAclIndex.DeleteAllRows(conn, _db._identityId, driveMainIndexRecord.driveId, driveMainIndexRecord.fileId);
                    _db.tblDriveAclIndex.InsertRows(conn, driveMainIndexRecord.driveId, driveMainIndexRecord.fileId, accessControlList);
                    _db.tblDriveTagIndex.DeleteAllRows(conn, _db._identityId, driveMainIndexRecord.driveId, driveMainIndexRecord.fileId);
                    _db.tblDriveTagIndex.InsertRows(conn, driveMainIndexRecord.driveId, driveMainIndexRecord.fileId, tagIdList);

                    // NEXT: figure out if we want "addACL, delACL" and "addTags", "delTags".
                    //
                });

                return n;
            }
        }




        private string SharedWhereAnd(List<string> listWhere, IntRange requiredSecurityGroup, List<Guid> aclAnyOf, List<int> filetypesAnyOf,
            List<int> datatypesAnyOf, List<Guid> globalTransitIdAnyOf, List<Guid> uniqueIdAnyOf, List<Guid> tagsAnyOf,
            List<Int32> archivalStatusAnyOf,
            List<string> senderidAnyOf,
            List<Guid> groupIdAnyOf,
            UnixTimeUtcRange userdateSpan,
            List<Guid> tagsAllOf,
            Int32? fileSystemType,
            Guid driveId)
        {
            string leftJoin = "";

            listWhere.Add($"driveMainIndex.identityId = x'{Convert.ToHexString(_db._identityId.ToByteArray())}'");
            listWhere.Add($"driveMainIndex.driveid = x'{Convert.ToHexString(driveId.ToByteArray())}'");
            listWhere.Add($"(fileSystemType == {fileSystemType})");
            listWhere.Add($"(requiredSecurityGroup >= {requiredSecurityGroup.Start} AND requiredSecurityGroup <= {requiredSecurityGroup.End})");

            //
            // An ACL for a file is the required security group and optional list of circles
            //   This means that we first check for the security group, must match
            //   We then also check if EITHER there is a circle matching anyOf the circles provided
            //   OR if there are no circles defined for the fileId in question (the NOT IN check).
            //
            if (IsSet(aclAnyOf))
            {
                leftJoin = $"LEFT JOIN driveAclIndex cir ON (driveMainIndex.identityId = cir.identityId AND driveMainIndex.driveId = cir.driveId AND driveMainIndex.fileId = cir.fileId)";


                listWhere.Add($"(  (cir.fileId IS NULL) OR cir.aclMemberId IN ({HexList(aclAnyOf)})  )");

                // Alternative working solution. Drop the LEFT JOIN and instead do this.
                // I think that the LEFT JOIN will be more efficient, but not fully sure.
                //
                //listWhere.Add($"(((fileid IN (SELECT DISTINCT fileId FROM driveAclIndex WHERE aclmemberid IN ({HexList(aclAnyOf)}))) OR " +
                //               "(fileId NOT IN (SELECT DISTINCT fileId FROM driveAclIndex WHERE driveMainIndex.fileId = driveAclIndex.fileId))))");
            }

            if (IsSet(filetypesAnyOf))
            {
                listWhere.Add($"filetype IN ({IntList(filetypesAnyOf)})");
            }

            if (IsSet(datatypesAnyOf))
            {
                listWhere.Add($"datatype IN ({IntList(datatypesAnyOf)})");
            }

            if (IsSet(globalTransitIdAnyOf))
            {
                listWhere.Add($"globaltransitid IN ({HexList(globalTransitIdAnyOf)})");
            }

            if (IsSet(uniqueIdAnyOf))
            {
                listWhere.Add($"uniqueid IN ({HexList(uniqueIdAnyOf)})");
            }

            if (IsSet(tagsAnyOf))
            {
                listWhere.Add($"driveMainIndex.fileid IN (SELECT DISTINCT fileid FROM drivetagindex WHERE drivetagindex.identityId=driveMainIndex.identityId AND tagId IN ({HexList(tagsAnyOf)}))");
            }

            if (IsSet(archivalStatusAnyOf))
            {
                listWhere.Add($"archivalStatus IN ({IntList(archivalStatusAnyOf)})");
            }

            if (IsSet(senderidAnyOf))
            {
                listWhere.Add($"senderid IN ({UnsafeStringList(senderidAnyOf)})");
            }

            if (IsSet(groupIdAnyOf))
            {
                listWhere.Add($"groupid IN ({HexList(groupIdAnyOf)})");
            }

            if (userdateSpan != null)
            {
                userdateSpan.Validate();
                listWhere.Add($"(userdate >= {userdateSpan.Start.milliseconds} AND userdate <= {userdateSpan.End.milliseconds})");
            }

            if (IsSet(tagsAllOf))
            {
                // TODO: This will return 0 matches. Figure out the right query.
                listWhere.Add($"{AndIntersectHexList(tagsAllOf)}");
            }

            return leftJoin;
        }


        /// <summary>
        /// Get a page with up to 'noOfItems' rows in either newest first or oldest first order as
        /// specified by the 'newestFirstOrder' bool. If the cursor.stopAtBoundary is null, paging will
        /// continue until the last data row. If set, the paging will stop at the specified point. 
        /// For example if you wanted to get all the latest items but stop
        /// at 2023-03-15, set the stopAtBoundary to this value by constructing a cusor with the 
        /// appropriate constructor (by time or by fileId).
        /// </summary>
        /// <param name="driveId">The drive you're querying</param>
        /// <param name="noOfItems">Maximum number of results you want back</param>
        /// <param name="cursor">Pass null to get a complete set of data. Continue to pass the cursor to get the next page. pagingCursor will be updated. When no more data is available, pagingCursor is set to null (query will restart if you keep passing it)</param>
        /// <param name="newestFirstOrder">true to get pages from the newest item first, false to get pages from the oldest item first.</param>
        /// <param name="fileIdSort">true to order by fileId, false to order by usedDate, fileId</param>
        /// <param name="requiredSecurityGroup"></param>
        /// <param name="filetypesAnyOf"></param>
        /// <param name="datatypesAnyOf"></param>
        /// <param name="senderidAnyOf"></param>
        /// <param name="groupIdAnyOf"></param>
        /// <param name="userdateSpan"></param>
        /// <param name="aclAnyOf"></param>
        /// <param name="tagsAnyOf"></param>
        /// <param name="tagsAllOf"></param>
        /// <returns>List of fileIds in the dataset, and indicates if there is more data to fetch.</fileId></returns>
        public (List<Guid>, bool moreRows) QueryBatch(Guid driveId,
            int noOfItems,
            ref QueryBatchCursor cursor,
            bool newestFirstOrder,
            bool fileIdSort = true,
            Int32? fileSystemType = (int)FileSystemType.Standard,
            List<int> fileStateAnyOf = null,
            IntRange requiredSecurityGroup = null,
            List<Guid> globalTransitIdAnyOf = null,
            List<int> filetypesAnyOf = null,
            List<int> datatypesAnyOf = null,
            List<string> senderidAnyOf = null,
            List<Guid> groupIdAnyOf = null,
            List<Guid> uniqueIdAnyOf = null,
            List<Int32> archivalStatusAnyOf = null,
            UnixTimeUtcRange userdateSpan = null,
            List<Guid> aclAnyOf = null,
            List<Guid> tagsAnyOf = null,
            List<Guid> tagsAllOf = null)
        {
            if (null == fileSystemType)
            {
                throw new OdinSystemException("fileSystemType required in Query Batch");
            }

            if (noOfItems < 1)
            {
                throw new OdinSystemException("Must QueryBatch() no less than one item.");
            }

            if (cursor == null)
            {
                cursor = new QueryBatchCursor();
            }

            if (requiredSecurityGroup == null)
            {
                throw new Exception($"{nameof(requiredSecurityGroup)} is required");
            }


            //
            // Set order for appropriate direction
            //
            char sign;
            char isign;
            string direction;

            if (newestFirstOrder)
            {
                sign = '<';
                isign = '>';
                direction = "DESC";
            }
            else
            {
                sign = '>';
                isign = '<';
                direction = "ASC";
            }

            var listWhereAnd = new List<string>();

            if (cursor.pagingCursor != null)
            {
                if (fileIdSort)
                    listWhereAnd.Add($"driveMainIndex.fileid {sign} x'{Convert.ToHexString(cursor.pagingCursor)}'");
                else
                {
                    if (cursor.userDatePagingCursor == null)
                        throw new Exception("userDatePagingCursor cannot be null, cursor initialized incorrectly");

                    listWhereAnd.Add(
                        $"((userDate = {cursor.userDatePagingCursor.Value.milliseconds} AND driveMainIndex.fileid {sign} x'{Convert.ToHexString(cursor.pagingCursor)}') OR (userDate {sign} {cursor.userDatePagingCursor.Value.milliseconds}))");
                }
            }

            if (cursor.stopAtBoundary != null)
            {
                if (fileIdSort)
                    listWhereAnd.Add($"driveMainIndex.fileid {isign} x'{Convert.ToHexString(cursor.stopAtBoundary)}'");
                else
                {
                    if (cursor.userDateStopAtBoundary == null)
                        throw new Exception("userDateStopAtBoundary cannot be null, cursor initialized incorrectly");

                    listWhereAnd.Add(
                        $"((userDate = {cursor.userDateStopAtBoundary.Value.milliseconds} AND driveMainIndex.fileid {isign} x'{Convert.ToHexString(cursor.stopAtBoundary)}') OR (userDate {isign} {cursor.userDateStopAtBoundary.Value.milliseconds}))");
                }
            }

            string leftJoin = SharedWhereAnd(listWhereAnd, requiredSecurityGroup, aclAnyOf, filetypesAnyOf, datatypesAnyOf, globalTransitIdAnyOf,
                uniqueIdAnyOf, tagsAnyOf, archivalStatusAnyOf, senderidAnyOf, groupIdAnyOf, userdateSpan, tagsAllOf,
                fileSystemType, driveId);

            if (IsSet(fileStateAnyOf))
            {
                listWhereAnd.Add($"fileState IN ({IntList(fileStateAnyOf)})");
            }

            string selectOutputFields;
            if (fileIdSort)
                selectOutputFields = "driveMainIndex.fileId";
            else
                selectOutputFields = "driveMainIndex.fileId, userDate";

            string order;
            if (fileIdSort)
            {
                order = "driveMainIndex.fileId " + direction;
            }
            else
            {
                order = "userDate " + direction + ", driveMainIndex.fileId " + direction;
            }

            // Read +1 more than requested to see if we're at the end of the dataset
            string stm = $"SELECT DISTINCT {selectOutputFields} FROM driveMainIndex {leftJoin} WHERE " + string.Join(" AND ", listWhereAnd) + $" ORDER BY {order} LIMIT {noOfItems + 1}";
            using (var cmd = _db.CreateCommand())
            {
                cmd.CommandText = stm;

                using (var conn = _db.CreateDisposableConnection())
                {
                    using (var rdr = conn.ExecuteReader(cmd, CommandBehavior.Default))
                    {
                        var result = new List<Guid>();
                        var _fileId = new byte[16];
                        long _userDate = 0;

                        int i = 0;
                        while (rdr.Read())
                        {
                            rdr.GetBytes(0, 0, _fileId, 0, 16);
                            result.Add(new Guid(_fileId));

                            if (fileIdSort == false)
                                _userDate = rdr.GetInt64(1);

                            i++;
                            if (i >= noOfItems)
                                break;
                        }

                        if (i > 0)
                        {
                            cursor.pagingCursor = _fileId; // The last result, ought to be a lone copy
                            if (fileIdSort == false)
                                cursor.userDatePagingCursor = new UnixTimeUtc(_userDate);
                        }

                        bool HasMoreRows = rdr.Read(); // Unfortunately, this seems like the only way to know if there's more rows

                        return (result, HasMoreRows);
                    } // using rdr
                } // lock
            } // using command
        }


        /// <summary>
        /// Will get the newest item first as specified by the cursor.
        /// </summary>
        /// <param name="driveId">Drive ID</param>
        /// <param name="noOfItems">Maximum number of results you want back</param>
        /// <param name="cursor">Pass null to get a complete set of data. Continue to pass the cursor to get the next page.</param>
        /// <param name="requiredSecurityGroup"></param>
        /// <param name="filetypesAnyOf"></param>
        /// <param name="datatypesAnyOf"></param>
        /// <param name="senderidAnyOf"></param>
        /// <param name="groupIdAnyOf"></param>
        /// <param name="userdateSpan"></param>
        /// <param name="aclAnyOf"></param>
        /// <param name="tagsAnyOf"></param>
        /// <param name="tagsAllOf"></param>
        /// <returns></returns>
        public (List<Guid>, bool moreRows) QueryBatchAuto(Guid driveId,
            int noOfItems,
            ref QueryBatchCursor cursor,
            Int32? fileSystemType = (int)FileSystemType.Standard,
            List<int> fileStateAnyOf = null,
            IntRange requiredSecurityGroup = null,
            List<Guid> globalTransitIdAnyOf = null,
            List<int> filetypesAnyOf = null,
            List<int> datatypesAnyOf = null,
            List<string> senderidAnyOf = null,
            List<Guid> groupIdAnyOf = null,
            List<Guid> uniqueIdAnyOf = null,
            List<Int32> archivalStatusAnyOf = null,
            UnixTimeUtcRange userdateSpan = null,
            List<Guid> aclAnyOf = null,
            List<Guid> tagsAnyOf = null,
            List<Guid> tagsAllOf = null)
        {
            bool pagingCursorWasNull = ((cursor == null) || (cursor.pagingCursor == null));

            var (result, moreRows) =
                QueryBatch(driveId, noOfItems,
                    ref cursor,
                    newestFirstOrder: true,
                    fileIdSort: true,
                    fileSystemType,
                    fileStateAnyOf,
                    requiredSecurityGroup,
                    globalTransitIdAnyOf,
                    filetypesAnyOf,
                    datatypesAnyOf,
                    senderidAnyOf,
                    groupIdAnyOf,
                    uniqueIdAnyOf,
                    archivalStatusAnyOf,
                    userdateSpan,
                    aclAnyOf,
                    tagsAnyOf,
                    tagsAllOf);

            //
            // OldToNew:
            //   nextBoundaryCursor and currentBoundaryCursor not needed.
            //   PagingCursor will probably suffice
            // 

            if (result.Count > 0)
            {
                // If pagingCursor is null, it means we are getting a the newest data,
                // and since we got a dataset back then we need to set the nextBoundaryCursor for this first set
                //
                if (pagingCursorWasNull)
                    cursor.nextBoundaryCursor = result[0].ToByteArray(); // Set to the newest cursor

                if (result.Count < noOfItems)
                {
                    if (moreRows == false) // Advance the cursor
                    {
                        if (cursor.nextBoundaryCursor != null)
                        {
                            cursor.stopAtBoundary = cursor.nextBoundaryCursor;
                            cursor.nextBoundaryCursor = null;
                            cursor.pagingCursor = null;
                        }
                        else
                        {
                            cursor.nextBoundaryCursor = null;
                            cursor.pagingCursor = null;
                        }
                    }

                    // If we didn't get all the items that were requested and there is no more data, then we
                    // need to be sure there is no more data in the next data set. 
                    // The API contract says that if you receive less than the requested
                    // items then there is no more data.
                    //
                    // Do a recursive call to check there are no more items.
                    //
                    var (r2, moreRows2) = QueryBatchAuto(driveId, noOfItems - result.Count, ref cursor,
                        fileSystemType,
                        fileStateAnyOf,
                        requiredSecurityGroup,
                        globalTransitIdAnyOf,
                        filetypesAnyOf,
                        datatypesAnyOf,
                        senderidAnyOf,
                        groupIdAnyOf,
                        uniqueIdAnyOf,
                        archivalStatusAnyOf,
                        userdateSpan,
                        aclAnyOf,
                        tagsAnyOf,
                        tagsAllOf);

                    // There was more data
                    if (r2.Count > 0)
                    {
                        // The r2 result set should be newer than the result set
                        r2.AddRange(result);
                        return (r2, moreRows2);
                    }
                }
            }
            else
            {
                if (cursor.nextBoundaryCursor != null)
                {
                    cursor.stopAtBoundary = cursor.nextBoundaryCursor;
                    cursor.nextBoundaryCursor = null;
                    cursor.pagingCursor = null;
                    return QueryBatchAuto(driveId, noOfItems, ref cursor,
                        fileSystemType,
                        fileStateAnyOf,
                        requiredSecurityGroup,
                        globalTransitIdAnyOf,
                        filetypesAnyOf,
                        datatypesAnyOf,
                        senderidAnyOf,
                        groupIdAnyOf,
                        uniqueIdAnyOf,
                        archivalStatusAnyOf,
                        userdateSpan,
                        aclAnyOf, tagsAnyOf, tagsAllOf);
                }
                else
                {
                    cursor.nextBoundaryCursor = null;
                    cursor.pagingCursor = null;
                }
            }

            return (result, moreRows);
        }

        /// <summary>
        /// Will fetch all items that have been modified as defined by the cursors. The oldest modified item will be returned first.
        /// </summary>
        /// 
        /// <param name="noOfItems">Maximum number of rows you want back</param>
        /// <param name="cursor">Set to null to get any item ever modified. Keep passing.</param>
        /// <param name="stopAtModifiedUnixTimeSeconds">Optional. If specified won't get items older than this parameter.</param>
        /// <param name="startFromCursor">Start from the supplied cursor fileId, use null to start at the beginning.</param>
        /// <returns></returns>
        public (List<Guid>, bool moreRows) QueryModified(Guid driveId, int noOfItems,
            ref UnixTimeUtcUnique cursor,
            UnixTimeUtcUnique stopAtModifiedUnixTimeSeconds = default(UnixTimeUtcUnique),
            Int32? fileSystemType = (int)FileSystemType.Standard,
            IntRange requiredSecurityGroup = null,
            List<Guid> globalTransitIdAnyOf = null,
            List<int> filetypesAnyOf = null,
            List<int> datatypesAnyOf = null,
            List<string> senderidAnyOf = null,
            List<Guid> groupIdAnyOf = null,
            List<Guid> uniqueIdAnyOf = null,
            List<Int32> archivalStatusAnyOf = null,
            UnixTimeUtcRange userdateSpan = null,
            List<Guid> aclAnyOf = null,
            List<Guid> tagsAnyOf = null,
            List<Guid> tagsAllOf = null)
        {
            if (null == fileSystemType)
            {
                throw new OdinSystemException("fileSystemType required in Query Modified");
            }

            if (noOfItems < 1)
            {
                throw new OdinSystemException("Must QueryModified() no less than one item.");
            }

            if (requiredSecurityGroup == null)
            {
                throw new Exception($"{nameof(requiredSecurityGroup)} is required");
            }

            var listWhereAnd = new List<string>();

            listWhereAnd.Add($"modified > {cursor.uniqueTime}");

            if (stopAtModifiedUnixTimeSeconds.uniqueTime > 0)
            {
                listWhereAnd.Add($"modified >= {stopAtModifiedUnixTimeSeconds.uniqueTime}");
            }

            string leftJoin = SharedWhereAnd(listWhereAnd, requiredSecurityGroup, aclAnyOf, filetypesAnyOf, datatypesAnyOf, globalTransitIdAnyOf,
                uniqueIdAnyOf, tagsAnyOf, archivalStatusAnyOf, senderidAnyOf, groupIdAnyOf, userdateSpan, tagsAllOf,
                fileSystemType, driveId);

            string stm = $"SELECT DISTINCT driveMainIndex.fileid, modified FROM drivemainindex {leftJoin} WHERE " + string.Join(" AND ", listWhereAnd) + $" ORDER BY modified ASC LIMIT {noOfItems + 1}";
            using (var cmd = _db.CreateCommand())
            {
                cmd.CommandText = stm;

                using (var conn = _db.CreateDisposableConnection())
                {
                    using (var rdr = conn.ExecuteReader(cmd, CommandBehavior.Default))
                    {
                        var result = new List<Guid>();
                        var fileId = new byte[16];

                        int i = 0;
                        long ts = 0;

                        while (rdr.Read())
                        {
                            rdr.GetBytes(0, 0, fileId, 0, 16);
                            result.Add(new Guid(fileId));
                            ts = rdr.GetInt64(1);
                            i++;
                            if (i >= noOfItems)
                                break;
                        }

                        if (i > 0)
                            cursor = new UnixTimeUtcUnique(ts);

                        return (result, rdr.Read());
                    } // using rdr
                } // lock
            } // using command
        }


        private string IntList(List<int> list)
        {
            int len = list.Count;
            string s = "";

            for (int i = 0; i < len; i++)
            {
                s += $"{list[i]}";

                if (i < len - 1)
                    s += ",";
            }

            return s;
        }

        private string HexList(List<byte[]> list)
        {
            int len = list.Count;
            string s = "";

            for (int i = 0; i < len; i++)
            {
                s += $"x'{Convert.ToHexString(list[i])}'";

                if (i < len - 1)
                    s += ",";
            }

            return s;
        }

        private string HexList(List<Guid> list)
        {
            int len = list.Count;
            string s = "";

            for (int i = 0; i < len; i++)
            {
                s += $"x'{Convert.ToHexString(list[i].ToByteArray())}'";

                if (i < len - 1)
                    s += ",";
            }

            return s;
        }

        private string UnsafeStringList(List<string> list)
        {
            // WARNING! This does not do anything to escape the strings.
            // It's up to the caller to ensure the strings are safe.
            return string.Join(", ", list.Select(item => "'" + item + "'"));
        }

        /// <summary>
        /// Returns true if the list should be used in the query
        /// </summary>
        private bool IsSet(List<byte[]> list)
        {
            return list?.Count > 0;
        }

        private bool IsSet(List<Guid> list)
        {
            return list?.Count > 0;
        }

        private bool IsSet(List<int> list)
        {
            return list?.Count > 0;
        }

        private bool IsSet(List<string> list)
        {
            return list?.Count > 0;
        }

        private string AndIntersectHexList(List<Guid> list)
        {
            int len = list.Count;
            string s = "";

            if (len < 1)
                throw new Exception("AllOf list must have at least two entries");


            // Alternative (but complicated):
            // How to select ONE matching:
            //   SELECT DISTINCT HEX(fileid) FROM tagindex WHERE tagid=x'189820F6018B51349CC07ED86B02C8F6';
            // How to select TWO matching:
            //   SELECT DISTINCT HEX(fileid) FROM tagindex WHERE fileid in (SELECT DISTINCT fileid FROM tagindex WHERE tagid=x'189820F6018B51349CC07ED86B02C8F6') and tagid=x'189820F6018C218FA0F0F18E86139565';
            // How to select TRHEE matching:
            //   SELECT DISTINCT HEX(fileid) FROM tagindex WHERE fileid in (SELECT DISTINCT fileid FROM tagindex WHERE fileid IN(SELECT DISTINCT fileid FROM tagindex WHERE tagid = x'189820F6018C218FA0F0F18E86139565') AND tagid = x'189820F6018B51349CC07ED86B02C8F6') and tagid = x'189820F6018C7F083F50CFCD32AF2B7F';
            //

            s = $"driveMainIndex.fileid IN (SELECT DISTINCT fileid FROM drivetagindex WHERE tagid= x'{Convert.ToHexString(list[0].ToByteArray())}' ";

            for (int i = 0 + 1; i < len; i++)
            {
                s += $"INTERSECT SELECT DISTINCT fileid FROM drivetagindex WHERE tagid= x'{Convert.ToHexString(list[i].ToByteArray())}' ";
            }

            s += ") ";

            return s;
        }


        //
        // THESE ARE HERE FOR LEGACY REASONS FOR TESTING JUST BECAUSE I'M
        // TOO LAZY TO REWRITE THE TESTS
        //

        /// <summary>
        /// Only kept to not change all tests! Do not use.
        /// </summary>
        internal void AddEntryPassalongToUpsert(Guid driveId, Guid fileId,
            Guid? globalTransitId,
            Int32 fileType,
            Int32 dataType,
            string senderId,
            Guid? groupId,
            Guid? uniqueId,
            Int32 archivalStatus,
            UnixTimeUtc userDate,
            Int32 requiredSecurityGroup,
            List<Guid> accessControlList,
            List<Guid> tagIdList,
            Int64 byteCount,
            Int32 fileSystemType = (int)FileSystemType.Standard,
            Int32 fileState = 0)
        {
            if (byteCount < 1)
                throw new ArgumentException("byteCount must be at least 1");

            var r = new DriveMainIndexRecord()
            {
                driveId = driveId,
                fileId = fileId,
                globalTransitId = globalTransitId,
                fileState = fileState,
                userDate = userDate,
                fileType = fileType,
                dataType = dataType,
                senderId = senderId,
                groupId = groupId,
                uniqueId = uniqueId,
                archivalStatus = archivalStatus,
                historyStatus = 0,
                requiredSecurityGroup = requiredSecurityGroup,
                fileSystemType = fileSystemType,
                byteCount = byteCount,
                hdrEncryptedKeyHeader = """{"guid1": "123e4567-e89b-12d3-a456-426614174000", "guid2": "987f6543-e21c-45d6-b789-123456789abc"}""",
                hdrVersionTag = SequentialGuid.CreateGuid(),
                hdrAppData = """{"myAppData": "123e4567-e89b-12d3-a456-426614174000"}""",
                hdrReactionSummary = """{"reactionSummary": "123e4567-e89b-12d3-a456-426614174000"}""",
                hdrServerData = """ {"serverData": "123e4567-e89b-12d3-a456-426614174000"}""",
                hdrTransferHistory = """{"TransferStatus": "123e4567-e89b-12d3-a456-426614174000"}""",
                hdrFileMetaData = """{"fileMetaData": "123e4567-e89b-12d3-a456-426614174000"}""",
                hdrTmpDriveAlias = SequentialGuid.CreateGuid(),
                hdrTmpDriveType = SequentialGuid.CreateGuid()
            };
            BaseUpsertEntryZapZap(r, accessControlList: accessControlList, tagIdList: tagIdList);
        }


        /// <summary>
        /// Only kept to not change all tests! Do not use.
        /// </summary>
        internal int UpdateEntryZapZapPassAlong(Guid driveId, Guid fileId,
            Guid? globalTransitId = null,
            Int32? fileState = null,
            Int32? fileType = null,
            Int32? dataType = null,
            string senderId = null,
            Guid? groupId = null,
            Guid? uniqueId = null,
            Int32? archivalStatus = null,
            UnixTimeUtc? userDate = null,
            Int32? requiredSecurityGroup = null,
            Int64? byteCount = null,
            List<Guid> accessControlList = null,
            List<Guid> tagIdList = null,
            Int32 fileSystemType = 0)
        {
            int n = 0;
            var r = new DriveMainIndexRecord()
            {
                driveId = driveId,
                fileId = fileId,
                globalTransitId = globalTransitId,
                fileState = fileState ?? 0,
                userDate = userDate ?? UnixTimeUtc.ZeroTime,
                fileType = fileType ?? 0,
                dataType = dataType ?? 0,
                senderId = senderId,
                groupId = groupId,
                uniqueId = uniqueId,
                archivalStatus = archivalStatus ?? 0,
                historyStatus = 0,
                requiredSecurityGroup = requiredSecurityGroup ?? 999,
                fileSystemType = fileSystemType,
                byteCount = byteCount ?? 1,
                hdrEncryptedKeyHeader = """{"guid1": "123e4567-e89b-12d3-a456-426614174000", "guid2": "987f6543-e21c-45d6-b789-123456789abc"}""",
                hdrVersionTag = SequentialGuid.CreateGuid(),
                hdrAppData = """{"myAppData": "123e4567-e89b-12d3-a456-426614174000"}""",
                hdrReactionSummary = """{"reactionSummary": "123e4567-e89b-12d3-a456-426614174000"}""",
                hdrServerData = """ {"serverData": "123e4567-e89b-12d3-a456-426614174000"}""",
                hdrTransferHistory = """{"TransferStatus": "123e4567-e89b-12d3-a456-426614174000"}""",
                hdrFileMetaData = """{"fileMetaData": "123e4567-e89b-12d3-a456-426614174000"}""",
                hdrTmpDriveAlias = SequentialGuid.CreateGuid(),
                hdrTmpDriveType = SequentialGuid.CreateGuid()
            };
            BaseUpdateEntryZapZap(r, accessControlList: accessControlList, tagIdList: tagIdList);

            return n;
        }
    }
}<|MERGE_RESOLUTION|>--- conflicted
+++ resolved
@@ -61,11 +61,7 @@
                     int n = 0;
                     conn.CreateCommitUnitOfWork(() =>
                     {
-<<<<<<< HEAD
-                        n = _db.tblDriveMainIndex.UpdateAllButReactionsAndTransfer(conn, driveMainIndexRecord);
-=======
                         n = _db.tblDriveMainIndex.UpsertAllButReactionsAndTransfer(conn, driveMainIndexRecord);
->>>>>>> a55eafb3
 
                         _db.tblDriveAclIndex.DeleteAllRows(conn, _db._identityId, driveMainIndexRecord.driveId, driveMainIndexRecord.fileId);
                         _db.tblDriveAclIndex.InsertRows(conn, driveMainIndexRecord.driveId, driveMainIndexRecord.fileId, accessControlList);
