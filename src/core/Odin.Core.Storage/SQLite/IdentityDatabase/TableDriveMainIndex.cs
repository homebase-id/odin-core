--- conflicted
+++ resolved
@@ -51,7 +51,6 @@
             return base.Delete(conn, ((IdentityDatabase)conn.db)._identityId, driveId, fileId);
         }
 
-<<<<<<< HEAD
         public new int Update(DatabaseConnection conn, DriveMainIndexRecord item)
         {
             item.identityId = ((IdentityDatabase)conn.db)._identityId;
@@ -62,8 +61,6 @@
             item.identityId = ((IdentityDatabase)conn.db)._identityId;
             return base.Upsert(conn, item);
         }
-=======
->>>>>>> ec0ddf13
 
         public (Int64, Int64) GetDriveSizeDirty(DatabaseConnection conn, Guid driveId)
         {
@@ -135,22 +132,5 @@
                 return conn.ExecuteNonQuery(_touchCommand);
             }
         }
-<<<<<<< HEAD
-=======
-
-
-        public new int Update(DatabaseConnection conn, DriveMainIndexRecord item)
-        {
-            item.identityId = ((IdentityDatabase)conn.db)._identityId;
-            return base.Update(conn, item);
-        }
-
-
-        public new int Upsert(DatabaseConnection conn, DriveMainIndexRecord item)
-        {
-            item.identityId = ((IdentityDatabase)conn.db)._identityId;
-            return base.Upsert(conn, item);
-        }
->>>>>>> ec0ddf13
-    }
+   }
 }