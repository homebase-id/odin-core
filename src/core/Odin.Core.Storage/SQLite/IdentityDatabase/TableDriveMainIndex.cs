--- conflicted
+++ resolved
@@ -111,143 +111,17 @@
         }
 
 
-        protected override int Update(DatabaseConnection conn, DriveMainIndexRecord item)
+        public new int Update(DatabaseConnection conn, DriveMainIndexRecord item)
         {
+            item.identityId = ((IdentityDatabase)conn.db)._identityId;
             return base.Update(conn, item);
         }
 
-<<<<<<< HEAD
 
-        // It is not allowed to update the GlobalTransitId
-        public int UpdateRow(DatabaseConnection conn, Guid driveId,
-            Guid fileId,
-            Guid? globalTransitId = null,
-            Int32? fileState = null,
-            Int32? fileType = null,
-            Int32? dataType = null,
-            byte[] senderId = null,
-            Guid? groupId = null,
-            IdentityDatabase.NullableGuid nullableUniqueId = null,
-            Int32? archivalStatus = null,
-            UnixTimeUtc? userDate = null,
-            Int32? requiredSecurityGroup = null,
-            Int64? byteCount = null)
+        public new int Upsert(DatabaseConnection conn, DriveMainIndexRecord item)
         {
-            // Make sure we only prep once 
-            using (var _updateCommand = _database.CreateCommand())
-            {
-                var _uparam1 = _updateCommand.CreateParameter();
-                var _uparam2 = _updateCommand.CreateParameter();
-                var _uparam3 = _updateCommand.CreateParameter();
-                var _uparam4 = _updateCommand.CreateParameter();
-                var _uparam5 = _updateCommand.CreateParameter();
-                var _uparam6 = _updateCommand.CreateParameter();
-                var _uparam7 = _updateCommand.CreateParameter();
-                var _uparam8 = _updateCommand.CreateParameter();
-                var _uparam9 = _updateCommand.CreateParameter();
-                var _uparam10 = _updateCommand.CreateParameter();
-                var _uparam11 = _updateCommand.CreateParameter();
-                var _uparam12 = _updateCommand.CreateParameter();
-                var _uparam13 = _updateCommand.CreateParameter();
-
-                _uparam1.ParameterName = "$modified";
-                _uparam2.ParameterName = "$filetype";
-                _uparam3.ParameterName = "$datatype";
-                _uparam4.ParameterName = "$senderid";
-                _uparam5.ParameterName = "$groupid";
-                _uparam6.ParameterName = "$uniqueid";
-                _uparam7.ParameterName = "$userdate";
-                _uparam8.ParameterName = "$requiredSecurityGroup";
-                _uparam9.ParameterName = "$globaltransitid";
-                _uparam10.ParameterName = "$archivalStatus";
-                _uparam11.ParameterName = "$fileState";
-                _uparam12.ParameterName = "$byteCount";
-                _uparam13.ParameterName = "$identityId";
-
-                _updateCommand.Parameters.Add(_uparam1);
-                _updateCommand.Parameters.Add(_uparam2);
-                _updateCommand.Parameters.Add(_uparam3);
-                _updateCommand.Parameters.Add(_uparam4);
-                _updateCommand.Parameters.Add(_uparam5);
-                _updateCommand.Parameters.Add(_uparam6);
-                _updateCommand.Parameters.Add(_uparam7);
-                _updateCommand.Parameters.Add(_uparam8);
-                _updateCommand.Parameters.Add(_uparam9);
-                _updateCommand.Parameters.Add(_uparam10);
-                _updateCommand.Parameters.Add(_uparam11);
-                _updateCommand.Parameters.Add(_uparam12);
-                _updateCommand.Parameters.Add(_uparam13);
-
-                string stm;
-
-                stm = "modified = $modified";
-
-
-                if (fileType != null)
-                    stm += ", filetype = $filetype ";
-
-                if (dataType != null)
-                    stm += ", datatype = $datatype ";
-
-                if (senderId != null)
-                    stm += ", senderid = $senderid ";
-
-                if (groupId != null)
-                    stm += ", groupid = $groupid ";
-
-                // Note: Todd removed this null check since we must be able to set the uniqueId to null when a file is deleted
-                if (nullableUniqueId != null)
-                    stm += ", uniqueid = $uniqueid ";
-
-                if (globalTransitId != null)
-                    stm += ", globaltransitid = $globaltransitid ";
-
-                if (userDate != null)
-                    stm += ", userdate = $userdate ";
-
-                if (requiredSecurityGroup != null)
-                    stm += ", requiredSecurityGroup = $requiredSecurityGroup ";
-
-                if (archivalStatus != null)
-                    stm += ", archivalStatus = $archivalStatus";
-
-                if (fileState != null)
-                    stm += ", fileState = $fileState";
-
-                if (byteCount != null)
-                {
-                    if (byteCount < 1)
-                        throw new ArgumentException("byteCount must be at least 1");
-                    stm += ", byteCount = $byteCount";
-                }
-
-                _updateCommand.CommandText =
-                    $"UPDATE drivemainindex SET " + stm + $" WHERE identityId = x'{Convert.ToHexString(((IdentityDatabase)conn.db)._identityId.ToByteArray())}' AND driveid = x'{Convert.ToHexString(driveId.ToByteArray())}' AND fileid = x'{Convert.ToHexString(fileId.ToByteArray())}'";
-
-                _uparam1.Value = UnixTimeUtcUniqueGenerator.Generator().uniqueTime;
-                _uparam2.Value = fileType ?? (object)DBNull.Value;
-                _uparam3.Value = dataType ?? (object)DBNull.Value;
-                _uparam4.Value = senderId ?? (object)DBNull.Value;
-                _uparam5.Value = groupId?.ToByteArray() ?? (object)DBNull.Value;
-                if (nullableUniqueId == null)
-                    _uparam6.Value = (object)DBNull.Value;
-                else
-                    _uparam6.Value = nullableUniqueId.uniqueId?.ToByteArray() ?? (object)DBNull.Value;
-                _uparam7.Value = userDate?.milliseconds ?? (object)DBNull.Value;
-                _uparam8.Value = requiredSecurityGroup ?? (object)DBNull.Value;
-                _uparam9.Value = globalTransitId?.ToByteArray() ?? (object)DBNull.Value;
-                _uparam10.Value = archivalStatus ?? (object)DBNull.Value;
-                _uparam11.Value = fileState ?? (object)DBNull.Value;
-                _uparam12.Value = byteCount ?? (object)DBNull.Value;
-                _uparam13.Value = ((IdentityDatabase)conn.db)._identityId.ToByteArray();
-
-                return conn.ExecuteNonQuery(_updateCommand);
-            }
-=======
-        public override int Upsert(DatabaseConnection conn, DriveMainIndexRecord item)
-        {
+            item.identityId = ((IdentityDatabase)conn.db)._identityId;
             return base.Upsert(conn, item);
->>>>>>> 0679ae53
         }
     }
 }