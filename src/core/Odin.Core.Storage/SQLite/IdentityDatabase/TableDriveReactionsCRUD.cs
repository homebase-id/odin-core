using System;
using System.Collections.Generic;
using Microsoft.Data.Sqlite;
using Odin.Core.Time;
using Odin.Core.Identity;

namespace Odin.Core.Storage.SQLite.IdentityDatabase
{
    public class DriveReactionsRecord
    {
        private Guid _identityId;
        public Guid identityId
        {
           get {
                   return _identityId;
               }
           set {
                  _identityId = value;
               }
        }
        private Guid _driveId;
        public Guid driveId
        {
           get {
                   return _driveId;
               }
           set {
                  _driveId = value;
               }
        }
        private OdinId _identity;
        public OdinId identity
        {
           get {
                   return _identity;
               }
           set {
                  _identity = value;
               }
        }
        private Guid _postId;
        public Guid postId
        {
           get {
                   return _postId;
               }
           set {
                  _postId = value;
               }
        }
        private string _singleReaction;
        public string singleReaction
        {
           get {
                   return _singleReaction;
               }
           set {
                    if (value == null) throw new Exception("Cannot be null");
                    if (value?.Length < 3) throw new Exception("Too short");
                    if (value?.Length > 80) throw new Exception("Too long");
                  _singleReaction = value;
               }
        }
    } // End of class DriveReactionsRecord

    public class TableDriveReactionsCRUD : TableBase
    {
        private bool _disposed = false;

        public TableDriveReactionsCRUD(IdentityDatabase db, CacheHelper cache) : base(db, "driveReactions")
        {
        }

        ~TableDriveReactionsCRUD()
        {
            if (_disposed == false) throw new Exception("TableDriveReactionsCRUD Not disposed properly");
        }

        public override void Dispose()
        {
            _disposed = true;
            GC.SuppressFinalize(this);
        }

        public sealed override void EnsureTableExists(DatabaseConnection conn, bool dropExisting = false)
        {
                using (var cmd = _database.CreateCommand())
                {
                    if (dropExisting)
                    {
                       cmd.CommandText = "DROP TABLE IF EXISTS driveReactions;";
                       conn.ExecuteNonQuery(cmd);
                    }
                    cmd.CommandText =
                    "CREATE TABLE IF NOT EXISTS driveReactions("
                     +"identityId BLOB NOT NULL, "
                     +"driveId BLOB NOT NULL, "
                     +"identity BLOB NOT NULL, "
                     +"postId BLOB NOT NULL, "
                     +"singleReaction STRING NOT NULL "
                     +", PRIMARY KEY (identityId,driveId,identity,postId,singleReaction)"
                     +");"
                     ;
                    conn.ExecuteNonQuery(cmd);
            }
        }

        protected virtual int Insert(DatabaseConnection conn, DriveReactionsRecord item)
        {
            using (var _insertCommand = _database.CreateCommand())
            {
                _insertCommand.CommandText = "INSERT INTO driveReactions (identityId,driveId,identity,postId,singleReaction) " +
                                             "VALUES ($identityId,$driveId,$identity,$postId,$singleReaction)";
                var _insertParam1 = _insertCommand.CreateParameter();
                _insertParam1.ParameterName = "$identityId";
                _insertCommand.Parameters.Add(_insertParam1);
                var _insertParam2 = _insertCommand.CreateParameter();
                _insertParam2.ParameterName = "$driveId";
                _insertCommand.Parameters.Add(_insertParam2);
                var _insertParam3 = _insertCommand.CreateParameter();
                _insertParam3.ParameterName = "$identity";
                _insertCommand.Parameters.Add(_insertParam3);
                var _insertParam4 = _insertCommand.CreateParameter();
                _insertParam4.ParameterName = "$postId";
                _insertCommand.Parameters.Add(_insertParam4);
                var _insertParam5 = _insertCommand.CreateParameter();
                _insertParam5.ParameterName = "$singleReaction";
                _insertCommand.Parameters.Add(_insertParam5);
                _insertParam1.Value = item.identityId.ToByteArray();
                _insertParam2.Value = item.driveId.ToByteArray();
                _insertParam3.Value = item.identity.DomainName;
                _insertParam4.Value = item.postId.ToByteArray();
                _insertParam5.Value = item.singleReaction;
                var count = conn.ExecuteNonQuery(_insertCommand);
                if (count > 0)
                {
                }
                return count;
            } // Using
        }

        protected virtual int Upsert(DatabaseConnection conn, DriveReactionsRecord item)
        {
            using (var _upsertCommand = _database.CreateCommand())
            {
                _upsertCommand.CommandText = "INSERT INTO driveReactions (identityId,driveId,identity,postId,singleReaction) " +
                                             "VALUES ($identityId,$driveId,$identity,$postId,$singleReaction)"+
                                             "ON CONFLICT (identityId,driveId,identity,postId,singleReaction) DO UPDATE "+
                                             "SET  "+
                                             ";";
                var _upsertParam1 = _upsertCommand.CreateParameter();
                _upsertParam1.ParameterName = "$identityId";
                _upsertCommand.Parameters.Add(_upsertParam1);
                var _upsertParam2 = _upsertCommand.CreateParameter();
                _upsertParam2.ParameterName = "$driveId";
                _upsertCommand.Parameters.Add(_upsertParam2);
                var _upsertParam3 = _upsertCommand.CreateParameter();
                _upsertParam3.ParameterName = "$identity";
                _upsertCommand.Parameters.Add(_upsertParam3);
                var _upsertParam4 = _upsertCommand.CreateParameter();
                _upsertParam4.ParameterName = "$postId";
                _upsertCommand.Parameters.Add(_upsertParam4);
                var _upsertParam5 = _upsertCommand.CreateParameter();
                _upsertParam5.ParameterName = "$singleReaction";
                _upsertCommand.Parameters.Add(_upsertParam5);
                _upsertParam1.Value = item.identityId.ToByteArray();
                _upsertParam2.Value = item.driveId.ToByteArray();
                _upsertParam3.Value = item.identity.DomainName;
                _upsertParam4.Value = item.postId.ToByteArray();
                _upsertParam5.Value = item.singleReaction;
                var count = conn.ExecuteNonQuery(_upsertCommand);
                return count;
            } // Using
        }
        protected virtual int Update(DatabaseConnection conn, DriveReactionsRecord item)
        {
<<<<<<< HEAD
            using (var _updateCommand = _database.CreateCommand())
            {
                _updateCommand.CommandText = "UPDATE driveReactions " +
                                             "SET  "+
                                             "WHERE (identityId = $identityId AND driveId = $driveId AND identity = $identity AND postId = $postId AND singleReaction = $singleReaction)";
                var _updateParam1 = _updateCommand.CreateParameter();
                _updateParam1.ParameterName = "$identityId";
                _updateCommand.Parameters.Add(_updateParam1);
                var _updateParam2 = _updateCommand.CreateParameter();
                _updateParam2.ParameterName = "$driveId";
                _updateCommand.Parameters.Add(_updateParam2);
                var _updateParam3 = _updateCommand.CreateParameter();
                _updateParam3.ParameterName = "$identity";
                _updateCommand.Parameters.Add(_updateParam3);
                var _updateParam4 = _updateCommand.CreateParameter();
                _updateParam4.ParameterName = "$postId";
                _updateCommand.Parameters.Add(_updateParam4);
                var _updateParam5 = _updateCommand.CreateParameter();
                _updateParam5.ParameterName = "$singleReaction";
                _updateCommand.Parameters.Add(_updateParam5);
                _updateParam1.Value = item.identityId.ToByteArray();
                _updateParam2.Value = item.driveId.ToByteArray();
                _updateParam3.Value = item.identity.DomainName;
                _updateParam4.Value = item.postId.ToByteArray();
                _updateParam5.Value = item.singleReaction;
=======
                using (var _updateCommand = _database.CreateCommand())
                {
                    _updateCommand.CommandText = "UPDATE driveReactions " +
                                                 "SET  "+
                                                 "WHERE (driveId = $driveId AND identity = $identity AND postId = $postId AND singleReaction = $singleReaction)";
                    var _updateParam1 = _updateCommand.CreateParameter();
                    _updateParam1.ParameterName = "$driveId";
                    _updateCommand.Parameters.Add(_updateParam1);
                    var _updateParam2 = _updateCommand.CreateParameter();
                    _updateParam2.ParameterName = "$identity";
                    _updateCommand.Parameters.Add(_updateParam2);
                    var _updateParam3 = _updateCommand.CreateParameter();
                    _updateParam3.ParameterName = "$postId";
                    _updateCommand.Parameters.Add(_updateParam3);
                    var _updateParam4 = _updateCommand.CreateParameter();
                    _updateParam4.ParameterName = "$singleReaction";
                    _updateCommand.Parameters.Add(_updateParam4);
                _updateParam1.Value = item.driveId.ToByteArray();
                _updateParam2.Value = item.identity.DomainName;
                _updateParam3.Value = item.postId.ToByteArray();
                _updateParam4.Value = item.singleReaction;
>>>>>>> 0679ae53
                var count = conn.ExecuteNonQuery(_updateCommand);
                if (count > 0)
                {
                }
                return count;
            } // Using
        }

<<<<<<< HEAD
        protected virtual int GetCount(DatabaseConnection conn)
=======
        public virtual int GetCountDirty(DatabaseConnection conn)
>>>>>>> 0679ae53
        {
                using (var _getCountCommand = _database.CreateCommand())
                {
                    _getCountCommand.CommandText = "PRAGMA read_uncommitted = 1; SELECT COUNT(*) FROM driveReactions; PRAGMA read_uncommitted = 0;";
                    var count = conn.ExecuteNonQuery(_getCountCommand);
                    return count;
                }
        }

<<<<<<< HEAD
        public override List<string> GetColumnNames()
        {
                var sl = new List<string>();
                sl.Add("identityId");
                sl.Add("driveId");
                sl.Add("identity");
                sl.Add("postId");
                sl.Add("singleReaction");
            return sl;
        }

        protected virtual int GetDriveCount(DatabaseConnection conn, Guid driveId)
=======
        public virtual int GetDriveCountDirty(DatabaseConnection conn, Guid driveId)
>>>>>>> 0679ae53
        {
                using (var _getCountDriveCommand = _database.CreateCommand())
                {
                    _getCountDriveCommand.CommandText = "PRAGMA read_uncommitted = 1; SELECT COUNT(*) FROM driveReactions WHERE driveId = $driveId;PRAGMA read_uncommitted = 0;";
                    var _getCountDriveParam1 = _getCountDriveCommand.CreateParameter();
                    _getCountDriveParam1.ParameterName = "$driveId";
                    _getCountDriveCommand.Parameters.Add(_getCountDriveParam1);
                    _getCountDriveParam1.Value = driveId.ToByteArray();
                    var count = conn.ExecuteNonQuery(_getCountDriveCommand);
                    return count;
                } // using
        }

        // SELECT identityId,driveId,identity,postId,singleReaction
        protected DriveReactionsRecord ReadRecordFromReaderAll(SqliteDataReader rdr)
        {
            var result = new List<DriveReactionsRecord>();
            byte[] _tmpbuf = new byte[65535+1];
#pragma warning disable CS0168
            long bytesRead;
#pragma warning restore CS0168
            var _guid = new byte[16];
            var item = new DriveReactionsRecord();

            if (rdr.IsDBNull(0))
                throw new Exception("Impossible, item is null in DB, but set as NOT NULL");
            else
            {
                bytesRead = rdr.GetBytes(0, 0, _guid, 0, 16);
                if (bytesRead != 16)
                    throw new Exception("Not a GUID in identityId...");
                item.identityId = new Guid(_guid);
            }

            if (rdr.IsDBNull(1))
                throw new Exception("Impossible, item is null in DB, but set as NOT NULL");
            else
            {
                bytesRead = rdr.GetBytes(1, 0, _guid, 0, 16);
                if (bytesRead != 16)
                    throw new Exception("Not a GUID in driveId...");
                item.driveId = new Guid(_guid);
            }

            if (rdr.IsDBNull(2))
                throw new Exception("Impossible, item is null in DB, but set as NOT NULL");
            else
            {
                item.identity = new OdinId(rdr.GetString(2));
            }

            if (rdr.IsDBNull(3))
                throw new Exception("Impossible, item is null in DB, but set as NOT NULL");
            else
            {
                bytesRead = rdr.GetBytes(3, 0, _guid, 0, 16);
                if (bytesRead != 16)
                    throw new Exception("Not a GUID in postId...");
                item.postId = new Guid(_guid);
            }

            if (rdr.IsDBNull(4))
                throw new Exception("Impossible, item is null in DB, but set as NOT NULL");
            else
            {
                item.singleReaction = rdr.GetString(4);
            }
            return item;
       }

        protected int Delete(DatabaseConnection conn, Guid identityId,Guid driveId,OdinId identity,Guid postId,string singleReaction)
        {
            if (singleReaction == null) throw new Exception("Cannot be null");
            if (singleReaction?.Length < 3) throw new Exception("Too short");
            if (singleReaction?.Length > 80) throw new Exception("Too long");
            using (var _delete0Command = _database.CreateCommand())
            {
                _delete0Command.CommandText = "DELETE FROM driveReactions " +
                                             "WHERE identityId = $identityId AND driveId = $driveId AND identity = $identity AND postId = $postId AND singleReaction = $singleReaction";
                var _delete0Param1 = _delete0Command.CreateParameter();
                _delete0Param1.ParameterName = "$identityId";
                _delete0Command.Parameters.Add(_delete0Param1);
                var _delete0Param2 = _delete0Command.CreateParameter();
                _delete0Param2.ParameterName = "$driveId";
                _delete0Command.Parameters.Add(_delete0Param2);
                var _delete0Param3 = _delete0Command.CreateParameter();
                _delete0Param3.ParameterName = "$identity";
                _delete0Command.Parameters.Add(_delete0Param3);
                var _delete0Param4 = _delete0Command.CreateParameter();
                _delete0Param4.ParameterName = "$postId";
                _delete0Command.Parameters.Add(_delete0Param4);
                var _delete0Param5 = _delete0Command.CreateParameter();
                _delete0Param5.ParameterName = "$singleReaction";
                _delete0Command.Parameters.Add(_delete0Param5);

                _delete0Param1.Value = identityId.ToByteArray();
                _delete0Param2.Value = driveId.ToByteArray();
                _delete0Param3.Value = identity.DomainName;
                _delete0Param4.Value = postId.ToByteArray();
                _delete0Param5.Value = singleReaction;
                var count = conn.ExecuteNonQuery(_delete0Command);
                return count;
            } // Using
        }

        protected int DeleteAllReactions(DatabaseConnection conn, Guid identityId,Guid driveId,OdinId identity,Guid postId)
        {
            using (var _delete1Command = _database.CreateCommand())
            {
                _delete1Command.CommandText = "DELETE FROM driveReactions " +
                                             "WHERE identityId = $identityId AND driveId = $driveId AND identity = $identity AND postId = $postId";
                var _delete1Param1 = _delete1Command.CreateParameter();
                _delete1Param1.ParameterName = "$identityId";
                _delete1Command.Parameters.Add(_delete1Param1);
                var _delete1Param2 = _delete1Command.CreateParameter();
                _delete1Param2.ParameterName = "$driveId";
                _delete1Command.Parameters.Add(_delete1Param2);
                var _delete1Param3 = _delete1Command.CreateParameter();
                _delete1Param3.ParameterName = "$identity";
                _delete1Command.Parameters.Add(_delete1Param3);
                var _delete1Param4 = _delete1Command.CreateParameter();
                _delete1Param4.ParameterName = "$postId";
                _delete1Command.Parameters.Add(_delete1Param4);

                _delete1Param1.Value = identityId.ToByteArray();
                _delete1Param2.Value = driveId.ToByteArray();
                _delete1Param3.Value = identity.DomainName;
                _delete1Param4.Value = postId.ToByteArray();
                var count = conn.ExecuteNonQuery(_delete1Command);
                return count;
            } // Using
        }

        protected DriveReactionsRecord ReadRecordFromReader0(SqliteDataReader rdr, Guid identityId,Guid driveId,OdinId identity,Guid postId,string singleReaction)
        {
            if (singleReaction == null) throw new Exception("Cannot be null");
            if (singleReaction?.Length < 3) throw new Exception("Too short");
            if (singleReaction?.Length > 80) throw new Exception("Too long");
            var result = new List<DriveReactionsRecord>();
            byte[] _tmpbuf = new byte[65535+1];
#pragma warning disable CS0168
            long bytesRead;
#pragma warning restore CS0168
            var _guid = new byte[16];
            var item = new DriveReactionsRecord();
            item.identityId = identityId;
            item.driveId = driveId;
            item.identity = identity;
            item.postId = postId;
            item.singleReaction = singleReaction;
            return item;
       }

        protected DriveReactionsRecord Get(DatabaseConnection conn, Guid identityId,Guid driveId,OdinId identity,Guid postId,string singleReaction)
        {
            if (singleReaction == null) throw new Exception("Cannot be null");
            if (singleReaction?.Length < 3) throw new Exception("Too short");
            if (singleReaction?.Length > 80) throw new Exception("Too long");
            using (var _get0Command = _database.CreateCommand())
            {
                _get0Command.CommandText = "SELECT identityId,driveId,identity,postId,singleReaction FROM driveReactions " +
                                             "WHERE identityId = $identityId AND driveId = $driveId AND identity = $identity AND postId = $postId AND singleReaction = $singleReaction LIMIT 1;";
                var _get0Param1 = _get0Command.CreateParameter();
                _get0Param1.ParameterName = "$identityId";
                _get0Command.Parameters.Add(_get0Param1);
                var _get0Param2 = _get0Command.CreateParameter();
                _get0Param2.ParameterName = "$driveId";
                _get0Command.Parameters.Add(_get0Param2);
                var _get0Param3 = _get0Command.CreateParameter();
                _get0Param3.ParameterName = "$identity";
                _get0Command.Parameters.Add(_get0Param3);
                var _get0Param4 = _get0Command.CreateParameter();
                _get0Param4.ParameterName = "$postId";
                _get0Command.Parameters.Add(_get0Param4);
                var _get0Param5 = _get0Command.CreateParameter();
                _get0Param5.ParameterName = "$singleReaction";
                _get0Command.Parameters.Add(_get0Param5);

                _get0Param1.Value = identityId.ToByteArray();
                _get0Param2.Value = driveId.ToByteArray();
                _get0Param3.Value = identity.DomainName;
                _get0Param4.Value = postId.ToByteArray();
                _get0Param5.Value = singleReaction;
                lock (conn._lock)
                {
                using (SqliteDataReader rdr = conn.ExecuteReader(_get0Command, System.Data.CommandBehavior.SingleRow))
                {
                    if (!rdr.Read())
                    {
                        return null;
                    }
                    var r = ReadRecordFromReader0(rdr, identityId,driveId,identity,postId,singleReaction);
                    return r;
                } // using
                } // lock
            } // using
        }

    }
}<|MERGE_RESOLUTION|>--- conflicted
+++ resolved
@@ -174,7 +174,6 @@
         }
         protected virtual int Update(DatabaseConnection conn, DriveReactionsRecord item)
         {
-<<<<<<< HEAD
             using (var _updateCommand = _database.CreateCommand())
             {
                 _updateCommand.CommandText = "UPDATE driveReactions " +
@@ -200,29 +199,6 @@
                 _updateParam3.Value = item.identity.DomainName;
                 _updateParam4.Value = item.postId.ToByteArray();
                 _updateParam5.Value = item.singleReaction;
-=======
-                using (var _updateCommand = _database.CreateCommand())
-                {
-                    _updateCommand.CommandText = "UPDATE driveReactions " +
-                                                 "SET  "+
-                                                 "WHERE (driveId = $driveId AND identity = $identity AND postId = $postId AND singleReaction = $singleReaction)";
-                    var _updateParam1 = _updateCommand.CreateParameter();
-                    _updateParam1.ParameterName = "$driveId";
-                    _updateCommand.Parameters.Add(_updateParam1);
-                    var _updateParam2 = _updateCommand.CreateParameter();
-                    _updateParam2.ParameterName = "$identity";
-                    _updateCommand.Parameters.Add(_updateParam2);
-                    var _updateParam3 = _updateCommand.CreateParameter();
-                    _updateParam3.ParameterName = "$postId";
-                    _updateCommand.Parameters.Add(_updateParam3);
-                    var _updateParam4 = _updateCommand.CreateParameter();
-                    _updateParam4.ParameterName = "$singleReaction";
-                    _updateCommand.Parameters.Add(_updateParam4);
-                _updateParam1.Value = item.driveId.ToByteArray();
-                _updateParam2.Value = item.identity.DomainName;
-                _updateParam3.Value = item.postId.ToByteArray();
-                _updateParam4.Value = item.singleReaction;
->>>>>>> 0679ae53
                 var count = conn.ExecuteNonQuery(_updateCommand);
                 if (count > 0)
                 {
@@ -231,11 +207,7 @@
             } // Using
         }
 
-<<<<<<< HEAD
-        protected virtual int GetCount(DatabaseConnection conn)
-=======
-        public virtual int GetCountDirty(DatabaseConnection conn)
->>>>>>> 0679ae53
+        protected virtual int GetCountDirty(DatabaseConnection conn)
         {
                 using (var _getCountCommand = _database.CreateCommand())
                 {
@@ -245,7 +217,6 @@
                 }
         }
 
-<<<<<<< HEAD
         public override List<string> GetColumnNames()
         {
                 var sl = new List<string>();
@@ -257,10 +228,7 @@
             return sl;
         }
 
-        protected virtual int GetDriveCount(DatabaseConnection conn, Guid driveId)
-=======
-        public virtual int GetDriveCountDirty(DatabaseConnection conn, Guid driveId)
->>>>>>> 0679ae53
+        protected virtual int GetDriveCountDirty(DatabaseConnection conn, Guid driveId)
         {
                 using (var _getCountDriveCommand = _database.CreateCommand())
                 {
