﻿using System;
using System.Collections.Generic;
<<<<<<< HEAD
=======
using System.Threading.Tasks;
using Microsoft.Data.Sqlite;
>>>>>>> 30089c7b
using Odin.Core.Identity;
using Odin.Core.Time;

namespace Odin.Core.Storage.SQLite.IdentityDatabase
{
    public class TableConnections : TableConnectionsCRUD
    {
        private readonly IdentityDatabase _db;

        public TableConnections(IdentityDatabase db, CacheHelper cache) : base(cache)
        {
            _db = db;
        }

        public async Task<ConnectionsRecord> GetAsync(OdinId identity)
        {
            using var conn = _db.CreateDisposableConnection();
            return await base.GetAsync(conn, _db._identityId, identity);
        }

        public async Task<int> InsertAsync(ConnectionsRecord item)
        {
            item.identityId = _db._identityId;
            using var conn = _db.CreateDisposableConnection();
            return await base.InsertAsync(conn, item);
        }

        public async Task<int> UpsertAsync(ConnectionsRecord item)
        {
            item.identityId = _db._identityId;
<<<<<<< HEAD

            using (var conn = _db.CreateDisposableConnection())
            {
                return base.Upsert(conn, item);
            }
=======
            using var conn = _db.CreateDisposableConnection();
            return await base.UpsertAsync(conn, item);
>>>>>>> 30089c7b
        }

        public async Task<int> UpdateAsync(ConnectionsRecord item)
        {
            item.identityId = _db._identityId;
            using var conn = _db.CreateDisposableConnection();
            return await base.UpdateAsync(conn, item);
        }

        public async Task<int> DeleteAsync(OdinId identity)
        {
            using var conn = _db.CreateDisposableConnection();
            return await base.DeleteAsync(conn, _db._identityId, identity);
        }

        public async Task<(List<ConnectionsRecord>, string nextCursor)> PagingByIdentityAsync(int count, string inCursor)
        {
            using var conn = _db.CreateDisposableConnection();
            return await base.PagingByIdentityAsync(conn, count, _db._identityId, inCursor);
        }

        public async Task<(List<ConnectionsRecord>, string nextCursor)> PagingByIdentityAsync(int count, Int32 status, string inCursor)
        {
            using var conn = _db.CreateDisposableConnection();
            return await base.PagingByIdentityAsync(conn, count, _db._identityId, status, inCursor);
        }


<<<<<<< HEAD
        public List<ConnectionsRecord> PagingByCreated(int count, Int32 status, UnixTimeUtcUnique? inCursor,
            out UnixTimeUtcUnique? nextCursor)
=======
        public async Task<(List<ConnectionsRecord>, UnixTimeUtcUnique?)> PagingByCreatedAsync(int count, Int32 status, UnixTimeUtcUnique? inCursor)
>>>>>>> 30089c7b
        {
            using var conn = _db.CreateDisposableConnection();
            return await base.PagingByCreatedAsync(conn, count, _db._identityId, status, inCursor);
        }

        public async Task<(List<ConnectionsRecord>, UnixTimeUtcUnique?)> PagingByCreatedAsync(int count, UnixTimeUtcUnique? inCursor)
        {
            using var conn = _db.CreateDisposableConnection();
            return await base.PagingByCreatedAsync(conn, count, _db._identityId, inCursor);
        }
    }
}<|MERGE_RESOLUTION|>--- conflicted
+++ resolved
@@ -1,10 +1,7 @@
 ﻿using System;
 using System.Collections.Generic;
-<<<<<<< HEAD
-=======
 using System.Threading.Tasks;
 using Microsoft.Data.Sqlite;
->>>>>>> 30089c7b
 using Odin.Core.Identity;
 using Odin.Core.Time;
 
@@ -35,16 +32,8 @@
         public async Task<int> UpsertAsync(ConnectionsRecord item)
         {
             item.identityId = _db._identityId;
-<<<<<<< HEAD
-
-            using (var conn = _db.CreateDisposableConnection())
-            {
-                return base.Upsert(conn, item);
-            }
-=======
             using var conn = _db.CreateDisposableConnection();
             return await base.UpsertAsync(conn, item);
->>>>>>> 30089c7b
         }
 
         public async Task<int> UpdateAsync(ConnectionsRecord item)
@@ -73,12 +62,7 @@
         }
 
 
-<<<<<<< HEAD
-        public List<ConnectionsRecord> PagingByCreated(int count, Int32 status, UnixTimeUtcUnique? inCursor,
-            out UnixTimeUtcUnique? nextCursor)
-=======
         public async Task<(List<ConnectionsRecord>, UnixTimeUtcUnique?)> PagingByCreatedAsync(int count, Int32 status, UnixTimeUtcUnique? inCursor)
->>>>>>> 30089c7b
         {
             using var conn = _db.CreateDisposableConnection();
             return await base.PagingByCreatedAsync(conn, count, _db._identityId, status, inCursor);
