﻿using System;
using System.Collections.Generic;
using Microsoft.Data.Sqlite;
using Odin.Core.Time;

namespace Odin.Core.Storage.SQLite.IdentityDatabase
{
    public class TableInbox : TableInboxCRUD
    {
        public TableInbox(IdentityDatabase db, CacheHelper cache) : base(db, cache)
        {
        }

        ~TableInbox()
        {
        }

        public override void Dispose()
        {
            base.Dispose();
            GC.SuppressFinalize(this);
        }

        public InboxRecord Get(DatabaseConnection conn, Guid fileId)
        {
            return base.Get(conn, ((IdentityDatabase)conn.db)._identityId, fileId);
        }

        public new int Insert(DatabaseConnection conn, InboxRecord item)
        {
            item.identityId = ((IdentityDatabase)conn.db)._identityId;

            if (item.timeStamp.milliseconds == 0)
                item.timeStamp = UnixTimeUtc.Now();

            return base.Insert(conn, item);
        }

        public new int Upsert(DatabaseConnection conn, InboxRecord item)
        {
            item.identityId = ((IdentityDatabase)conn.db)._identityId;

            if (item.timeStamp.milliseconds == 0)
                item.timeStamp = UnixTimeUtc.Now();

            return base.Upsert(conn, item);
        }


        /// <summary>
        /// Pops 'count' items from the table. The items remain in the DB with the 'popstamp' unique identifier.
        /// Popstamp is used by the caller to release the items when they have been successfully processed, or
        /// to cancel the transaction and restore the items to the inbox.
        /// </summary
        /// <param name="boxId">Is the box to pop from, e.g. Drive A, or App B</param>
        /// <param name="count">How many items to 'pop' (reserve)</param>
        /// <param name="popStamp">The unique identifier for the items reserved for pop</param>
        /// <returns>List of records</returns>
        public List<InboxRecord> PopSpecificBox(DatabaseConnection conn, Guid boxId, int count)
        {
            using (var _popCommand = _database.CreateCommand())
            {
                _popCommand.CommandText = "UPDATE inbox SET popstamp=$popstamp WHERE rowid IN (SELECT rowid FROM inbox WHERE identityId=$identityId AND boxId=$boxId AND popstamp IS NULL ORDER BY rowId ASC LIMIT $count); " +
                                          "SELECT identityId,fileId,boxId,priority,timeStamp,value,popStamp,created,modified FROM inbox WHERE identityId = $identityId AND popstamp=$popstamp";

                var _pparam1 = _popCommand.CreateParameter();
                var _pparam2 = _popCommand.CreateParameter();
                var _pparam3 = _popCommand.CreateParameter();
                var _pparam4 = _popCommand.CreateParameter();

                _pparam1.ParameterName = "$popstamp";
                _pparam2.ParameterName = "$count";
                _pparam3.ParameterName = "$boxId";
                _pparam4.ParameterName = "$identityId";

                _popCommand.Parameters.Add(_pparam1);
                _popCommand.Parameters.Add(_pparam2);
                _popCommand.Parameters.Add(_pparam3);
                _popCommand.Parameters.Add(_pparam4);

                _pparam1.Value = SequentialGuid.CreateGuid().ToByteArray();
                _pparam2.Value = count;
                _pparam3.Value = boxId.ToByteArray();
                _pparam4.Value = ((IdentityDatabase)conn.db)._identityId.ToByteArray();

                List<InboxRecord> result = new List<InboxRecord>();

                conn.CreateCommitUnitOfWork(() =>
                {
                    using (SqliteDataReader rdr = conn.ExecuteReader(_popCommand, System.Data.CommandBehavior.Default))
                    {
                        while (rdr.Read())
                        {
                            result.Add(ReadRecordFromReaderAll(rdr));
                        }
                    }
                });
                return result;
            }
        }


        /// <summary>
        /// Status on the box
        /// </summary>
        /// <returns>Number of total items in box, number of popped items, the oldest popped item (ZeroTime if none)</returns>
        /// <exception cref="Exception"></exception>
        public (int, int, UnixTimeUtc) PopStatus(DatabaseConnection conn)
        {
            using (var _popStatusCommand = _database.CreateCommand())
            {
                _popStatusCommand.CommandText =
                    "SELECT count(*) FROM inbox WHERE identityId=$identityId;" +
                    "SELECT count(*) FROM inbox WHERE identityId=$identityId AND popstamp NOT NULL;" +
                    "SELECT popstamp FROM inbox WHERE identityId=$identityId ORDER BY popstamp DESC LIMIT 1;";

                var _pparam1 = _popStatusCommand.CreateParameter();
                _pparam1.ParameterName = "$identityId";
                _popStatusCommand.Parameters.Add(_pparam1);
                _pparam1.Value = ((IdentityDatabase)conn.db)._identityId.ToByteArray();

                lock (conn._lock)
                {
                    using (SqliteDataReader rdr = conn.ExecuteReader(_popStatusCommand, System.Data.CommandBehavior.Default))
                    {
                        // Read the total count
                        if (!rdr.Read())
                            throw new Exception("Not possible");
                        int totalCount = 0;
                        if (!rdr.IsDBNull(0))
                            totalCount = rdr.GetInt32(0);

                        // Read the popped count
                        if (!rdr.NextResult())
                            throw new Exception("Not possible");
                        if (!rdr.Read())
                            throw new Exception("Not possible");

                        int poppedCount = 0;
                        if (!rdr.IsDBNull(0))
                            poppedCount = rdr.GetInt32(0);

                        if (!rdr.NextResult())
                            throw new Exception("Not possible");

                        var utc = UnixTimeUtc.ZeroTime;
                        if (!rdr.Read())
                        {
                            if (!rdr.IsDBNull(0))
                            {
                                var _guid = new byte[16];
                                var n = rdr.GetBytes(0, 0, _guid, 0, 16);
                                if (n != 16)
                                    throw new Exception("Invalid stamp");

                                var guid = new Guid(_guid);
                                utc = SequentialGuid.ToUnixTimeUtc(guid);
                            }
                        }

                        return (totalCount, poppedCount, utc);
                    }

                }
            }
        }


        /// <summary>
        /// Status on the box
        /// </summary>
        /// <returns>Number of total items in box, number of popped items, the oldest popped item (ZeroTime if none)</returns>
        /// <exception cref="Exception"></exception>
        public (int totalCount, int poppedCount, UnixTimeUtc oldestItemTime) PopStatusSpecificBox(DatabaseConnection conn, Guid boxId)
        {
            using (var _popStatusSpecificBoxCommand = _database.CreateCommand())
            {
                _popStatusSpecificBoxCommand.CommandText =
                    "SELECT count(*) FROM inbox WHERE identityId=$identityId AND boxId=$boxId;" +
                    "SELECT count(*) FROM inbox WHERE identityId=$identityId AND boxId=$boxId AND popstamp NOT NULL;" +
                    "SELECT popstamp FROM inbox WHERE identityId=$identityId AND boxId=$boxId ORDER BY popstamp DESC LIMIT 1;";
                var _pssbparam1 = _popStatusSpecificBoxCommand.CreateParameter();
                var _pssbparam2 = _popStatusSpecificBoxCommand.CreateParameter();

                _pssbparam1.ParameterName = "$boxId";
                _pssbparam2.ParameterName = "$identityId";

                _popStatusSpecificBoxCommand.Parameters.Add(_pssbparam1);
                _popStatusSpecificBoxCommand.Parameters.Add(_pssbparam2);

                _pssbparam1.Value = boxId.ToByteArray();
                _pssbparam2.Value = ((IdentityDatabase)conn.db)._identityId.ToByteArray();

                lock (conn._lock)
                {
                    using (SqliteDataReader rdr = conn.ExecuteReader(_popStatusSpecificBoxCommand, System.Data.CommandBehavior.Default))
                    {
                        // Read the total count
                        if (!rdr.Read())
                            throw new Exception("Not possible");

                        int totalCount = 0;
                        if (!rdr.IsDBNull(0))
                            totalCount = rdr.GetInt32(0);

                        // Read the popped count
                        if (!rdr.NextResult())
                            throw new Exception("Not possible");
                        if (!rdr.Read())
                            throw new Exception("Not possible");

                        int poppedCount = 0;
                        if (!rdr.IsDBNull(0))
                            poppedCount = rdr.GetInt32(0);

                        if (!rdr.NextResult())
                            throw new Exception("Not possible");

                        var utc = UnixTimeUtc.ZeroTime;

                        // Read the marker, if any
                        if (rdr.Read())
                        {
                            if (!rdr.IsDBNull(0))
                            {
                                var _guid = new byte[16];
                                var n = rdr.GetBytes(0, 0, _guid, 0, 16);
                                if (n != 16)
                                    throw new Exception("Invalid stamp");

                                var guid = new Guid(_guid);
                                utc = SequentialGuid.ToUnixTimeUtc(guid);
                            }
                        }
                        return (totalCount, poppedCount, utc);
                    }
                }
            }
        }



        /// <summary>
        /// Cancels the pop of items with the 'popstamp' from a previous pop operation
        /// </summary>
        /// <param name="popstamp"></param>
        public int PopCancelAll(DatabaseConnection conn, Guid popstamp)
        {
            using (var _popCancelCommand = _database.CreateCommand())
            {
                _popCancelCommand.CommandText = "UPDATE inbox SET popstamp=NULL WHERE identityId=$identityId AND popstamp=$popstamp";

                var _pcancelparam1 = _popCancelCommand.CreateParameter();
                var _pcancelparam2 = _popCancelCommand.CreateParameter();

                _pcancelparam1.ParameterName = "$popstamp";
                _pcancelparam2.ParameterName = "$identityId";

                _popCancelCommand.Parameters.Add(_pcancelparam1);
                _popCancelCommand.Parameters.Add(_pcancelparam2);

                _pcancelparam1.Value = popstamp.ToByteArray();
                _pcancelparam2.Value = ((IdentityDatabase)conn.db)._identityId.ToByteArray();

                return conn.ExecuteNonQuery(_popCancelCommand);
            }
        }

        public void PopCancelList(DatabaseConnection conn, Guid popstamp, Guid driveId, List<Guid> listFileId)
        {
            using (var _popCancelListCommand = _database.CreateCommand())
            {
                _popCancelListCommand.CommandText = "UPDATE inbox SET popstamp=NULL WHERE identityId=$identityId AND fileid=$fileid AND popstamp=$popstamp";

                var _pcancellistparam1 = _popCancelListCommand.CreateParameter();
                var _pcancellistparam2 = _popCancelListCommand.CreateParameter();
                var _pcancellistparam3 = _popCancelListCommand.CreateParameter();

                _pcancellistparam1.ParameterName = "$popstamp";
                _pcancellistparam2.ParameterName = "$fileid";
                _pcancellistparam3.ParameterName = "$identityId";

                _popCancelListCommand.Parameters.Add(_pcancellistparam1);
                _popCancelListCommand.Parameters.Add(_pcancellistparam2);
                _popCancelListCommand.Parameters.Add(_pcancellistparam3);
<<<<<<< HEAD

                _pcancellistparam3 = _popCancelListCommand.CreateParameter();
                _pcancellistparam3.ParameterName = "$driveId";
                _popCancelListCommand.Parameters.Add(_pcancellistparam3);
=======
>>>>>>> ec0ddf13

                _pcancellistparam1.Value = popstamp.ToByteArray();
                _pcancellistparam3.Value = ((IdentityDatabase)conn.db)._identityId.ToByteArray();

                conn.CreateCommitUnitOfWork(() =>
                {
                    for (int i = 0; i < listFileId.Count; i++)
                    {
                        _pcancellistparam2.Value = listFileId[i].ToByteArray();
                        conn.ExecuteNonQuery(_popCancelListCommand);
                    }
                });
            }
        }


        /// <summary>
        /// Commits (removes) the items previously popped with the supplied 'popstamp'
        /// </summary>
        /// <param name="popstamp"></param>
        public int PopCommitAll(DatabaseConnection conn, Guid popstamp)
        {
            using (var _popCommitCommand = _database.CreateCommand())
            {
                _popCommitCommand.CommandText = "DELETE FROM inbox WHERE identityId=$identityId AND popstamp=$popstamp";

                var _pcommitparam1 = _popCommitCommand.CreateParameter();
                var _pcommitparam2 = _popCommitCommand.CreateParameter();

                _pcommitparam1.ParameterName = "$popstamp";
                _pcommitparam2.ParameterName = "$identityId";

                _popCommitCommand.Parameters.Add(_pcommitparam1);
                _popCommitCommand.Parameters.Add(_pcommitparam2);

                _pcommitparam1.Value = popstamp.ToByteArray();
                _pcommitparam2.Value = ((IdentityDatabase)conn.db)._identityId.ToByteArray();

                return conn.ExecuteNonQuery(_popCommitCommand);
            }
        }


        /// <summary>
        /// Commits (removes) the items previously popped with the supplied 'popstamp'
        /// </summary>
        /// <param name="popstamp"></param>
        public void PopCommitList(DatabaseConnection conn, Guid popstamp, Guid driveId, List<Guid> listFileId)
        {
            using (var _popCommitListCommand = _database.CreateCommand())
            {
                _popCommitListCommand.CommandText = "DELETE FROM inbox WHERE identityId=$identityId AND fileid=$fileid AND popstamp=$popstamp";

                var _pcommitlistparam1 = _popCommitListCommand.CreateParameter();
                var _pcommitlistparam2 = _popCommitListCommand.CreateParameter();
                var _pcommitlistparam3 = _popCommitListCommand.CreateParameter();

                _pcommitlistparam1.ParameterName = "$popstamp";
                _pcommitlistparam2.ParameterName = "$fileid";
                _pcommitlistparam3.ParameterName = "$identityId";

                _popCommitListCommand.Parameters.Add(_pcommitlistparam1);
                _popCommitListCommand.Parameters.Add(_pcommitlistparam2);
                _popCommitListCommand.Parameters.Add(_pcommitlistparam3);
<<<<<<< HEAD

                _pcommitlistparam3 = _popCommitListCommand.CreateParameter();
                _pcommitlistparam3.ParameterName = "$driveId";
                _popCommitListCommand.Parameters.Add(_pcommitlistparam3);
=======
>>>>>>> ec0ddf13

                _pcommitlistparam1.Value = popstamp.ToByteArray();
                _pcommitlistparam3.Value = ((IdentityDatabase)conn.db)._identityId.ToByteArray();

                conn.CreateCommitUnitOfWork(() =>
                {
                    // I'd rather not do a TEXT statement, this seems safer but slower.
                    for (int i = 0; i < listFileId.Count; i++)
                    {
                        _pcommitlistparam2.Value = listFileId[i].ToByteArray();
                        conn.ExecuteNonQuery(_popCommitListCommand);
                    }
                });
            }
        }


        /// <summary>
        /// Recover popped items older than the supplied UnixTime in seconds.
        /// This is how to recover popped items that were never processed for example on a server crash.
        /// Call with e.g. a time of more than 5 minutes ago.
        /// </summary>
        public int PopRecoverDead(DatabaseConnection conn, UnixTimeUtc ut)
        {
            using (var _popRecoverCommand = _database.CreateCommand())
            {
                _popRecoverCommand.CommandText = "UPDATE inbox SET popstamp=NULL WHERE identityId=$identityId AND popstamp < $popstamp";

                var _pcrecoverparam1 = _popRecoverCommand.CreateParameter();
                var _pcrecoverparam2 = _popRecoverCommand.CreateParameter();

                _pcrecoverparam1.ParameterName = "$popstamp";
                _pcrecoverparam2.ParameterName = "$identityId";

                _popRecoverCommand.Parameters.Add(_pcrecoverparam1);
                _popRecoverCommand.Parameters.Add(_pcrecoverparam2);

                _pcrecoverparam1.Value = SequentialGuid.CreateGuid(new UnixTimeUtc(ut)).ToByteArray(); // UnixTimeMiliseconds
                _pcrecoverparam2.Value = ((IdentityDatabase)conn.db)._identityId.ToByteArray();

                return conn.ExecuteNonQuery(_popRecoverCommand);
            }
        }
    }
}<|MERGE_RESOLUTION|>--- conflicted
+++ resolved
@@ -283,13 +283,6 @@
                 _popCancelListCommand.Parameters.Add(_pcancellistparam1);
                 _popCancelListCommand.Parameters.Add(_pcancellistparam2);
                 _popCancelListCommand.Parameters.Add(_pcancellistparam3);
-<<<<<<< HEAD
-
-                _pcancellistparam3 = _popCancelListCommand.CreateParameter();
-                _pcancellistparam3.ParameterName = "$driveId";
-                _popCancelListCommand.Parameters.Add(_pcancellistparam3);
-=======
->>>>>>> ec0ddf13
 
                 _pcancellistparam1.Value = popstamp.ToByteArray();
                 _pcancellistparam3.Value = ((IdentityDatabase)conn.db)._identityId.ToByteArray();
@@ -354,13 +347,6 @@
                 _popCommitListCommand.Parameters.Add(_pcommitlistparam1);
                 _popCommitListCommand.Parameters.Add(_pcommitlistparam2);
                 _popCommitListCommand.Parameters.Add(_pcommitlistparam3);
-<<<<<<< HEAD
-
-                _pcommitlistparam3 = _popCommitListCommand.CreateParameter();
-                _pcommitlistparam3.ParameterName = "$driveId";
-                _popCommitListCommand.Parameters.Add(_pcommitlistparam3);
-=======
->>>>>>> ec0ddf13
 
                 _pcommitlistparam1.Value = popstamp.ToByteArray();
                 _pcommitlistparam3.Value = ((IdentityDatabase)conn.db)._identityId.ToByteArray();
