--- conflicted
+++ resolved
@@ -441,7 +441,6 @@
 
         protected virtual int Update(DatabaseConnection conn, DriveMainIndexRecord item)
         {
-<<<<<<< HEAD
             using (var _updateCommand = _database.CreateCommand())
             {
                 _updateCommand.CommandText = "UPDATE driveMainIndex " +
@@ -518,81 +517,6 @@
                 _updateParam14.Value = item.groupId?.ToByteArray() ?? (object)DBNull.Value;
                 _updateParam15.Value = item.uniqueId?.ToByteArray() ?? (object)DBNull.Value;
                 _updateParam16.Value = item.byteCount;
-=======
-                using (var _updateCommand = _database.CreateCommand())
-                {
-                    _updateCommand.CommandText = "UPDATE driveMainIndex " +
-                                                 "SET globalTransitId = $globalTransitId,fileState = $fileState,requiredSecurityGroup = $requiredSecurityGroup,fileSystemType = $fileSystemType,userDate = $userDate,fileType = $fileType,dataType = $dataType,archivalStatus = $archivalStatus,historyStatus = $historyStatus,senderId = $senderId,groupId = $groupId,uniqueId = $uniqueId,byteCount = $byteCount,modified = $modified "+
-                                                 "WHERE (driveId = $driveId AND fileId = $fileId)";
-                    var _updateParam1 = _updateCommand.CreateParameter();
-                    _updateParam1.ParameterName = "$driveId";
-                    _updateCommand.Parameters.Add(_updateParam1);
-                    var _updateParam2 = _updateCommand.CreateParameter();
-                    _updateParam2.ParameterName = "$fileId";
-                    _updateCommand.Parameters.Add(_updateParam2);
-                    var _updateParam3 = _updateCommand.CreateParameter();
-                    _updateParam3.ParameterName = "$globalTransitId";
-                    _updateCommand.Parameters.Add(_updateParam3);
-                    var _updateParam4 = _updateCommand.CreateParameter();
-                    _updateParam4.ParameterName = "$fileState";
-                    _updateCommand.Parameters.Add(_updateParam4);
-                    var _updateParam5 = _updateCommand.CreateParameter();
-                    _updateParam5.ParameterName = "$requiredSecurityGroup";
-                    _updateCommand.Parameters.Add(_updateParam5);
-                    var _updateParam6 = _updateCommand.CreateParameter();
-                    _updateParam6.ParameterName = "$fileSystemType";
-                    _updateCommand.Parameters.Add(_updateParam6);
-                    var _updateParam7 = _updateCommand.CreateParameter();
-                    _updateParam7.ParameterName = "$userDate";
-                    _updateCommand.Parameters.Add(_updateParam7);
-                    var _updateParam8 = _updateCommand.CreateParameter();
-                    _updateParam8.ParameterName = "$fileType";
-                    _updateCommand.Parameters.Add(_updateParam8);
-                    var _updateParam9 = _updateCommand.CreateParameter();
-                    _updateParam9.ParameterName = "$dataType";
-                    _updateCommand.Parameters.Add(_updateParam9);
-                    var _updateParam10 = _updateCommand.CreateParameter();
-                    _updateParam10.ParameterName = "$archivalStatus";
-                    _updateCommand.Parameters.Add(_updateParam10);
-                    var _updateParam11 = _updateCommand.CreateParameter();
-                    _updateParam11.ParameterName = "$historyStatus";
-                    _updateCommand.Parameters.Add(_updateParam11);
-                    var _updateParam12 = _updateCommand.CreateParameter();
-                    _updateParam12.ParameterName = "$senderId";
-                    _updateCommand.Parameters.Add(_updateParam12);
-                    var _updateParam13 = _updateCommand.CreateParameter();
-                    _updateParam13.ParameterName = "$groupId";
-                    _updateCommand.Parameters.Add(_updateParam13);
-                    var _updateParam14 = _updateCommand.CreateParameter();
-                    _updateParam14.ParameterName = "$uniqueId";
-                    _updateCommand.Parameters.Add(_updateParam14);
-                    var _updateParam15 = _updateCommand.CreateParameter();
-                    _updateParam15.ParameterName = "$byteCount";
-                    _updateCommand.Parameters.Add(_updateParam15);
-                    var _updateParam16 = _updateCommand.CreateParameter();
-                    _updateParam16.ParameterName = "$created";
-                    _updateCommand.Parameters.Add(_updateParam16);
-                    var _updateParam17 = _updateCommand.CreateParameter();
-                    _updateParam17.ParameterName = "$modified";
-                    _updateCommand.Parameters.Add(_updateParam17);
-                var now = UnixTimeUtcUnique.Now();
-                _updateParam1.Value = item.driveId.ToByteArray();
-                _updateParam2.Value = item.fileId.ToByteArray();
-                _updateParam3.Value = item.globalTransitId?.ToByteArray() ?? (object)DBNull.Value;
-                _updateParam4.Value = item.fileState;
-                _updateParam5.Value = item.requiredSecurityGroup;
-                _updateParam6.Value = item.fileSystemType;
-                _updateParam7.Value = item.userDate.milliseconds;
-                _updateParam8.Value = item.fileType;
-                _updateParam9.Value = item.dataType;
-                _updateParam10.Value = item.archivalStatus;
-                _updateParam11.Value = item.historyStatus;
-                _updateParam12.Value = item.senderId ?? (object)DBNull.Value;
-                _updateParam13.Value = item.groupId?.ToByteArray() ?? (object)DBNull.Value;
-                _updateParam14.Value = item.uniqueId?.ToByteArray() ?? (object)DBNull.Value;
-                _updateParam15.Value = item.byteCount;
-                _updateParam16.Value = now.uniqueTime;
->>>>>>> 0679ae53
                 _updateParam17.Value = now.uniqueTime;
                 _updateParam18.Value = now.uniqueTime;
                 var count = conn.ExecuteNonQuery(_updateCommand);
@@ -604,11 +528,7 @@
             } // Using
         }
 
-<<<<<<< HEAD
-        protected virtual int GetCount(DatabaseConnection conn)
-=======
-        public virtual int GetCountDirty(DatabaseConnection conn)
->>>>>>> 0679ae53
+        protected virtual int GetCountDirty(DatabaseConnection conn)
         {
                 using (var _getCountCommand = _database.CreateCommand())
                 {
@@ -618,7 +538,6 @@
                 }
         }
 
-<<<<<<< HEAD
         public override List<string> GetColumnNames()
         {
                 var sl = new List<string>();
@@ -643,10 +562,7 @@
             return sl;
         }
 
-        protected virtual int GetDriveCount(DatabaseConnection conn, Guid driveId)
-=======
-        public virtual int GetDriveCountDirty(DatabaseConnection conn, Guid driveId)
->>>>>>> 0679ae53
+        protected virtual int GetDriveCountDirty(DatabaseConnection conn, Guid driveId)
         {
                 using (var _getCountDriveCommand = _database.CreateCommand())
                 {
@@ -841,10 +757,7 @@
             } // Using
         }
 
-<<<<<<< HEAD
-        protected DriveMainIndexRecord ReadRecordFromReader0(SqliteDataReader rdr, Guid identityId,Guid driveId,Guid fileId)
-=======
-        public DriveMainIndexRecord ReadRecordFromReader0(SqliteDataReader rdr, Guid driveId,Guid? uniqueId)
+        protected DriveMainIndexRecord ReadRecordFromReader0(SqliteDataReader rdr, Guid driveId,Guid? uniqueId)
         {
             var result = new List<DriveMainIndexRecord>();
             byte[] _tmpbuf = new byte[65535+1];
@@ -862,133 +775,143 @@
             {
                 bytesRead = rdr.GetBytes(0, 0, _guid, 0, 16);
                 if (bytesRead != 16)
+                    throw new Exception("Not a GUID in identityId...");
+                item.identityId = new Guid(_guid);
+            }
+
+            if (rdr.IsDBNull(1))
+                throw new Exception("Impossible, item is null in DB, but set as NOT NULL");
+            else
+            {
+                bytesRead = rdr.GetBytes(1, 0, _guid, 0, 16);
+                if (bytesRead != 16)
                     throw new Exception("Not a GUID in fileId...");
                 item.fileId = new Guid(_guid);
             }
 
-            if (rdr.IsDBNull(1))
+            if (rdr.IsDBNull(2))
                 item.globalTransitId = null;
             else
             {
-                bytesRead = rdr.GetBytes(1, 0, _guid, 0, 16);
+                bytesRead = rdr.GetBytes(2, 0, _guid, 0, 16);
                 if (bytesRead != 16)
                     throw new Exception("Not a GUID in globalTransitId...");
                 item.globalTransitId = new Guid(_guid);
             }
 
-            if (rdr.IsDBNull(2))
-                throw new Exception("Impossible, item is null in DB, but set as NOT NULL");
-            else
-            {
-                item.fileState = rdr.GetInt32(2);
-            }
-
             if (rdr.IsDBNull(3))
                 throw new Exception("Impossible, item is null in DB, but set as NOT NULL");
             else
             {
-                item.requiredSecurityGroup = rdr.GetInt32(3);
+                item.fileState = rdr.GetInt32(3);
             }
 
             if (rdr.IsDBNull(4))
                 throw new Exception("Impossible, item is null in DB, but set as NOT NULL");
             else
             {
-                item.fileSystemType = rdr.GetInt32(4);
+                item.requiredSecurityGroup = rdr.GetInt32(4);
             }
 
             if (rdr.IsDBNull(5))
                 throw new Exception("Impossible, item is null in DB, but set as NOT NULL");
             else
             {
-                item.userDate = new UnixTimeUtc(rdr.GetInt64(5));
+                item.fileSystemType = rdr.GetInt32(5);
             }
 
             if (rdr.IsDBNull(6))
                 throw new Exception("Impossible, item is null in DB, but set as NOT NULL");
             else
             {
-                item.fileType = rdr.GetInt32(6);
+                item.userDate = new UnixTimeUtc(rdr.GetInt64(6));
             }
 
             if (rdr.IsDBNull(7))
                 throw new Exception("Impossible, item is null in DB, but set as NOT NULL");
             else
             {
-                item.dataType = rdr.GetInt32(7);
+                item.fileType = rdr.GetInt32(7);
             }
 
             if (rdr.IsDBNull(8))
                 throw new Exception("Impossible, item is null in DB, but set as NOT NULL");
             else
             {
-                item.archivalStatus = rdr.GetInt32(8);
+                item.dataType = rdr.GetInt32(8);
             }
 
             if (rdr.IsDBNull(9))
                 throw new Exception("Impossible, item is null in DB, but set as NOT NULL");
             else
             {
-                item.historyStatus = rdr.GetInt32(9);
+                item.archivalStatus = rdr.GetInt32(9);
             }
 
             if (rdr.IsDBNull(10))
+                throw new Exception("Impossible, item is null in DB, but set as NOT NULL");
+            else
+            {
+                item.historyStatus = rdr.GetInt32(10);
+            }
+
+            if (rdr.IsDBNull(11))
                 item.senderId = null;
             else
             {
-                item.senderId = rdr.GetString(10);
-            }
-
-            if (rdr.IsDBNull(11))
+                item.senderId = rdr.GetString(11);
+            }
+
+            if (rdr.IsDBNull(12))
                 item.groupId = null;
             else
             {
-                bytesRead = rdr.GetBytes(11, 0, _guid, 0, 16);
+                bytesRead = rdr.GetBytes(12, 0, _guid, 0, 16);
                 if (bytesRead != 16)
                     throw new Exception("Not a GUID in groupId...");
                 item.groupId = new Guid(_guid);
             }
 
-            if (rdr.IsDBNull(12))
-                throw new Exception("Impossible, item is null in DB, but set as NOT NULL");
-            else
-            {
-                        item.byteCount = rdr.GetInt64(12);
-            }
-
             if (rdr.IsDBNull(13))
                 throw new Exception("Impossible, item is null in DB, but set as NOT NULL");
             else
             {
-                item.created = new UnixTimeUtcUnique(rdr.GetInt64(13));
+                        item.byteCount = rdr.GetInt64(13);
             }
 
             if (rdr.IsDBNull(14))
+                throw new Exception("Impossible, item is null in DB, but set as NOT NULL");
+            else
+            {
+                item.created = new UnixTimeUtcUnique(rdr.GetInt64(14));
+            }
+
+            if (rdr.IsDBNull(15))
                 item.modified = null;
             else
             {
-                item.modified = new UnixTimeUtcUnique(rdr.GetInt64(14));
+                item.modified = new UnixTimeUtcUnique(rdr.GetInt64(15));
             }
             return item;
        }
 
-        public DriveMainIndexRecord GetByUniqueId(DatabaseConnection conn, Guid driveId,Guid? uniqueId)
-        {
-                using (var _get0Command = _database.CreateCommand())
-                {
-                    _get0Command.CommandText = "SELECT fileId,globalTransitId,fileState,requiredSecurityGroup,fileSystemType,userDate,fileType,dataType,archivalStatus,historyStatus,senderId,groupId,byteCount,created,modified FROM driveMainIndex " +
-                                                 "WHERE driveId = $driveId AND uniqueId = $uniqueId LIMIT 1;";
-                    var _get0Param1 = _get0Command.CreateParameter();
-                    _get0Param1.ParameterName = "$driveId";
-                    _get0Command.Parameters.Add(_get0Param1);
-                    var _get0Param2 = _get0Command.CreateParameter();
-                    _get0Param2.ParameterName = "$uniqueId";
-                    _get0Command.Parameters.Add(_get0Param2);
+        protected DriveMainIndexRecord GetByUniqueId(DatabaseConnection conn, Guid driveId,Guid? uniqueId)
+        {
+            using (var _get0Command = _database.CreateCommand())
+            {
+                _get0Command.CommandText = "SELECT identityId,fileId,globalTransitId,fileState,requiredSecurityGroup,fileSystemType,userDate,fileType,dataType,archivalStatus,historyStatus,senderId,groupId,byteCount,created,modified FROM driveMainIndex " +
+                                             "WHERE driveId = $driveId AND uniqueId = $uniqueId LIMIT 1;";
+                var _get0Param1 = _get0Command.CreateParameter();
+                _get0Param1.ParameterName = "$driveId";
+                _get0Command.Parameters.Add(_get0Param1);
+                var _get0Param2 = _get0Command.CreateParameter();
+                _get0Param2.ParameterName = "$uniqueId";
+                _get0Command.Parameters.Add(_get0Param2);
 
                 _get0Param1.Value = driveId.ToByteArray();
                 _get0Param2.Value = uniqueId?.ToByteArray() ?? (object)DBNull.Value;
-                    lock (conn._lock)
-                    {
+                lock (conn._lock)
+                {
                 using (SqliteDataReader rdr = conn.ExecuteReader(_get0Command, System.Data.CommandBehavior.SingleRow))
                 {
                     if (!rdr.Read())
@@ -998,11 +921,11 @@
                     var r = ReadRecordFromReader0(rdr, driveId,uniqueId);
                     return r;
                 } // using
-            } // lock
+                } // lock
             } // using
         }
 
-        public DriveMainIndexRecord ReadRecordFromReader1(SqliteDataReader rdr, Guid driveId,Guid? globalTransitId)
+        protected DriveMainIndexRecord ReadRecordFromReader1(SqliteDataReader rdr, Guid driveId,Guid? globalTransitId)
         {
             var result = new List<DriveMainIndexRecord>();
             byte[] _tmpbuf = new byte[65535+1];
@@ -1020,133 +943,143 @@
             {
                 bytesRead = rdr.GetBytes(0, 0, _guid, 0, 16);
                 if (bytesRead != 16)
+                    throw new Exception("Not a GUID in identityId...");
+                item.identityId = new Guid(_guid);
+            }
+
+            if (rdr.IsDBNull(1))
+                throw new Exception("Impossible, item is null in DB, but set as NOT NULL");
+            else
+            {
+                bytesRead = rdr.GetBytes(1, 0, _guid, 0, 16);
+                if (bytesRead != 16)
                     throw new Exception("Not a GUID in fileId...");
                 item.fileId = new Guid(_guid);
             }
 
-            if (rdr.IsDBNull(1))
-                throw new Exception("Impossible, item is null in DB, but set as NOT NULL");
-            else
-            {
-                item.fileState = rdr.GetInt32(1);
-            }
-
             if (rdr.IsDBNull(2))
                 throw new Exception("Impossible, item is null in DB, but set as NOT NULL");
             else
             {
-                item.requiredSecurityGroup = rdr.GetInt32(2);
+                item.fileState = rdr.GetInt32(2);
             }
 
             if (rdr.IsDBNull(3))
                 throw new Exception("Impossible, item is null in DB, but set as NOT NULL");
             else
             {
-                item.fileSystemType = rdr.GetInt32(3);
+                item.requiredSecurityGroup = rdr.GetInt32(3);
             }
 
             if (rdr.IsDBNull(4))
                 throw new Exception("Impossible, item is null in DB, but set as NOT NULL");
             else
             {
-                item.userDate = new UnixTimeUtc(rdr.GetInt64(4));
+                item.fileSystemType = rdr.GetInt32(4);
             }
 
             if (rdr.IsDBNull(5))
                 throw new Exception("Impossible, item is null in DB, but set as NOT NULL");
             else
             {
-                item.fileType = rdr.GetInt32(5);
+                item.userDate = new UnixTimeUtc(rdr.GetInt64(5));
             }
 
             if (rdr.IsDBNull(6))
                 throw new Exception("Impossible, item is null in DB, but set as NOT NULL");
             else
             {
-                item.dataType = rdr.GetInt32(6);
+                item.fileType = rdr.GetInt32(6);
             }
 
             if (rdr.IsDBNull(7))
                 throw new Exception("Impossible, item is null in DB, but set as NOT NULL");
             else
             {
-                item.archivalStatus = rdr.GetInt32(7);
+                item.dataType = rdr.GetInt32(7);
             }
 
             if (rdr.IsDBNull(8))
                 throw new Exception("Impossible, item is null in DB, but set as NOT NULL");
             else
             {
-                item.historyStatus = rdr.GetInt32(8);
+                item.archivalStatus = rdr.GetInt32(8);
             }
 
             if (rdr.IsDBNull(9))
+                throw new Exception("Impossible, item is null in DB, but set as NOT NULL");
+            else
+            {
+                item.historyStatus = rdr.GetInt32(9);
+            }
+
+            if (rdr.IsDBNull(10))
                 item.senderId = null;
             else
             {
-                item.senderId = rdr.GetString(9);
-            }
-
-            if (rdr.IsDBNull(10))
+                item.senderId = rdr.GetString(10);
+            }
+
+            if (rdr.IsDBNull(11))
                 item.groupId = null;
             else
             {
-                bytesRead = rdr.GetBytes(10, 0, _guid, 0, 16);
+                bytesRead = rdr.GetBytes(11, 0, _guid, 0, 16);
                 if (bytesRead != 16)
                     throw new Exception("Not a GUID in groupId...");
                 item.groupId = new Guid(_guid);
             }
 
-            if (rdr.IsDBNull(11))
+            if (rdr.IsDBNull(12))
                 item.uniqueId = null;
             else
             {
-                bytesRead = rdr.GetBytes(11, 0, _guid, 0, 16);
+                bytesRead = rdr.GetBytes(12, 0, _guid, 0, 16);
                 if (bytesRead != 16)
                     throw new Exception("Not a GUID in uniqueId...");
                 item.uniqueId = new Guid(_guid);
             }
 
-            if (rdr.IsDBNull(12))
-                throw new Exception("Impossible, item is null in DB, but set as NOT NULL");
-            else
-            {
-                        item.byteCount = rdr.GetInt64(12);
-            }
-
             if (rdr.IsDBNull(13))
                 throw new Exception("Impossible, item is null in DB, but set as NOT NULL");
             else
             {
-                item.created = new UnixTimeUtcUnique(rdr.GetInt64(13));
+                        item.byteCount = rdr.GetInt64(13);
             }
 
             if (rdr.IsDBNull(14))
+                throw new Exception("Impossible, item is null in DB, but set as NOT NULL");
+            else
+            {
+                item.created = new UnixTimeUtcUnique(rdr.GetInt64(14));
+            }
+
+            if (rdr.IsDBNull(15))
                 item.modified = null;
             else
             {
-                item.modified = new UnixTimeUtcUnique(rdr.GetInt64(14));
+                item.modified = new UnixTimeUtcUnique(rdr.GetInt64(15));
             }
             return item;
        }
 
-        public DriveMainIndexRecord GetByGlobalTransitId(DatabaseConnection conn, Guid driveId,Guid? globalTransitId)
-        {
-                using (var _get1Command = _database.CreateCommand())
-                {
-                    _get1Command.CommandText = "SELECT fileId,fileState,requiredSecurityGroup,fileSystemType,userDate,fileType,dataType,archivalStatus,historyStatus,senderId,groupId,uniqueId,byteCount,created,modified FROM driveMainIndex " +
-                                                 "WHERE driveId = $driveId AND globalTransitId = $globalTransitId LIMIT 1;";
-                    var _get1Param1 = _get1Command.CreateParameter();
-                    _get1Param1.ParameterName = "$driveId";
-                    _get1Command.Parameters.Add(_get1Param1);
-                    var _get1Param2 = _get1Command.CreateParameter();
-                    _get1Param2.ParameterName = "$globalTransitId";
-                    _get1Command.Parameters.Add(_get1Param2);
+        protected DriveMainIndexRecord GetByGlobalTransitId(DatabaseConnection conn, Guid driveId,Guid? globalTransitId)
+        {
+            using (var _get1Command = _database.CreateCommand())
+            {
+                _get1Command.CommandText = "SELECT identityId,fileId,fileState,requiredSecurityGroup,fileSystemType,userDate,fileType,dataType,archivalStatus,historyStatus,senderId,groupId,uniqueId,byteCount,created,modified FROM driveMainIndex " +
+                                             "WHERE driveId = $driveId AND globalTransitId = $globalTransitId LIMIT 1;";
+                var _get1Param1 = _get1Command.CreateParameter();
+                _get1Param1.ParameterName = "$driveId";
+                _get1Command.Parameters.Add(_get1Param1);
+                var _get1Param2 = _get1Command.CreateParameter();
+                _get1Param2.ParameterName = "$globalTransitId";
+                _get1Command.Parameters.Add(_get1Param2);
 
                 _get1Param1.Value = driveId.ToByteArray();
                 _get1Param2.Value = globalTransitId?.ToByteArray() ?? (object)DBNull.Value;
-                    lock (conn._lock)
-                    {
+                lock (conn._lock)
+                {
                 using (SqliteDataReader rdr = conn.ExecuteReader(_get1Command, System.Data.CommandBehavior.SingleRow))
                 {
                     if (!rdr.Read())
@@ -1156,12 +1089,11 @@
                     var r = ReadRecordFromReader1(rdr, driveId,globalTransitId);
                     return r;
                 } // using
-            } // lock
+                } // lock
             } // using
         }
 
-        public DriveMainIndexRecord ReadRecordFromReader2(SqliteDataReader rdr, Guid driveId,Guid fileId)
->>>>>>> 0679ae53
+        protected DriveMainIndexRecord ReadRecordFromReader2(SqliteDataReader rdr, Guid identityId,Guid driveId,Guid fileId)
         {
             var result = new List<DriveMainIndexRecord>();
             byte[] _tmpbuf = new byte[65535+1];
@@ -1292,55 +1224,32 @@
 
         protected DriveMainIndexRecord Get(DatabaseConnection conn, Guid identityId,Guid driveId,Guid fileId)
         {
-<<<<<<< HEAD
-            using (var _get0Command = _database.CreateCommand())
-            {
-                _get0Command.CommandText = "SELECT globalTransitId,fileState,requiredSecurityGroup,fileSystemType,userDate,fileType,dataType,archivalStatus,historyStatus,senderId,groupId,uniqueId,byteCount,created,modified FROM driveMainIndex " +
+            using (var _get2Command = _database.CreateCommand())
+            {
+                _get2Command.CommandText = "SELECT globalTransitId,fileState,requiredSecurityGroup,fileSystemType,userDate,fileType,dataType,archivalStatus,historyStatus,senderId,groupId,uniqueId,byteCount,created,modified FROM driveMainIndex " +
                                              "WHERE identityId = $identityId AND driveId = $driveId AND fileId = $fileId LIMIT 1;";
-                var _get0Param1 = _get0Command.CreateParameter();
-                _get0Param1.ParameterName = "$identityId";
-                _get0Command.Parameters.Add(_get0Param1);
-                var _get0Param2 = _get0Command.CreateParameter();
-                _get0Param2.ParameterName = "$driveId";
-                _get0Command.Parameters.Add(_get0Param2);
-                var _get0Param3 = _get0Command.CreateParameter();
-                _get0Param3.ParameterName = "$fileId";
-                _get0Command.Parameters.Add(_get0Param3);
-
-                _get0Param1.Value = identityId.ToByteArray();
-                _get0Param2.Value = driveId.ToByteArray();
-                _get0Param3.Value = fileId.ToByteArray();
+                var _get2Param1 = _get2Command.CreateParameter();
+                _get2Param1.ParameterName = "$identityId";
+                _get2Command.Parameters.Add(_get2Param1);
+                var _get2Param2 = _get2Command.CreateParameter();
+                _get2Param2.ParameterName = "$driveId";
+                _get2Command.Parameters.Add(_get2Param2);
+                var _get2Param3 = _get2Command.CreateParameter();
+                _get2Param3.ParameterName = "$fileId";
+                _get2Command.Parameters.Add(_get2Param3);
+
+                _get2Param1.Value = identityId.ToByteArray();
+                _get2Param2.Value = driveId.ToByteArray();
+                _get2Param3.Value = fileId.ToByteArray();
                 lock (conn._lock)
                 {
-                using (SqliteDataReader rdr = conn.ExecuteReader(_get0Command, System.Data.CommandBehavior.SingleRow))
-=======
-                using (var _get2Command = _database.CreateCommand())
-                {
-                    _get2Command.CommandText = "SELECT globalTransitId,fileState,requiredSecurityGroup,fileSystemType,userDate,fileType,dataType,archivalStatus,historyStatus,senderId,groupId,uniqueId,byteCount,created,modified FROM driveMainIndex " +
-                                                 "WHERE driveId = $driveId AND fileId = $fileId LIMIT 1;";
-                    var _get2Param1 = _get2Command.CreateParameter();
-                    _get2Param1.ParameterName = "$driveId";
-                    _get2Command.Parameters.Add(_get2Param1);
-                    var _get2Param2 = _get2Command.CreateParameter();
-                    _get2Param2.ParameterName = "$fileId";
-                    _get2Command.Parameters.Add(_get2Param2);
-
-                _get2Param1.Value = driveId.ToByteArray();
-                _get2Param2.Value = fileId.ToByteArray();
-                    lock (conn._lock)
-                    {
                 using (SqliteDataReader rdr = conn.ExecuteReader(_get2Command, System.Data.CommandBehavior.SingleRow))
->>>>>>> 0679ae53
                 {
                     if (!rdr.Read())
                     {
                         return null;
                     }
-<<<<<<< HEAD
-                    var r = ReadRecordFromReader0(rdr, identityId,driveId,fileId);
-=======
-                    var r = ReadRecordFromReader2(rdr, driveId,fileId);
->>>>>>> 0679ae53
+                    var r = ReadRecordFromReader2(rdr, identityId,driveId,fileId);
                     return r;
                 } // using
                 } // lock
