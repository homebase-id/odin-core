﻿using Microsoft.Data.Sqlite;
using System;
using System.Data;
using System.Diagnostics;
using System.Diagnostics.CodeAnalysis;
using System.IO;
using System.Runtime.CompilerServices;
using System.Threading.Tasks;
using Odin.Core.Tasks;

[assembly:InternalsVisibleTo("Odin.Core.Storage.Tests")]

namespace Odin.Core.Storage.SQLite
{
    public class DatabaseConnection : IDisposable
    {
        private bool _disposed = false;
        public readonly DatabaseBase db;
        private readonly string _context;

        private SqliteConnection _connection;
        private SqliteTransaction _transaction = null;
        private int _transactionCount = 0;
        public object _lock = new ();
        internal int _nestedCounter = 0;

        public SqliteConnection Connection { get { return _connection; } }

        public DatabaseConnection(DatabaseBase db, string connectionString, string context = "")
        {
            this.db = db;
            _context = context;
            _connection = new SqliteConnection(connectionString);
            _connection.Open();
        }

        ~DatabaseConnection()
        {
#if DEBUG
<<<<<<< HEAD
            throw new Exception($"aiai boom, a LogicalThreadConnection was not disposed, catastrophe, data wont get written {_context}");
#else
                Serilog.Log.Error("aiai boom, a LogicCommitUnit was not disposed, catastrophe, data wont get written (context:{context})", _context);
=======
            throw new Exception("aiai boom, a DatabaseConnection was not disposed");
#else
            Serilog.Log.Error("aiai boom, a DatabaseConnection was not disposed");
>>>>>>> 78e4b4bc
#endif
        }

        public void Vacuum()
        {
            lock (_lock)
            {
                using (var cmd = db.CreateCommand())
                {
                    cmd.CommandText = "VACUUM;";
                    cmd.Connection = Connection;
                    ExecuteNonQuery(cmd);
                }
            }
        }

        private void BeginTransaction()
        {
            ArgumentNullException.ThrowIfNull(_connection);
            if (_transaction != null)
                throw new ArgumentException("transaction already in use on this connection.");
            _transaction = _connection.BeginTransaction();
        }


        //
        // TODO MS.
        // private Commit & BeginTransaction
        // Commit -> CommitTransaction
        //

        /// <summary>
        /// Don't call this function directly, use using (CreateCommitUnitOfWork()) instead
        /// </summary>
        /// <returns>True if transaction was committed</returns>
        private bool EndTransaction(bool commit)
        {
            try
            {
                if (_transaction == null)
                {
                    return false;
                }

                _transactionCount++;

                if (commit)
                {
                    _transaction.Commit();
                }
                else
                {
                    _transaction.Rollback();
                }

                return true;
            }
            finally
            {
                _transaction?.Dispose();
                _transaction = null;
            }
        }

        /// <summary>
        /// Not thread safe.
        /// This is a wrapper to logically group (same) database transactions what you want to 
        /// be sure are either committed together, or not at all. Preferably used like this
        /// using (db.CreateLogicCommitUnit())
        /// {
        ///     write one row
        ///     write another row
        /// }
        /// Having them nested means data will commit when the outer-most transaction is disposed
        /// NOTE: The memory cache updates individual rows immediately and doesn't adhere to 
        /// transactions but does get cleared in a Rollback().
        /// </summary>
        /// <returns>LogicCommitUnit disposable object</returns>

        [SuppressMessage("ReSharper", "ExplicitCallerInfoArgument")]
        public void CreateCommitUnitOfWork(Action actions,
            [CallerMemberName] string caller = null,
            [CallerFilePath] string filePath = null,
            [CallerLineNumber] int lineNumber = 0)
        {
            CreateCommitUnitOfWorkAsync(() =>
            {
                actions();
                return Task.CompletedTask;
            }, caller, filePath, lineNumber).BlockingWait();
        }

        //

        public async Task CreateCommitUnitOfWorkAsync(
            Func<Task> actions,
            [CallerMemberName] string caller = null,
            [CallerFilePath] string filePath = null,
            [CallerLineNumber] int lineNumber = 0)
        {
            var commit = false;

            try
            {
                lock (_lock)
                {
                    if (++_nestedCounter == 1)
                    {
                        Serilog.Log.Debug(
                            "CreateCommitUnitOfWorkAsync: {caller} BeginTransaction ({filePath}:{lineNumber})",
                            caller, Path.GetFileName(filePath), lineNumber);
                        BeginTransaction();
                    }
                }

                await actions();
                commit = true;
            }
            catch (Exception e)
            {
                Serilog.Log.Error(e, "CreateCommitUnitOfWorkAsync exception: {error}", e.Message);
                throw;
            }
            finally
            {
                lock (_lock)
                {
                    if (--_nestedCounter == 0)
                    {
                        EndTransaction(commit);
                        Serilog.Log.Debug(
                            "CreateCommitUnitOfWorkAsync: {caller} EndTransaction({commit}) ({filePath}:{lineNumber})",
                            caller, commit, Path.GetFileName(filePath), lineNumber);;
                    }
                    else if (_nestedCounter < 0)
                    {
                        // Sanity - this should never happen
                        Serilog.Log.Error("CreateCommitUnitOfWorkAsync: {_nestedCounter}", _nestedCounter);
                    }
                }
            }
        }


        public int ExecuteNonQuery(SqliteCommand command)
        {
            lock (_lock) // SEB:TODO lock review
            {
                command.Connection = _connection;
                command.Transaction = _transaction;
                var r = command.ExecuteNonQuery();
                command.Transaction = null;
                return r;
            }
        }


        /// <summary>
        /// You must lock connection._lock when using the reader object
        /// </summary>
        /// <param name="connection"></param>
        /// <param name="command"></param>
        /// <param name="behavior"></param>
        /// <returns></returns>
        /// <exception cref="ArgumentException"></exception>
        public SqliteDataReader ExecuteReader(SqliteCommand command, CommandBehavior behavior)
        {
            lock (_lock) // SEB:TODO lock review
            {
                command.Connection = _connection;
                command.Transaction = _transaction;
                var r = command.ExecuteReader();
                command.Transaction = null;
                return r;
            }
        }



        // You need to ensure BeginTransactionAsync and CommitAsync are correctly implemented to handle async operations.

        public void Dispose()
        {
            lock (_lock)
            {
                if (_disposed)
                    return;

                _disposed = true;

                if (_transaction != null)
                {
                    Serilog.Log.Error("Connection {DatabaseSource} Disposed with an open transaction, rolling back changes.", db._databaseSource);
                    _transaction.Rollback();
                    db.ClearCache();
                }

                _transaction?.Dispose();
                _connection.Close();
                _connection?.Dispose();
                _transaction = null;
                _connection = null;

                GC.SuppressFinalize(this);
            }
        }

        public int TransactionCount()
        {
            return _transactionCount;
        }
    }
}<|MERGE_RESOLUTION|>--- conflicted
+++ resolved
@@ -16,7 +16,6 @@
     {
         private bool _disposed = false;
         public readonly DatabaseBase db;
-        private readonly string _context;
 
         private SqliteConnection _connection;
         private SqliteTransaction _transaction = null;
@@ -26,10 +25,9 @@
 
         public SqliteConnection Connection { get { return _connection; } }
 
-        public DatabaseConnection(DatabaseBase db, string connectionString, string context = "")
+        public DatabaseConnection(DatabaseBase db, string connectionString)
         {
             this.db = db;
-            _context = context;
             _connection = new SqliteConnection(connectionString);
             _connection.Open();
         }
@@ -37,15 +35,9 @@
         ~DatabaseConnection()
         {
 #if DEBUG
-<<<<<<< HEAD
-            throw new Exception($"aiai boom, a LogicalThreadConnection was not disposed, catastrophe, data wont get written {_context}");
-#else
-                Serilog.Log.Error("aiai boom, a LogicCommitUnit was not disposed, catastrophe, data wont get written (context:{context})", _context);
-=======
             throw new Exception("aiai boom, a DatabaseConnection was not disposed");
 #else
             Serilog.Log.Error("aiai boom, a DatabaseConnection was not disposed");
->>>>>>> 78e4b4bc
 #endif
         }
 
