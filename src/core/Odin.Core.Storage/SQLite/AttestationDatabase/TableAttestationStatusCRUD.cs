--- conflicted
+++ resolved
@@ -341,11 +341,7 @@
                 return (AttestationStatusRecord)cacheObject;
             using (var get0Command = conn.db.CreateCommand())
             {
-<<<<<<< HEAD
-                get0Command.CommandText = "SELECT status,created,modified FROM attestationStatus " +
-=======
                 get0Command.CommandText = "SELECT status,created,modified FROM AttestationStatus " +
->>>>>>> 2a7d5277
                                              "WHERE attestationId = @attestationId LIMIT 1;"+
                                              ";";
                 var get0Param1 = get0Command.CreateParameter();
