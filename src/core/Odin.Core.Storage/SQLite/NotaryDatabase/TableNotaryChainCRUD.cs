--- conflicted
+++ resolved
@@ -229,11 +229,7 @@
             rowid = "rowId INTEGER PRIMARY KEY AUTOINCREMENT,";
             var wori = "";
             cmd.CommandText =
-<<<<<<< HEAD
-                "CREATE TABLE IF NOT EXISTS notaryChain("
-=======
                 "CREATE TABLE IF NOT EXISTS NotaryChain("
->>>>>>> 2a7d5277
                    +rowid
                    +"previousHash BYTEA NOT NULL UNIQUE, "
                    +"identity TEXT NOT NULL, "
@@ -556,11 +552,7 @@
                 return (NotaryChainRecord)cacheObject;
             using (var get0Command = conn.db.CreateCommand())
             {
-<<<<<<< HEAD
-                get0Command.CommandText = "SELECT rowId,previousHash,identity,timestamp,signedPreviousHash,algorithm,publicKeyJwkBase64Url,recordHash FROM notaryChain " +
-=======
                 get0Command.CommandText = "SELECT rowId,previousHash,identity,timestamp,signedPreviousHash,algorithm,publicKeyJwkBase64Url,recordHash FROM NotaryChain " +
->>>>>>> 2a7d5277
                                              "WHERE notarySignature = @notarySignature LIMIT 1;"+
                                              ";";
                 var get0Param1 = get0Command.CreateParameter();
