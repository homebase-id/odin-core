--- conflicted
+++ resolved
@@ -269,7 +269,6 @@
 
         public virtual int Update(DatabaseConnection conn, CronRecord item)
         {
-<<<<<<< HEAD
             using (var _updateCommand = _database.CreateCommand())
             {
                 _updateCommand.CommandText = "UPDATE cron " +
@@ -303,41 +302,6 @@
                 _updateParam9.ParameterName = "$modified";
                 _updateCommand.Parameters.Add(_updateParam9);
              var now = UnixTimeUtcUnique.Now();
-=======
-                using (var _updateCommand = _database.CreateCommand())
-                {
-                    _updateCommand.CommandText = "UPDATE cron " +
-                                                 "SET data = $data,runCount = $runCount,nextRun = $nextRun,lastRun = $lastRun,popStamp = $popStamp,modified = $modified "+
-                                                 "WHERE (identityId = $identityId AND type = $type)";
-                    var _updateParam1 = _updateCommand.CreateParameter();
-                    _updateParam1.ParameterName = "$identityId";
-                    _updateCommand.Parameters.Add(_updateParam1);
-                    var _updateParam2 = _updateCommand.CreateParameter();
-                    _updateParam2.ParameterName = "$type";
-                    _updateCommand.Parameters.Add(_updateParam2);
-                    var _updateParam3 = _updateCommand.CreateParameter();
-                    _updateParam3.ParameterName = "$data";
-                    _updateCommand.Parameters.Add(_updateParam3);
-                    var _updateParam4 = _updateCommand.CreateParameter();
-                    _updateParam4.ParameterName = "$runCount";
-                    _updateCommand.Parameters.Add(_updateParam4);
-                    var _updateParam5 = _updateCommand.CreateParameter();
-                    _updateParam5.ParameterName = "$nextRun";
-                    _updateCommand.Parameters.Add(_updateParam5);
-                    var _updateParam6 = _updateCommand.CreateParameter();
-                    _updateParam6.ParameterName = "$lastRun";
-                    _updateCommand.Parameters.Add(_updateParam6);
-                    var _updateParam7 = _updateCommand.CreateParameter();
-                    _updateParam7.ParameterName = "$popStamp";
-                    _updateCommand.Parameters.Add(_updateParam7);
-                    var _updateParam8 = _updateCommand.CreateParameter();
-                    _updateParam8.ParameterName = "$created";
-                    _updateCommand.Parameters.Add(_updateParam8);
-                    var _updateParam9 = _updateCommand.CreateParameter();
-                    _updateParam9.ParameterName = "$modified";
-                    _updateCommand.Parameters.Add(_updateParam9);
-                var now = UnixTimeUtcUnique.Now();
->>>>>>> 0679ae53
                 _updateParam1.Value = item.identityId.ToByteArray();
                 _updateParam2.Value = item.type;
                 _updateParam3.Value = item.data;
