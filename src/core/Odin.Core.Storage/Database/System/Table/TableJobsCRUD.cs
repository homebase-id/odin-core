--- conflicted
+++ resolved
@@ -323,11 +323,7 @@
                rowid = "rowId INTEGER PRIMARY KEY AUTOINCREMENT,";
             var wori = "";
             cmd.CommandText =
-<<<<<<< HEAD
-                "CREATE TABLE IF NOT EXISTS jobs("
-=======
                 "CREATE TABLE IF NOT EXISTS Jobs("
->>>>>>> 2a7d5277
                    +rowid
                    +"id BYTEA NOT NULL UNIQUE, "
                    +"name TEXT NOT NULL, "
@@ -349,16 +345,9 @@
                    +"created BIGINT NOT NULL, "
                    +"modified BIGINT  "
                    +$"){wori};"
-<<<<<<< HEAD
-                   +"CREATE INDEX IF NOT EXISTS Idx0jobs ON jobs(state);"
-                   +"CREATE INDEX IF NOT EXISTS Idx1jobs ON jobs(expiresAt);"
-                   +"CREATE INDEX IF NOT EXISTS Idx2jobs ON jobs(nextRun,priority);"
-                   +"CREATE INDEX IF NOT EXISTS Idx3jobs ON jobs(jobHash);"
-=======
                    +"CREATE INDEX IF NOT EXISTS Idx0Jobs ON Jobs(state);"
                    +"CREATE INDEX IF NOT EXISTS Idx1Jobs ON Jobs(expiresAt);"
                    +"CREATE INDEX IF NOT EXISTS Idx2Jobs ON Jobs(nextRun,priority);"
->>>>>>> 2a7d5277
                    ;
             await cmd.ExecuteNonQueryAsync();
         }
@@ -879,11 +868,7 @@
             await using var cn = await _scopedConnectionFactory.CreateScopedConnectionAsync();
             await using var get0Command = cn.CreateCommand();
             {
-<<<<<<< HEAD
-                get0Command.CommandText = "SELECT rowId,name,state,priority,nextRun,lastRun,runCount,maxAttempts,retryDelay,onSuccessDeleteAfter,onFailureDeleteAfter,expiresAt,correlationId,jobType,jobData,jobHash,lastError,created,modified FROM jobs " +
-=======
                 get0Command.CommandText = "SELECT rowId,name,state,priority,nextRun,lastRun,runCount,maxAttempts,retryDelay,onSuccessDeleteAfter,onFailureDeleteAfter,expiresAt,correlationId,jobType,jobData,jobHash,lastError,created,modified FROM Jobs " +
->>>>>>> 2a7d5277
                                              "WHERE id = @id LIMIT 1;"+
                                              ";";
                 var get0Param1 = get0Command.CreateParameter();
