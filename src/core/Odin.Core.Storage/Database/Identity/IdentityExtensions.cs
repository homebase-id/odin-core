using System;
using Autofac;
using Microsoft.Data.Sqlite;
using Microsoft.Extensions.Logging;
using Odin.Core.Storage.Database.Identity.Abstractions;
using Odin.Core.Storage.Database.Identity.Connection;
using Odin.Core.Storage.Factory;

namespace Odin.Core.Storage.Database.Identity;

public static class IdentityExtensions
{
    public static ContainerBuilder AddSqliteIdentityDatabaseServices(this ContainerBuilder cb, Guid identityId, string databasePath)
    {
        cb.RegisterIdentityDatabase(identityId);

        cb.Register(builder => new DbConnectionPool(
                builder.Resolve<ILogger<DbConnectionPool>>(),
                builder.Resolve<DatabaseCounters>(),
                Environment.ProcessorCount * 2))
            .As<IDbConnectionPool>()
            .SingleInstance();

        var connectionString = new SqliteConnectionStringBuilder
        {
            DataSource = databasePath,
            Mode = SqliteOpenMode.ReadWriteCreate,
            Cache = SqliteCacheMode.Private, // Shared is discouraged: https://www.sqlite.org/sharedcache.html
            Pooling = false // We use our own (DbConnectionPool)
        }.ToString();
      
        cb.Register(builder => new SqliteIdentityDbConnectionFactory(
                connectionString,
                builder.Resolve<IDbConnectionPool>()))
            .As<IIdentityDbConnectionFactory>()
            .SingleInstance();

        return cb;
    }

    //

    public static ContainerBuilder AddPgsqlIdentityDatabaseServices(this ContainerBuilder cb, Guid identityId, string connectionString)
    {
        cb.RegisterIdentityDatabase(identityId);
        
        cb.Register(_ => new PgsqlIdentityDbConnectionFactory(connectionString))
            .As<IIdentityDbConnectionFactory>()
            .SingleInstance();

        return cb;
    }
    
    //

    private static ContainerBuilder RegisterIdentityDatabase(this ContainerBuilder cb, Guid identityId)
    {
        // IdentityKey
        cb.RegisterInstance(new IdentityKey(identityId)).SingleInstance();

        // Database
        cb.RegisterType<IdentityDatabase>().InstancePerDependency();

        // Connection
        cb.RegisterType<ScopedIdentityConnectionFactory>()
            .InstancePerLifetimeScope(); // Important!

        // Transaction
        cb.RegisterType<ScopedIdentityTransactionFactory>()
            .InstancePerLifetimeScope(); // Important!

        // Tables
        foreach (var tableType in IdentityDatabase.TableTypes)
        {
            cb.RegisterType(tableType)
                .WithParameter(new TypedParameter(typeof(Guid), identityId))
                .InstancePerLifetimeScope();
        }

        // Table caches
        foreach (var tableCacheType in IdentityDatabase.TableCacheTypes)
        {
            cb.RegisterType(tableCacheType).InstancePerLifetimeScope();
        }

        // Abstractions
        cb.RegisterType<MainIndexMeta>().InstancePerLifetimeScope();
<<<<<<< HEAD
        cb.RegisterType<LocalMetadataDataOperations>().InstancePerLifetimeScope();
        
=======

>>>>>>> 37ddf00e
        return cb;
    }
    
    //
    
    
}<|MERGE_RESOLUTION|>--- conflicted
+++ resolved
@@ -85,12 +85,7 @@
 
         // Abstractions
         cb.RegisterType<MainIndexMeta>().InstancePerLifetimeScope();
-<<<<<<< HEAD
         cb.RegisterType<LocalMetadataDataOperations>().InstancePerLifetimeScope();
-        
-=======
-
->>>>>>> 37ddf00e
         return cb;
     }
     
