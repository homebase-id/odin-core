--- conflicted
+++ resolved
@@ -135,11 +135,7 @@
             {
                 insertCommand.CommandText = "INSERT INTO KeyValue (identityId,key,data) " +
                                              "VALUES (@identityId,@key,@data)"+
-<<<<<<< HEAD
-                                             "RETURNING -1;";
-=======
                                              "RETURNING rowid;";
->>>>>>> 27a6e525
                 var insertParam1 = insertCommand.CreateParameter();
                 insertParam1.ParameterName = "@identityId";
                 insertCommand.Parameters.Add(insertParam1);
@@ -172,11 +168,7 @@
                 insertCommand.CommandText = "INSERT INTO KeyValue (identityId,key,data) " +
                                              "VALUES (@identityId,@key,@data) " +
                                              "ON CONFLICT DO NOTHING "+
-<<<<<<< HEAD
-                                             ";";
-=======
                                              "RETURNING rowid;";
->>>>>>> 27a6e525
                 var insertParam1 = insertCommand.CreateParameter();
                 insertParam1.ParameterName = "@identityId";
                 insertCommand.Parameters.Add(insertParam1);
@@ -192,11 +184,7 @@
                 await using var rdr = await insertCommand.ExecuteReaderAsync(CommandBehavior.SingleRow);
                 if (await rdr.ReadAsync())
                 {
-<<<<<<< HEAD
-                     if (rdr[0] != DBNull.Value) item.rowId = (long)rdr[0];
-=======
                      item.rowId = (long)rdr[0];
->>>>>>> 27a6e525
                    _cache.AddOrUpdate("TableKeyValueCRUD", item.identityId.ToString()+item.key.ToBase64(), item);
                     return true;
                 }
