--- conflicted
+++ resolved
@@ -200,11 +200,7 @@
                 if (await rdr.ReadAsync())
                 {
                     item.created = now;
-<<<<<<< HEAD
-                     if (rdr[0] != DBNull.Value) item.rowId = (long)rdr[0];
-=======
                      item.rowId = (long)rdr[0];
->>>>>>> 27a6e525
                    _cache.AddOrUpdate("TableImFollowingCRUD", item.identityId.ToString()+item.identity.DomainName+item.driveId.ToString(), item);
                     return true;
                 }
@@ -222,11 +218,7 @@
                                              "VALUES (@identityId,@identity,@driveId,@created)"+
                                              "ON CONFLICT (identityId,identity,driveId) DO UPDATE "+
                                              "SET modified = @modified "+
-<<<<<<< HEAD
-                                             "RETURNING created, modified, rowid;";
-=======
                                              "RETURNING created,modified,rowId;";
->>>>>>> 27a6e525
                 var upsertParam1 = upsertCommand.CreateParameter();
                 upsertParam1.ParameterName = "@identityId";
                 upsertCommand.Parameters.Add(upsertParam1);
@@ -253,7 +245,6 @@
                 {
                    long created = (long) rdr[0];
                    long? modified = (rdr[1] == DBNull.Value) ? null : (long) rdr[1];
-                   item.rowId = (long) rdr[2];
                    item.created = new UnixTimeUtc(created);
                    if (modified != null)
                       item.modified = new UnixTimeUtc((long)modified);
