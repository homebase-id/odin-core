--- conflicted
+++ resolved
@@ -107,11 +107,7 @@
                rowid = "rowId INTEGER PRIMARY KEY AUTOINCREMENT,";
             var wori = "";
             cmd.CommandText =
-<<<<<<< HEAD
-                "CREATE TABLE IF NOT EXISTS imFollowing("
-=======
                 "CREATE TABLE IF NOT EXISTS ImFollowing("
->>>>>>> 2a7d5277
                    +rowid
                    +"identityId BYTEA NOT NULL, "
                    +"identity TEXT NOT NULL, "
@@ -120,11 +116,7 @@
                    +"modified BIGINT  "
                    +", UNIQUE(identityId,identity,driveId)"
                    +$"){wori};"
-<<<<<<< HEAD
-                   +"CREATE INDEX IF NOT EXISTS Idx0imFollowing ON imFollowing(identityId,identity);"
-=======
                    +"CREATE INDEX IF NOT EXISTS Idx0ImFollowing ON ImFollowing(identityId,identity);"
->>>>>>> 2a7d5277
                    ;
             await cmd.ExecuteNonQueryAsync();
         }
@@ -393,11 +385,7 @@
             await using var cn = await _scopedConnectionFactory.CreateScopedConnectionAsync();
             await using var get0Command = cn.CreateCommand();
             {
-<<<<<<< HEAD
-                get0Command.CommandText = "SELECT rowId,driveId,created,modified FROM imFollowing " +
-=======
                 get0Command.CommandText = "SELECT rowId,driveId,created,modified FROM ImFollowing " +
->>>>>>> 2a7d5277
                                              "WHERE identityId = @identityId AND identity = @identity;"+
                                              ";";
                 var get0Param1 = get0Command.CreateParameter();
@@ -455,11 +443,7 @@
             await using var cn = await _scopedConnectionFactory.CreateScopedConnectionAsync();
             await using var get1Command = cn.CreateCommand();
             {
-<<<<<<< HEAD
-                get1Command.CommandText = "SELECT rowId,created,modified FROM imFollowing " +
-=======
                 get1Command.CommandText = "SELECT rowId,created,modified FROM ImFollowing " +
->>>>>>> 2a7d5277
                                              "WHERE identityId = @identityId AND identity = @identity AND driveId = @driveId LIMIT 1;"+
                                              ";";
                 var get1Param1 = get1Command.CreateParameter();
@@ -503,11 +487,7 @@
             await using var cn = await _scopedConnectionFactory.CreateScopedConnectionAsync();
             await using var getPaging0Command = cn.CreateCommand();
             {
-<<<<<<< HEAD
-                getPaging0Command.CommandText = "SELECT rowId,identityId,identity,driveId,created,modified FROM imFollowing " +
-=======
                 getPaging0Command.CommandText = "SELECT rowId,identityId,identity,driveId,created,modified FROM ImFollowing " +
->>>>>>> 2a7d5277
                                             "WHERE rowId > @rowId  ORDER BY rowId ASC  LIMIT @count;";
                 var getPaging0Param1 = getPaging0Command.CreateParameter();
                 getPaging0Param1.ParameterName = "@rowId";
