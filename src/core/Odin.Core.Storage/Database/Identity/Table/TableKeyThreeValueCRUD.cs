--- conflicted
+++ resolved
@@ -157,11 +157,7 @@
                rowid = "rowId INTEGER PRIMARY KEY AUTOINCREMENT,";
             var wori = "";
             cmd.CommandText =
-<<<<<<< HEAD
-                "CREATE TABLE IF NOT EXISTS keyThreeValue("
-=======
                 "CREATE TABLE IF NOT EXISTS KeyThreeValue("
->>>>>>> 2a7d5277
                    +rowid
                    +"identityId BYTEA NOT NULL, "
                    +"key1 BYTEA NOT NULL, "
@@ -170,13 +166,8 @@
                    +"data BYTEA  "
                    +", UNIQUE(identityId,key1)"
                    +$"){wori};"
-<<<<<<< HEAD
-                   +"CREATE INDEX IF NOT EXISTS Idx0keyThreeValue ON keyThreeValue(identityId,key2);"
-                   +"CREATE INDEX IF NOT EXISTS Idx1keyThreeValue ON keyThreeValue(key3);"
-=======
                    +"CREATE INDEX IF NOT EXISTS Idx0KeyThreeValue ON KeyThreeValue(identityId,key2);"
                    +"CREATE INDEX IF NOT EXISTS Idx1KeyThreeValue ON KeyThreeValue(key3);"
->>>>>>> 2a7d5277
                    ;
             await cmd.ExecuteNonQueryAsync();
         }
@@ -417,11 +408,7 @@
             await using var cn = await _scopedConnectionFactory.CreateScopedConnectionAsync();
             await using var get0Command = cn.CreateCommand();
             {
-<<<<<<< HEAD
-                get0Command.CommandText = "SELECT data FROM keyThreeValue " +
-=======
                 get0Command.CommandText = "SELECT data FROM KeyThreeValue " +
->>>>>>> 2a7d5277
                                              "WHERE identityId = @identityId AND key2 = @key2;"+
                                              ";";
                 var get0Param1 = get0Command.CreateParameter();
@@ -473,11 +460,7 @@
             await using var cn = await _scopedConnectionFactory.CreateScopedConnectionAsync();
             await using var get1Command = cn.CreateCommand();
             {
-<<<<<<< HEAD
-                get1Command.CommandText = "SELECT data FROM keyThreeValue " +
-=======
                 get1Command.CommandText = "SELECT data FROM KeyThreeValue " +
->>>>>>> 2a7d5277
                                              "WHERE identityId = @identityId AND key3 = @key3;"+
                                              ";";
                 var get1Param1 = get1Command.CreateParameter();
@@ -556,11 +539,7 @@
             await using var cn = await _scopedConnectionFactory.CreateScopedConnectionAsync();
             await using var get2Command = cn.CreateCommand();
             {
-<<<<<<< HEAD
-                get2Command.CommandText = "SELECT rowId,key1,data FROM keyThreeValue " +
-=======
                 get2Command.CommandText = "SELECT rowId,key1,data FROM KeyThreeValue " +
->>>>>>> 2a7d5277
                                              "WHERE identityId = @identityId AND key2 = @key2 AND key3 = @key3;"+
                                              ";";
                 var get2Param1 = get2Command.CreateParameter();
@@ -634,11 +613,7 @@
             await using var cn = await _scopedConnectionFactory.CreateScopedConnectionAsync();
             await using var get3Command = cn.CreateCommand();
             {
-<<<<<<< HEAD
-                get3Command.CommandText = "SELECT rowId,key2,key3,data FROM keyThreeValue " +
-=======
                 get3Command.CommandText = "SELECT rowId,key2,key3,data FROM KeyThreeValue " +
->>>>>>> 2a7d5277
                                              "WHERE identityId = @identityId AND key1 = @key1 LIMIT 1;"+
                                              ";";
                 var get3Param1 = get3Command.CreateParameter();
@@ -678,11 +653,7 @@
             await using var cn = await _scopedConnectionFactory.CreateScopedConnectionAsync();
             await using var getPaging0Command = cn.CreateCommand();
             {
-<<<<<<< HEAD
-                getPaging0Command.CommandText = "SELECT rowId,identityId,key1,key2,key3,data FROM keyThreeValue " +
-=======
                 getPaging0Command.CommandText = "SELECT rowId,identityId,key1,key2,key3,data FROM KeyThreeValue " +
->>>>>>> 2a7d5277
                                             "WHERE rowId > @rowId  ORDER BY rowId ASC  LIMIT @count;";
                 var getPaging0Param1 = getPaging0Command.CreateParameter();
                 getPaging0Param1.ParameterName = "@rowId";
