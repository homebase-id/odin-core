using System;
using System.Data;
using System.Data.Common;
using System.Collections.Generic;
using System.Runtime.CompilerServices;
using System.Threading.Tasks;
using Odin.Core.Time;
using Odin.Core.Identity;
using Odin.Core.Storage.Database.System.Connection;
using Odin.Core.Storage.Database.Identity.Connection;
using Odin.Core.Storage.Factory;
using Odin.Core.Util;

// THIS FILE IS AUTO GENERATED - DO NOT EDIT

namespace Odin.Core.Storage.Database.Identity.Table
{
    public class KeyTwoValueRecord
    {
        private Int64 _rowId;
        public Int64 rowId
        {
           get {
                   return _rowId;
               }
           set {
                  _rowId = value;
               }
        }
        private Guid _identityId;
        public Guid identityId
        {
           get {
                   return _identityId;
               }
           set {
                  _identityId = value;
               }
        }
        private byte[] _key1;
        public byte[] key1
        {
           get {
                   return _key1;
               }
           set {
                    if (value == null) throw new Exception("Cannot be null");
                    if (value?.Length < 16) throw new Exception("Too short");
                    if (value?.Length > 48) throw new Exception("Too long");
                  _key1 = value;
               }
        }
        internal byte[] key1NoLengthCheck
        {
           get {
                   return _key1;
               }
           set {
                    if (value == null) throw new Exception("Cannot be null");
                    if (value?.Length < 16) throw new Exception("Too short");
                  _key1 = value;
               }
        }
        private byte[] _key2;
        public byte[] key2
        {
           get {
                   return _key2;
               }
           set {
                    if (value?.Length < 0) throw new Exception("Too short");
                    if (value?.Length > 128) throw new Exception("Too long");
                  _key2 = value;
               }
        }
        internal byte[] key2NoLengthCheck
        {
           get {
                   return _key2;
               }
           set {
                    if (value?.Length < 0) throw new Exception("Too short");
                  _key2 = value;
               }
        }
        private byte[] _data;
        public byte[] data
        {
           get {
                   return _data;
               }
           set {
                    if (value?.Length < 0) throw new Exception("Too short");
                    if (value?.Length > 1048576) throw new Exception("Too long");
                  _data = value;
               }
        }
        internal byte[] dataNoLengthCheck
        {
           get {
                   return _data;
               }
           set {
                    if (value?.Length < 0) throw new Exception("Too short");
                  _data = value;
               }
        }
    } // End of class KeyTwoValueRecord

    public abstract class TableKeyTwoValueCRUD
    {
        private readonly CacheHelper _cache;
        private readonly ScopedIdentityConnectionFactory _scopedConnectionFactory;

        protected TableKeyTwoValueCRUD(CacheHelper cache, ScopedIdentityConnectionFactory scopedConnectionFactory)
        {
            _cache = cache;
            _scopedConnectionFactory = scopedConnectionFactory;
        }


        public virtual async Task EnsureTableExistsAsync(bool dropExisting = false)
        {
            await using var cn = await _scopedConnectionFactory.CreateScopedConnectionAsync();
            await using var cmd = cn.CreateCommand();
            if (dropExisting)
            {
                cmd.CommandText = "DROP TABLE IF EXISTS KeyTwoValue;";
                await cmd.ExecuteNonQueryAsync();
            }
            var rowid = "";
            if (_scopedConnectionFactory.DatabaseType == DatabaseType.Postgres)
               rowid = "rowid BIGSERIAL PRIMARY KEY,";
            else
               rowid = "rowId INTEGER PRIMARY KEY AUTOINCREMENT,";
            var wori = "";
            cmd.CommandText =
<<<<<<< HEAD
                "CREATE TABLE IF NOT EXISTS keyTwoValue("
=======
                "CREATE TABLE IF NOT EXISTS KeyTwoValue("
>>>>>>> 2a7d5277
                   +rowid
                   +"identityId BYTEA NOT NULL, "
                   +"key1 BYTEA NOT NULL, "
                   +"key2 BYTEA , "
                   +"data BYTEA  "
                   +", UNIQUE(identityId,key1)"
                   +$"){wori};"
<<<<<<< HEAD
                   +"CREATE INDEX IF NOT EXISTS Idx0keyTwoValue ON keyTwoValue(identityId,key2);"
=======
                   +"CREATE INDEX IF NOT EXISTS Idx0KeyTwoValue ON KeyTwoValue(identityId,key2);"
>>>>>>> 2a7d5277
                   ;
            await cmd.ExecuteNonQueryAsync();
        }

        protected virtual async Task<int> InsertAsync(KeyTwoValueRecord item)
        {
            item.identityId.AssertGuidNotEmpty("Guid parameter identityId cannot be set to Empty GUID.");
            await using var cn = await _scopedConnectionFactory.CreateScopedConnectionAsync();
            await using var insertCommand = cn.CreateCommand();
            {
                insertCommand.CommandText = "INSERT INTO KeyTwoValue (identityId,key1,key2,data) " +
                                             "VALUES (@identityId,@key1,@key2,@data)";
                var insertParam1 = insertCommand.CreateParameter();
                insertParam1.ParameterName = "@identityId";
                insertCommand.Parameters.Add(insertParam1);
                var insertParam2 = insertCommand.CreateParameter();
                insertParam2.ParameterName = "@key1";
                insertCommand.Parameters.Add(insertParam2);
                var insertParam3 = insertCommand.CreateParameter();
                insertParam3.ParameterName = "@key2";
                insertCommand.Parameters.Add(insertParam3);
                var insertParam4 = insertCommand.CreateParameter();
                insertParam4.ParameterName = "@data";
                insertCommand.Parameters.Add(insertParam4);
                insertParam1.Value = item.identityId.ToByteArray();
                insertParam2.Value = item.key1;
                insertParam3.Value = item.key2 ?? (object)DBNull.Value;
                insertParam4.Value = item.data ?? (object)DBNull.Value;
                var count = await insertCommand.ExecuteNonQueryAsync();
                if (count > 0)
                {
                    _cache.AddOrUpdate("TableKeyTwoValueCRUD", item.identityId.ToString()+item.key1.ToBase64(), item);
                }
                return count;
            }
        }

        protected virtual async Task<bool> TryInsertAsync(KeyTwoValueRecord item)
        {
            item.identityId.AssertGuidNotEmpty("Guid parameter identityId cannot be set to Empty GUID.");
            await using var cn = await _scopedConnectionFactory.CreateScopedConnectionAsync();
            await using var insertCommand = cn.CreateCommand();
            {
                insertCommand.CommandText = "INSERT INTO KeyTwoValue (identityId,key1,key2,data) " +
                                             "VALUES (@identityId,@key1,@key2,@data) " +
                                             "ON CONFLICT DO NOTHING";
                var insertParam1 = insertCommand.CreateParameter();
                insertParam1.ParameterName = "@identityId";
                insertCommand.Parameters.Add(insertParam1);
                var insertParam2 = insertCommand.CreateParameter();
                insertParam2.ParameterName = "@key1";
                insertCommand.Parameters.Add(insertParam2);
                var insertParam3 = insertCommand.CreateParameter();
                insertParam3.ParameterName = "@key2";
                insertCommand.Parameters.Add(insertParam3);
                var insertParam4 = insertCommand.CreateParameter();
                insertParam4.ParameterName = "@data";
                insertCommand.Parameters.Add(insertParam4);
                insertParam1.Value = item.identityId.ToByteArray();
                insertParam2.Value = item.key1;
                insertParam3.Value = item.key2 ?? (object)DBNull.Value;
                insertParam4.Value = item.data ?? (object)DBNull.Value;
                var count = await insertCommand.ExecuteNonQueryAsync();
                if (count > 0)
                {
                   _cache.AddOrUpdate("TableKeyTwoValueCRUD", item.identityId.ToString()+item.key1.ToBase64(), item);
                }
                return count > 0;
            }
        }

        protected virtual async Task<int> UpsertAsync(KeyTwoValueRecord item)
        {
            item.identityId.AssertGuidNotEmpty("Guid parameter identityId cannot be set to Empty GUID.");
            await using var cn = await _scopedConnectionFactory.CreateScopedConnectionAsync();
            await using var upsertCommand = cn.CreateCommand();
            {
                upsertCommand.CommandText = "INSERT INTO KeyTwoValue (identityId,key1,key2,data) " +
                                             "VALUES (@identityId,@key1,@key2,@data)"+
                                             "ON CONFLICT (identityId,key1) DO UPDATE "+
                                             "SET key2 = @key2,data = @data "+
                                             ";";
                var upsertParam1 = upsertCommand.CreateParameter();
                upsertParam1.ParameterName = "@identityId";
                upsertCommand.Parameters.Add(upsertParam1);
                var upsertParam2 = upsertCommand.CreateParameter();
                upsertParam2.ParameterName = "@key1";
                upsertCommand.Parameters.Add(upsertParam2);
                var upsertParam3 = upsertCommand.CreateParameter();
                upsertParam3.ParameterName = "@key2";
                upsertCommand.Parameters.Add(upsertParam3);
                var upsertParam4 = upsertCommand.CreateParameter();
                upsertParam4.ParameterName = "@data";
                upsertCommand.Parameters.Add(upsertParam4);
                upsertParam1.Value = item.identityId.ToByteArray();
                upsertParam2.Value = item.key1;
                upsertParam3.Value = item.key2 ?? (object)DBNull.Value;
                upsertParam4.Value = item.data ?? (object)DBNull.Value;
                var count = await upsertCommand.ExecuteNonQueryAsync();
                if (count > 0)
                    _cache.AddOrUpdate("TableKeyTwoValueCRUD", item.identityId.ToString()+item.key1.ToBase64(), item);
                return count;
            }
        }
        protected virtual async Task<int> UpdateAsync(KeyTwoValueRecord item)
        {
            item.identityId.AssertGuidNotEmpty("Guid parameter identityId cannot be set to Empty GUID.");
            await using var cn = await _scopedConnectionFactory.CreateScopedConnectionAsync();
            await using var updateCommand = cn.CreateCommand();
            {
                updateCommand.CommandText = "UPDATE KeyTwoValue " +
                                             "SET key2 = @key2,data = @data "+
                                             "WHERE (identityId = @identityId AND key1 = @key1)";
                var updateParam1 = updateCommand.CreateParameter();
                updateParam1.ParameterName = "@identityId";
                updateCommand.Parameters.Add(updateParam1);
                var updateParam2 = updateCommand.CreateParameter();
                updateParam2.ParameterName = "@key1";
                updateCommand.Parameters.Add(updateParam2);
                var updateParam3 = updateCommand.CreateParameter();
                updateParam3.ParameterName = "@key2";
                updateCommand.Parameters.Add(updateParam3);
                var updateParam4 = updateCommand.CreateParameter();
                updateParam4.ParameterName = "@data";
                updateCommand.Parameters.Add(updateParam4);
                updateParam1.Value = item.identityId.ToByteArray();
                updateParam2.Value = item.key1;
                updateParam3.Value = item.key2 ?? (object)DBNull.Value;
                updateParam4.Value = item.data ?? (object)DBNull.Value;
                var count = await updateCommand.ExecuteNonQueryAsync();
                if (count > 0)
                {
                    _cache.AddOrUpdate("TableKeyTwoValueCRUD", item.identityId.ToString()+item.key1.ToBase64(), item);
                }
                return count;
            }
        }

        protected virtual async Task<int> GetCountAsync()
        {
            await using var cn = await _scopedConnectionFactory.CreateScopedConnectionAsync();
            await using var getCountCommand = cn.CreateCommand();
            {
                 // TODO: this is SQLite specific
                getCountCommand.CommandText = "SELECT COUNT(*) FROM KeyTwoValue;";
                var count = await getCountCommand.ExecuteScalarAsync();
                if (count == null || count == DBNull.Value || !(count is int || count is long))
                    return -1;
                else
                    return Convert.ToInt32(count);
            }
        }

        public static List<string> GetColumnNames()
        {
            var sl = new List<string>();
            sl.Add("rowId");
            sl.Add("identityId");
            sl.Add("key1");
            sl.Add("key2");
            sl.Add("data");
            return sl;
        }

        // SELECT rowId,identityId,key1,key2,data
        protected KeyTwoValueRecord ReadRecordFromReaderAll(DbDataReader rdr)
        {
            var result = new List<KeyTwoValueRecord>();
#pragma warning disable CS0168
            long bytesRead;
#pragma warning restore CS0168
            var guid = new byte[16];
            var item = new KeyTwoValueRecord();
            item.rowId = (rdr[0] == DBNull.Value) ? throw new Exception("item is NULL, but set as NOT NULL") : (long)rdr[0];
            item.identityId = (rdr[1] == DBNull.Value) ? throw new Exception("item is NULL, but set as NOT NULL") : new Guid((byte[])rdr[1]);
            item.key1NoLengthCheck = (rdr[2] == DBNull.Value) ? throw new Exception("item is NULL, but set as NOT NULL") : (byte[])(rdr[2]);
            if (item.key1?.Length < 16)
                throw new Exception("Too little data in key1...");
            item.key2NoLengthCheck = (rdr[3] == DBNull.Value) ? null : (byte[])(rdr[3]);
            if (item.key2?.Length < 0)
                throw new Exception("Too little data in key2...");
            item.dataNoLengthCheck = (rdr[4] == DBNull.Value) ? null : (byte[])(rdr[4]);
            if (item.data?.Length < 0)
                throw new Exception("Too little data in data...");
            return item;
       }

        protected virtual async Task<int> DeleteAsync(Guid identityId,byte[] key1)
        {
            if (key1 == null) throw new Exception("Cannot be null");
            if (key1?.Length < 16) throw new Exception("Too short");
            if (key1?.Length > 48) throw new Exception("Too long");
            await using var cn = await _scopedConnectionFactory.CreateScopedConnectionAsync();
            await using var delete0Command = cn.CreateCommand();
            {
                delete0Command.CommandText = "DELETE FROM KeyTwoValue " +
                                             "WHERE identityId = @identityId AND key1 = @key1";
                var delete0Param1 = delete0Command.CreateParameter();
                delete0Param1.ParameterName = "@identityId";
                delete0Command.Parameters.Add(delete0Param1);
                var delete0Param2 = delete0Command.CreateParameter();
                delete0Param2.ParameterName = "@key1";
                delete0Command.Parameters.Add(delete0Param2);

                delete0Param1.Value = identityId.ToByteArray();
                delete0Param2.Value = key1;
                var count = await delete0Command.ExecuteNonQueryAsync();
                if (count > 0)
                    _cache.Remove("TableKeyTwoValueCRUD", identityId.ToString()+key1.ToBase64());
                return count;
            }
        }

        protected KeyTwoValueRecord ReadRecordFromReader0(DbDataReader rdr,Guid identityId,byte[] key2)
        {
            if (key2?.Length < 0) throw new Exception("Too short");
            if (key2?.Length > 128) throw new Exception("Too long");
            var result = new List<KeyTwoValueRecord>();
#pragma warning disable CS0168
            long bytesRead;
#pragma warning restore CS0168
            var guid = new byte[16];
            var item = new KeyTwoValueRecord();
            item.identityId = identityId;
            item.key2 = key2;
            item.rowId = (rdr[0] == DBNull.Value) ? throw new Exception("item is NULL, but set as NOT NULL") : (long)rdr[0];
            item.key1NoLengthCheck = (rdr[1] == DBNull.Value) ? throw new Exception("item is NULL, but set as NOT NULL") : (byte[])(rdr[1]);
            if (item.key1?.Length < 16)
                throw new Exception("Too little data in key1...");
            item.dataNoLengthCheck = (rdr[2] == DBNull.Value) ? null : (byte[])(rdr[2]);
            if (item.data?.Length < 0)
                throw new Exception("Too little data in data...");
            return item;
       }

        protected virtual async Task<List<KeyTwoValueRecord>> GetByKeyTwoAsync(Guid identityId,byte[] key2)
        {
            if (key2?.Length < 0) throw new Exception("Too short");
            if (key2?.Length > 128) throw new Exception("Too long");
            await using var cn = await _scopedConnectionFactory.CreateScopedConnectionAsync();
            await using var get0Command = cn.CreateCommand();
            {
<<<<<<< HEAD
                get0Command.CommandText = "SELECT rowId,key1,data FROM keyTwoValue " +
=======
                get0Command.CommandText = "SELECT rowId,key1,data FROM KeyTwoValue " +
>>>>>>> 2a7d5277
                                             "WHERE identityId = @identityId AND key2 = @key2;"+
                                             ";";
                var get0Param1 = get0Command.CreateParameter();
                get0Param1.ParameterName = "@identityId";
                get0Command.Parameters.Add(get0Param1);
                var get0Param2 = get0Command.CreateParameter();
                get0Param2.ParameterName = "@key2";
                get0Command.Parameters.Add(get0Param2);

                get0Param1.Value = identityId.ToByteArray();
                get0Param2.Value = key2 ?? (object)DBNull.Value;
                {
                    using (var rdr = await get0Command.ExecuteReaderAsync(CommandBehavior.Default))
                    {
                        if (await rdr.ReadAsync() == false)
                        {
                            _cache.AddOrUpdate("TableKeyTwoValueCRUD", identityId.ToString()+key2.ToBase64(), null);
                            return new List<KeyTwoValueRecord>();
                        }
                        var result = new List<KeyTwoValueRecord>();
                        while (true)
                        {
                            result.Add(ReadRecordFromReader0(rdr,identityId,key2));
                            if (!await rdr.ReadAsync())
                                break;
                        }
                        return result;
                    } // using
                } //
            } // using
        }

        protected KeyTwoValueRecord ReadRecordFromReader1(DbDataReader rdr,Guid identityId,byte[] key1)
        {
            if (key1 == null) throw new Exception("Cannot be null");
            if (key1?.Length < 16) throw new Exception("Too short");
            if (key1?.Length > 48) throw new Exception("Too long");
            var result = new List<KeyTwoValueRecord>();
#pragma warning disable CS0168
            long bytesRead;
#pragma warning restore CS0168
            var guid = new byte[16];
            var item = new KeyTwoValueRecord();
            item.identityId = identityId;
            item.key1 = key1;
            item.rowId = (rdr[0] == DBNull.Value) ? throw new Exception("item is NULL, but set as NOT NULL") : (long)rdr[0];
            item.key2NoLengthCheck = (rdr[1] == DBNull.Value) ? null : (byte[])(rdr[1]);
            if (item.key2?.Length < 0)
                throw new Exception("Too little data in key2...");
            item.dataNoLengthCheck = (rdr[2] == DBNull.Value) ? null : (byte[])(rdr[2]);
            if (item.data?.Length < 0)
                throw new Exception("Too little data in data...");
            return item;
       }

        protected virtual async Task<KeyTwoValueRecord> GetAsync(Guid identityId,byte[] key1)
        {
            if (key1 == null) throw new Exception("Cannot be null");
            if (key1?.Length < 16) throw new Exception("Too short");
            if (key1?.Length > 48) throw new Exception("Too long");
            var (hit, cacheObject) = _cache.Get("TableKeyTwoValueCRUD", identityId.ToString()+key1.ToBase64());
            if (hit)
                return (KeyTwoValueRecord)cacheObject;
            await using var cn = await _scopedConnectionFactory.CreateScopedConnectionAsync();
            await using var get1Command = cn.CreateCommand();
            {
<<<<<<< HEAD
                get1Command.CommandText = "SELECT rowId,key2,data FROM keyTwoValue " +
=======
                get1Command.CommandText = "SELECT rowId,key2,data FROM KeyTwoValue " +
>>>>>>> 2a7d5277
                                             "WHERE identityId = @identityId AND key1 = @key1 LIMIT 1;"+
                                             ";";
                var get1Param1 = get1Command.CreateParameter();
                get1Param1.ParameterName = "@identityId";
                get1Command.Parameters.Add(get1Param1);
                var get1Param2 = get1Command.CreateParameter();
                get1Param2.ParameterName = "@key1";
                get1Command.Parameters.Add(get1Param2);

                get1Param1.Value = identityId.ToByteArray();
                get1Param2.Value = key1;
                {
                    using (var rdr = await get1Command.ExecuteReaderAsync(CommandBehavior.SingleRow))
                    {
                        if (await rdr.ReadAsync() == false)
                        {
                            _cache.AddOrUpdate("TableKeyTwoValueCRUD", identityId.ToString()+key1.ToBase64(), null);
                            return null;
                        }
                        var r = ReadRecordFromReader1(rdr,identityId,key1);
                        _cache.AddOrUpdate("TableKeyTwoValueCRUD", identityId.ToString()+key1.ToBase64(), r);
                        return r;
                    } // using
                } //
            } // using
        }

        protected virtual async Task<(List<KeyTwoValueRecord>, Int64? nextCursor)> PagingByRowIdAsync(int count, Int64? inCursor)
        {
            if (count < 1)
                throw new Exception("Count must be at least 1.");
            if (count == int.MaxValue)
                count--; // avoid overflow when doing +1 on the param below
            if (inCursor == null)
                inCursor = 0;

            await using var cn = await _scopedConnectionFactory.CreateScopedConnectionAsync();
            await using var getPaging0Command = cn.CreateCommand();
            {
<<<<<<< HEAD
                getPaging0Command.CommandText = "SELECT rowId,identityId,key1,key2,data FROM keyTwoValue " +
=======
                getPaging0Command.CommandText = "SELECT rowId,identityId,key1,key2,data FROM KeyTwoValue " +
>>>>>>> 2a7d5277
                                            "WHERE rowId > @rowId  ORDER BY rowId ASC  LIMIT @count;";
                var getPaging0Param1 = getPaging0Command.CreateParameter();
                getPaging0Param1.ParameterName = "@rowId";
                getPaging0Command.Parameters.Add(getPaging0Param1);
                var getPaging0Param2 = getPaging0Command.CreateParameter();
                getPaging0Param2.ParameterName = "@count";
                getPaging0Command.Parameters.Add(getPaging0Param2);

                getPaging0Param1.Value = inCursor;
                getPaging0Param2.Value = count+1;

                {
                    await using (var rdr = await getPaging0Command.ExecuteReaderAsync(CommandBehavior.Default))
                    {
                        var result = new List<KeyTwoValueRecord>();
                        Int64? nextCursor;
                        int n = 0;
                        while ((n < count) && await rdr.ReadAsync())
                        {
                            n++;
                            result.Add(ReadRecordFromReaderAll(rdr));
                        } // while
                        if ((n > 0) && await rdr.ReadAsync())
                        {
                                nextCursor = result[n - 1].rowId;
                        }
                        else
                        {
                            nextCursor = null;
                        }
                        return (result, nextCursor);
                    } // using
                } //
            } // using 
        } // PagingGet

    }
}<|MERGE_RESOLUTION|>--- conflicted
+++ resolved
@@ -135,11 +135,7 @@
                rowid = "rowId INTEGER PRIMARY KEY AUTOINCREMENT,";
             var wori = "";
             cmd.CommandText =
-<<<<<<< HEAD
-                "CREATE TABLE IF NOT EXISTS keyTwoValue("
-=======
                 "CREATE TABLE IF NOT EXISTS KeyTwoValue("
->>>>>>> 2a7d5277
                    +rowid
                    +"identityId BYTEA NOT NULL, "
                    +"key1 BYTEA NOT NULL, "
@@ -147,11 +143,7 @@
                    +"data BYTEA  "
                    +", UNIQUE(identityId,key1)"
                    +$"){wori};"
-<<<<<<< HEAD
-                   +"CREATE INDEX IF NOT EXISTS Idx0keyTwoValue ON keyTwoValue(identityId,key2);"
-=======
                    +"CREATE INDEX IF NOT EXISTS Idx0KeyTwoValue ON KeyTwoValue(identityId,key2);"
->>>>>>> 2a7d5277
                    ;
             await cmd.ExecuteNonQueryAsync();
         }
@@ -394,11 +386,7 @@
             await using var cn = await _scopedConnectionFactory.CreateScopedConnectionAsync();
             await using var get0Command = cn.CreateCommand();
             {
-<<<<<<< HEAD
-                get0Command.CommandText = "SELECT rowId,key1,data FROM keyTwoValue " +
-=======
                 get0Command.CommandText = "SELECT rowId,key1,data FROM KeyTwoValue " +
->>>>>>> 2a7d5277
                                              "WHERE identityId = @identityId AND key2 = @key2;"+
                                              ";";
                 var get0Param1 = get0Command.CreateParameter();
@@ -465,11 +453,7 @@
             await using var cn = await _scopedConnectionFactory.CreateScopedConnectionAsync();
             await using var get1Command = cn.CreateCommand();
             {
-<<<<<<< HEAD
-                get1Command.CommandText = "SELECT rowId,key2,data FROM keyTwoValue " +
-=======
                 get1Command.CommandText = "SELECT rowId,key2,data FROM KeyTwoValue " +
->>>>>>> 2a7d5277
                                              "WHERE identityId = @identityId AND key1 = @key1 LIMIT 1;"+
                                              ";";
                 var get1Param1 = get1Command.CreateParameter();
@@ -509,11 +493,7 @@
             await using var cn = await _scopedConnectionFactory.CreateScopedConnectionAsync();
             await using var getPaging0Command = cn.CreateCommand();
             {
-<<<<<<< HEAD
-                getPaging0Command.CommandText = "SELECT rowId,identityId,key1,key2,data FROM keyTwoValue " +
-=======
                 getPaging0Command.CommandText = "SELECT rowId,identityId,key1,key2,data FROM KeyTwoValue " +
->>>>>>> 2a7d5277
                                             "WHERE rowId > @rowId  ORDER BY rowId ASC  LIMIT @count;";
                 var getPaging0Param1 = getPaging0Command.CreateParameter();
                 getPaging0Param1.ParameterName = "@rowId";
