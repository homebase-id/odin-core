using System;
using System.Data;
using System.Data.Common;
using System.Collections.Generic;
using System.Runtime.CompilerServices;
using System.Threading.Tasks;
using Odin.Core.Time;
using Odin.Core.Identity;
using Odin.Core.Storage.Database.System.Connection;
using Odin.Core.Storage.Database.Identity.Connection;
using Odin.Core.Storage.Factory;
using Odin.Core.Util;

// THIS FILE IS AUTO GENERATED - DO NOT EDIT

namespace Odin.Core.Storage.Database.Identity.Table
{
    public class AppGrantsRecord
    {
        private Int64 _rowId;
        public Int64 rowId
        {
           get {
                   return _rowId;
               }
           set {
                  _rowId = value;
               }
        }
        private Guid _identityId;
        public Guid identityId
        {
           get {
                   return _identityId;
               }
           set {
                  _identityId = value;
               }
        }
        private Guid _odinHashId;
        public Guid odinHashId
        {
           get {
                   return _odinHashId;
               }
           set {
                  _odinHashId = value;
               }
        }
        private Guid _appId;
        public Guid appId
        {
           get {
                   return _appId;
               }
           set {
                  _appId = value;
               }
        }
        private Guid _circleId;
        public Guid circleId
        {
           get {
                   return _circleId;
               }
           set {
                  _circleId = value;
               }
        }
        private byte[] _data;
        public byte[] data
        {
           get {
                   return _data;
               }
           set {
                    if (value?.Length < 0) throw new Exception("Too short");
                    if (value?.Length > 65535) throw new Exception("Too long");
                  _data = value;
               }
        }
        internal byte[] dataNoLengthCheck
        {
           get {
                   return _data;
               }
           set {
                    if (value?.Length < 0) throw new Exception("Too short");
                  _data = value;
               }
        }
    } // End of class AppGrantsRecord

    public abstract class TableAppGrantsCRUD
    {
        private readonly CacheHelper _cache;
        private readonly ScopedIdentityConnectionFactory _scopedConnectionFactory;

        protected TableAppGrantsCRUD(CacheHelper cache, ScopedIdentityConnectionFactory scopedConnectionFactory)
        {
            _cache = cache;
            _scopedConnectionFactory = scopedConnectionFactory;
        }


        public virtual async Task EnsureTableExistsAsync(bool dropExisting = false)
        {
            await using var cn = await _scopedConnectionFactory.CreateScopedConnectionAsync();
            await using var cmd = cn.CreateCommand();
            if (dropExisting)
            {
                cmd.CommandText = "DROP TABLE IF EXISTS AppGrants;";
                await cmd.ExecuteNonQueryAsync();
            }
            var rowid = "";
            if (_scopedConnectionFactory.DatabaseType == DatabaseType.Postgres)
               rowid = "rowid BIGSERIAL PRIMARY KEY,";
            else
               rowid = "rowId INTEGER PRIMARY KEY AUTOINCREMENT,";
            var wori = "";
            cmd.CommandText =
                "CREATE TABLE IF NOT EXISTS AppGrants("
                   +rowid
                   +"identityId BYTEA NOT NULL, "
                   +"odinHashId BYTEA NOT NULL, "
                   +"appId BYTEA NOT NULL, "
                   +"circleId BYTEA NOT NULL, "
                   +"data BYTEA  "
                   +", UNIQUE(identityId,odinHashId,appId,circleId)"
                   +$"){wori};"
                   ;
            await cmd.ExecuteNonQueryAsync();
        }

        protected virtual async Task<int> InsertAsync(AppGrantsRecord item)
        {
            item.identityId.AssertGuidNotEmpty("Guid parameter identityId cannot be set to Empty GUID.");
            item.odinHashId.AssertGuidNotEmpty("Guid parameter odinHashId cannot be set to Empty GUID.");
            item.appId.AssertGuidNotEmpty("Guid parameter appId cannot be set to Empty GUID.");
            item.circleId.AssertGuidNotEmpty("Guid parameter circleId cannot be set to Empty GUID.");
            await using var cn = await _scopedConnectionFactory.CreateScopedConnectionAsync();
            await using var insertCommand = cn.CreateCommand();
            {
                insertCommand.CommandText = "INSERT INTO AppGrants (identityId,odinHashId,appId,circleId,data) " +
                                             "VALUES (@identityId,@odinHashId,@appId,@circleId,@data)"+
<<<<<<< HEAD
                                             "RETURNING -1;";
=======
                                             "RETURNING rowid;";
>>>>>>> 27a6e525
                var insertParam1 = insertCommand.CreateParameter();
                insertParam1.ParameterName = "@identityId";
                insertCommand.Parameters.Add(insertParam1);
                var insertParam2 = insertCommand.CreateParameter();
                insertParam2.ParameterName = "@odinHashId";
                insertCommand.Parameters.Add(insertParam2);
                var insertParam3 = insertCommand.CreateParameter();
                insertParam3.ParameterName = "@appId";
                insertCommand.Parameters.Add(insertParam3);
                var insertParam4 = insertCommand.CreateParameter();
                insertParam4.ParameterName = "@circleId";
                insertCommand.Parameters.Add(insertParam4);
                var insertParam5 = insertCommand.CreateParameter();
                insertParam5.ParameterName = "@data";
                insertCommand.Parameters.Add(insertParam5);
                insertParam1.Value = item.identityId.ToByteArray();
                insertParam2.Value = item.odinHashId.ToByteArray();
                insertParam3.Value = item.appId.ToByteArray();
                insertParam4.Value = item.circleId.ToByteArray();
                insertParam5.Value = item.data ?? (object)DBNull.Value;
                await using var rdr = await insertCommand.ExecuteReaderAsync(CommandBehavior.SingleRow);
                if (await rdr.ReadAsync())
                {
                     item.rowId = (long)rdr[0];
                    _cache.AddOrUpdate("TableAppGrantsCRUD", item.identityId.ToString()+item.odinHashId.ToString()+item.appId.ToString()+item.circleId.ToString(), item);
                    return 1;
                }
                return 0;
            }
        }

        protected virtual async Task<bool> TryInsertAsync(AppGrantsRecord item)
        {
            item.identityId.AssertGuidNotEmpty("Guid parameter identityId cannot be set to Empty GUID.");
            item.odinHashId.AssertGuidNotEmpty("Guid parameter odinHashId cannot be set to Empty GUID.");
            item.appId.AssertGuidNotEmpty("Guid parameter appId cannot be set to Empty GUID.");
            item.circleId.AssertGuidNotEmpty("Guid parameter circleId cannot be set to Empty GUID.");
            await using var cn = await _scopedConnectionFactory.CreateScopedConnectionAsync();
            await using var insertCommand = cn.CreateCommand();
            {
                insertCommand.CommandText = "INSERT INTO AppGrants (identityId,odinHashId,appId,circleId,data) " +
                                             "VALUES (@identityId,@odinHashId,@appId,@circleId,@data) " +
                                             "ON CONFLICT DO NOTHING "+
<<<<<<< HEAD
                                             ";";
=======
                                             "RETURNING rowid;";
>>>>>>> 27a6e525
                var insertParam1 = insertCommand.CreateParameter();
                insertParam1.ParameterName = "@identityId";
                insertCommand.Parameters.Add(insertParam1);
                var insertParam2 = insertCommand.CreateParameter();
                insertParam2.ParameterName = "@odinHashId";
                insertCommand.Parameters.Add(insertParam2);
                var insertParam3 = insertCommand.CreateParameter();
                insertParam3.ParameterName = "@appId";
                insertCommand.Parameters.Add(insertParam3);
                var insertParam4 = insertCommand.CreateParameter();
                insertParam4.ParameterName = "@circleId";
                insertCommand.Parameters.Add(insertParam4);
                var insertParam5 = insertCommand.CreateParameter();
                insertParam5.ParameterName = "@data";
                insertCommand.Parameters.Add(insertParam5);
                insertParam1.Value = item.identityId.ToByteArray();
                insertParam2.Value = item.odinHashId.ToByteArray();
                insertParam3.Value = item.appId.ToByteArray();
                insertParam4.Value = item.circleId.ToByteArray();
                insertParam5.Value = item.data ?? (object)DBNull.Value;
                await using var rdr = await insertCommand.ExecuteReaderAsync(CommandBehavior.SingleRow);
                if (await rdr.ReadAsync())
                {
<<<<<<< HEAD
                     if (rdr[0] != DBNull.Value) item.rowId = (long)rdr[0];
=======
                     item.rowId = (long)rdr[0];
>>>>>>> 27a6e525
                   _cache.AddOrUpdate("TableAppGrantsCRUD", item.identityId.ToString()+item.odinHashId.ToString()+item.appId.ToString()+item.circleId.ToString(), item);
                    return true;
                }
                return false;
            }
        }

        protected virtual async Task<int> UpsertAsync(AppGrantsRecord item)
        {
            item.identityId.AssertGuidNotEmpty("Guid parameter identityId cannot be set to Empty GUID.");
            item.odinHashId.AssertGuidNotEmpty("Guid parameter odinHashId cannot be set to Empty GUID.");
            item.appId.AssertGuidNotEmpty("Guid parameter appId cannot be set to Empty GUID.");
            item.circleId.AssertGuidNotEmpty("Guid parameter circleId cannot be set to Empty GUID.");
            await using var cn = await _scopedConnectionFactory.CreateScopedConnectionAsync();
            await using var upsertCommand = cn.CreateCommand();
            {
                upsertCommand.CommandText = "INSERT INTO AppGrants (identityId,odinHashId,appId,circleId,data) " +
                                             "VALUES (@identityId,@odinHashId,@appId,@circleId,@data)"+
                                             "ON CONFLICT (identityId,odinHashId,appId,circleId) DO UPDATE "+
                                             "SET data = @data "+
                                             "RETURNING -1,-1,rowId;";
                var upsertParam1 = upsertCommand.CreateParameter();
                upsertParam1.ParameterName = "@identityId";
                upsertCommand.Parameters.Add(upsertParam1);
                var upsertParam2 = upsertCommand.CreateParameter();
                upsertParam2.ParameterName = "@odinHashId";
                upsertCommand.Parameters.Add(upsertParam2);
                var upsertParam3 = upsertCommand.CreateParameter();
                upsertParam3.ParameterName = "@appId";
                upsertCommand.Parameters.Add(upsertParam3);
                var upsertParam4 = upsertCommand.CreateParameter();
                upsertParam4.ParameterName = "@circleId";
                upsertCommand.Parameters.Add(upsertParam4);
                var upsertParam5 = upsertCommand.CreateParameter();
                upsertParam5.ParameterName = "@data";
                upsertCommand.Parameters.Add(upsertParam5);
                upsertParam1.Value = item.identityId.ToByteArray();
                upsertParam2.Value = item.odinHashId.ToByteArray();
                upsertParam3.Value = item.appId.ToByteArray();
                upsertParam4.Value = item.circleId.ToByteArray();
                upsertParam5.Value = item.data ?? (object)DBNull.Value;
                await using var rdr = await upsertCommand.ExecuteReaderAsync(CommandBehavior.SingleRow);
                if (await rdr.ReadAsync())
                {
                   item.rowId = (long) rdr[2];
                   _cache.AddOrUpdate("TableAppGrantsCRUD", item.identityId.ToString()+item.odinHashId.ToString()+item.appId.ToString()+item.circleId.ToString(), item);
                   return 1;
                }
                return 0;
            }
        }

        protected virtual async Task<int> UpdateAsync(AppGrantsRecord item)
        {
            item.identityId.AssertGuidNotEmpty("Guid parameter identityId cannot be set to Empty GUID.");
            item.odinHashId.AssertGuidNotEmpty("Guid parameter odinHashId cannot be set to Empty GUID.");
            item.appId.AssertGuidNotEmpty("Guid parameter appId cannot be set to Empty GUID.");
            item.circleId.AssertGuidNotEmpty("Guid parameter circleId cannot be set to Empty GUID.");
            await using var cn = await _scopedConnectionFactory.CreateScopedConnectionAsync();
            await using var updateCommand = cn.CreateCommand();
            {
                updateCommand.CommandText = "UPDATE AppGrants " +
                                             "SET data = @data "+
                                             "WHERE (identityId = @identityId AND odinHashId = @odinHashId AND appId = @appId AND circleId = @circleId)";
                var updateParam1 = updateCommand.CreateParameter();
                updateParam1.ParameterName = "@identityId";
                updateCommand.Parameters.Add(updateParam1);
                var updateParam2 = updateCommand.CreateParameter();
                updateParam2.ParameterName = "@odinHashId";
                updateCommand.Parameters.Add(updateParam2);
                var updateParam3 = updateCommand.CreateParameter();
                updateParam3.ParameterName = "@appId";
                updateCommand.Parameters.Add(updateParam3);
                var updateParam4 = updateCommand.CreateParameter();
                updateParam4.ParameterName = "@circleId";
                updateCommand.Parameters.Add(updateParam4);
                var updateParam5 = updateCommand.CreateParameter();
                updateParam5.ParameterName = "@data";
                updateCommand.Parameters.Add(updateParam5);
                updateParam1.Value = item.identityId.ToByteArray();
                updateParam2.Value = item.odinHashId.ToByteArray();
                updateParam3.Value = item.appId.ToByteArray();
                updateParam4.Value = item.circleId.ToByteArray();
                updateParam5.Value = item.data ?? (object)DBNull.Value;
                var count = await updateCommand.ExecuteNonQueryAsync();
                if (count > 0)
                {
                    _cache.AddOrUpdate("TableAppGrantsCRUD", item.identityId.ToString()+item.odinHashId.ToString()+item.appId.ToString()+item.circleId.ToString(), item);
                }
                return count;
            }
        }

        protected virtual async Task<int> GetCountAsync()
        {
            await using var cn = await _scopedConnectionFactory.CreateScopedConnectionAsync();
            await using var getCountCommand = cn.CreateCommand();
            {
                 // TODO: this is SQLite specific
                getCountCommand.CommandText = "SELECT COUNT(*) FROM AppGrants;";
                var count = await getCountCommand.ExecuteScalarAsync();
                if (count == null || count == DBNull.Value || !(count is int || count is long))
                    return -1;
                else
                    return Convert.ToInt32(count);
            }
        }

        public static List<string> GetColumnNames()
        {
            var sl = new List<string>();
            sl.Add("rowId");
            sl.Add("identityId");
            sl.Add("odinHashId");
            sl.Add("appId");
            sl.Add("circleId");
            sl.Add("data");
            return sl;
        }

        // SELECT rowId,identityId,odinHashId,appId,circleId,data
        protected AppGrantsRecord ReadRecordFromReaderAll(DbDataReader rdr)
        {
            var result = new List<AppGrantsRecord>();
#pragma warning disable CS0168
            long bytesRead;
#pragma warning restore CS0168
            var guid = new byte[16];
            var item = new AppGrantsRecord();
            item.rowId = (rdr[0] == DBNull.Value) ? throw new Exception("item is NULL, but set as NOT NULL") : (long)rdr[0];
            item.identityId = (rdr[1] == DBNull.Value) ? throw new Exception("item is NULL, but set as NOT NULL") : new Guid((byte[])rdr[1]);
            item.odinHashId = (rdr[2] == DBNull.Value) ? throw new Exception("item is NULL, but set as NOT NULL") : new Guid((byte[])rdr[2]);
            item.appId = (rdr[3] == DBNull.Value) ? throw new Exception("item is NULL, but set as NOT NULL") : new Guid((byte[])rdr[3]);
            item.circleId = (rdr[4] == DBNull.Value) ? throw new Exception("item is NULL, but set as NOT NULL") : new Guid((byte[])rdr[4]);
            item.dataNoLengthCheck = (rdr[5] == DBNull.Value) ? null : (byte[])(rdr[5]);
            if (item.data?.Length < 0)
                throw new Exception("Too little data in data...");
            return item;
       }

        protected virtual async Task<int> DeleteAsync(Guid identityId,Guid odinHashId,Guid appId,Guid circleId)
        {
            await using var cn = await _scopedConnectionFactory.CreateScopedConnectionAsync();
            await using var delete0Command = cn.CreateCommand();
            {
                delete0Command.CommandText = "DELETE FROM AppGrants " +
                                             "WHERE identityId = @identityId AND odinHashId = @odinHashId AND appId = @appId AND circleId = @circleId";
                var delete0Param1 = delete0Command.CreateParameter();
                delete0Param1.ParameterName = "@identityId";
                delete0Command.Parameters.Add(delete0Param1);
                var delete0Param2 = delete0Command.CreateParameter();
                delete0Param2.ParameterName = "@odinHashId";
                delete0Command.Parameters.Add(delete0Param2);
                var delete0Param3 = delete0Command.CreateParameter();
                delete0Param3.ParameterName = "@appId";
                delete0Command.Parameters.Add(delete0Param3);
                var delete0Param4 = delete0Command.CreateParameter();
                delete0Param4.ParameterName = "@circleId";
                delete0Command.Parameters.Add(delete0Param4);

                delete0Param1.Value = identityId.ToByteArray();
                delete0Param2.Value = odinHashId.ToByteArray();
                delete0Param3.Value = appId.ToByteArray();
                delete0Param4.Value = circleId.ToByteArray();
                var count = await delete0Command.ExecuteNonQueryAsync();
                if (count > 0)
                    _cache.Remove("TableAppGrantsCRUD", identityId.ToString()+odinHashId.ToString()+appId.ToString()+circleId.ToString());
                return count;
            }
        }

        protected AppGrantsRecord ReadRecordFromReader0(DbDataReader rdr,Guid identityId,Guid odinHashId)
        {
            var result = new List<AppGrantsRecord>();
#pragma warning disable CS0168
            long bytesRead;
#pragma warning restore CS0168
            var guid = new byte[16];
            var item = new AppGrantsRecord();
            item.identityId = identityId;
            item.odinHashId = odinHashId;
            item.rowId = (rdr[0] == DBNull.Value) ? throw new Exception("item is NULL, but set as NOT NULL") : (long)rdr[0];
            item.appId = (rdr[1] == DBNull.Value) ? throw new Exception("item is NULL, but set as NOT NULL") : new Guid((byte[])rdr[1]);
            item.circleId = (rdr[2] == DBNull.Value) ? throw new Exception("item is NULL, but set as NOT NULL") : new Guid((byte[])rdr[2]);
            item.dataNoLengthCheck = (rdr[3] == DBNull.Value) ? null : (byte[])(rdr[3]);
            if (item.data?.Length < 0)
                throw new Exception("Too little data in data...");
            return item;
       }

        protected virtual async Task<List<AppGrantsRecord>> GetByOdinHashIdAsync(Guid identityId,Guid odinHashId)
        {
            await using var cn = await _scopedConnectionFactory.CreateScopedConnectionAsync();
            await using var get0Command = cn.CreateCommand();
            {
                get0Command.CommandText = "SELECT rowId,appId,circleId,data FROM AppGrants " +
                                             "WHERE identityId = @identityId AND odinHashId = @odinHashId;"+
                                             ";";
                var get0Param1 = get0Command.CreateParameter();
                get0Param1.ParameterName = "@identityId";
                get0Command.Parameters.Add(get0Param1);
                var get0Param2 = get0Command.CreateParameter();
                get0Param2.ParameterName = "@odinHashId";
                get0Command.Parameters.Add(get0Param2);

                get0Param1.Value = identityId.ToByteArray();
                get0Param2.Value = odinHashId.ToByteArray();
                {
                    using (var rdr = await get0Command.ExecuteReaderAsync(CommandBehavior.Default))
                    {
                        if (await rdr.ReadAsync() == false)
                        {
                            _cache.AddOrUpdate("TableAppGrantsCRUD", identityId.ToString()+odinHashId.ToString(), null);
                            return new List<AppGrantsRecord>();
                        }
                        var result = new List<AppGrantsRecord>();
                        while (true)
                        {
                            result.Add(ReadRecordFromReader0(rdr,identityId,odinHashId));
                            if (!await rdr.ReadAsync())
                                break;
                        }
                        return result;
                    } // using
                } //
            } // using
        }

        protected AppGrantsRecord ReadRecordFromReader1(DbDataReader rdr,Guid identityId,Guid odinHashId,Guid appId,Guid circleId)
        {
            var result = new List<AppGrantsRecord>();
#pragma warning disable CS0168
            long bytesRead;
#pragma warning restore CS0168
            var guid = new byte[16];
            var item = new AppGrantsRecord();
            item.identityId = identityId;
            item.odinHashId = odinHashId;
            item.appId = appId;
            item.circleId = circleId;
            item.rowId = (rdr[0] == DBNull.Value) ? throw new Exception("item is NULL, but set as NOT NULL") : (long)rdr[0];
            item.dataNoLengthCheck = (rdr[1] == DBNull.Value) ? null : (byte[])(rdr[1]);
            if (item.data?.Length < 0)
                throw new Exception("Too little data in data...");
            return item;
       }

        protected virtual async Task<AppGrantsRecord> GetAsync(Guid identityId,Guid odinHashId,Guid appId,Guid circleId)
        {
            var (hit, cacheObject) = _cache.Get("TableAppGrantsCRUD", identityId.ToString()+odinHashId.ToString()+appId.ToString()+circleId.ToString());
            if (hit)
                return (AppGrantsRecord)cacheObject;
            await using var cn = await _scopedConnectionFactory.CreateScopedConnectionAsync();
            await using var get1Command = cn.CreateCommand();
            {
                get1Command.CommandText = "SELECT rowId,data FROM AppGrants " +
                                             "WHERE identityId = @identityId AND odinHashId = @odinHashId AND appId = @appId AND circleId = @circleId LIMIT 1;"+
                                             ";";
                var get1Param1 = get1Command.CreateParameter();
                get1Param1.ParameterName = "@identityId";
                get1Command.Parameters.Add(get1Param1);
                var get1Param2 = get1Command.CreateParameter();
                get1Param2.ParameterName = "@odinHashId";
                get1Command.Parameters.Add(get1Param2);
                var get1Param3 = get1Command.CreateParameter();
                get1Param3.ParameterName = "@appId";
                get1Command.Parameters.Add(get1Param3);
                var get1Param4 = get1Command.CreateParameter();
                get1Param4.ParameterName = "@circleId";
                get1Command.Parameters.Add(get1Param4);

                get1Param1.Value = identityId.ToByteArray();
                get1Param2.Value = odinHashId.ToByteArray();
                get1Param3.Value = appId.ToByteArray();
                get1Param4.Value = circleId.ToByteArray();
                {
                    using (var rdr = await get1Command.ExecuteReaderAsync(CommandBehavior.SingleRow))
                    {
                        if (await rdr.ReadAsync() == false)
                        {
                            _cache.AddOrUpdate("TableAppGrantsCRUD", identityId.ToString()+odinHashId.ToString()+appId.ToString()+circleId.ToString(), null);
                            return null;
                        }
                        var r = ReadRecordFromReader1(rdr,identityId,odinHashId,appId,circleId);
                        _cache.AddOrUpdate("TableAppGrantsCRUD", identityId.ToString()+odinHashId.ToString()+appId.ToString()+circleId.ToString(), r);
                        return r;
                    } // using
                } //
            } // using
        }

        protected virtual async Task<(List<AppGrantsRecord>, Int64? nextCursor)> PagingByRowIdAsync(int count, Int64? inCursor)
        {
            if (count < 1)
                throw new Exception("Count must be at least 1.");
            if (count == int.MaxValue)
                count--; // avoid overflow when doing +1 on the param below
            if (inCursor == null)
                inCursor = 0;

            await using var cn = await _scopedConnectionFactory.CreateScopedConnectionAsync();
            await using var getPaging0Command = cn.CreateCommand();
            {
                getPaging0Command.CommandText = "SELECT rowId,identityId,odinHashId,appId,circleId,data FROM AppGrants " +
                                            "WHERE rowId > @rowId  ORDER BY rowId ASC  LIMIT @count;";
                var getPaging0Param1 = getPaging0Command.CreateParameter();
                getPaging0Param1.ParameterName = "@rowId";
                getPaging0Command.Parameters.Add(getPaging0Param1);
                var getPaging0Param2 = getPaging0Command.CreateParameter();
                getPaging0Param2.ParameterName = "@count";
                getPaging0Command.Parameters.Add(getPaging0Param2);

                getPaging0Param1.Value = inCursor;
                getPaging0Param2.Value = count+1;

                {
                    await using (var rdr = await getPaging0Command.ExecuteReaderAsync(CommandBehavior.Default))
                    {
                        var result = new List<AppGrantsRecord>();
                        Int64? nextCursor;
                        int n = 0;
                        while ((n < count) && await rdr.ReadAsync())
                        {
                            n++;
                            result.Add(ReadRecordFromReaderAll(rdr));
                        } // while
                        if ((n > 0) && await rdr.ReadAsync())
                        {
                                nextCursor = result[n - 1].rowId;
                        }
                        else
                        {
                            nextCursor = null;
                        }
                        return (result, nextCursor);
                    } // using
                } //
            } // using 
        } // PagingGet

    }
}<|MERGE_RESOLUTION|>--- conflicted
+++ resolved
@@ -143,11 +143,7 @@
             {
                 insertCommand.CommandText = "INSERT INTO AppGrants (identityId,odinHashId,appId,circleId,data) " +
                                              "VALUES (@identityId,@odinHashId,@appId,@circleId,@data)"+
-<<<<<<< HEAD
-                                             "RETURNING -1;";
-=======
                                              "RETURNING rowid;";
->>>>>>> 27a6e525
                 var insertParam1 = insertCommand.CreateParameter();
                 insertParam1.ParameterName = "@identityId";
                 insertCommand.Parameters.Add(insertParam1);
@@ -191,11 +187,7 @@
                 insertCommand.CommandText = "INSERT INTO AppGrants (identityId,odinHashId,appId,circleId,data) " +
                                              "VALUES (@identityId,@odinHashId,@appId,@circleId,@data) " +
                                              "ON CONFLICT DO NOTHING "+
-<<<<<<< HEAD
-                                             ";";
-=======
                                              "RETURNING rowid;";
->>>>>>> 27a6e525
                 var insertParam1 = insertCommand.CreateParameter();
                 insertParam1.ParameterName = "@identityId";
                 insertCommand.Parameters.Add(insertParam1);
@@ -219,11 +211,7 @@
                 await using var rdr = await insertCommand.ExecuteReaderAsync(CommandBehavior.SingleRow);
                 if (await rdr.ReadAsync())
                 {
-<<<<<<< HEAD
-                     if (rdr[0] != DBNull.Value) item.rowId = (long)rdr[0];
-=======
                      item.rowId = (long)rdr[0];
->>>>>>> 27a6e525
                    _cache.AddOrUpdate("TableAppGrantsCRUD", item.identityId.ToString()+item.odinHashId.ToString()+item.appId.ToString()+item.circleId.ToString(), item);
                     return true;
                 }
