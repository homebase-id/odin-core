--- conflicted
+++ resolved
@@ -1348,7 +1348,7 @@
             item.hdrTmpDriveAlias = (rdr[24] == DBNull.Value) ? throw new Exception("item is NULL, but set as NOT NULL") : new Guid((byte[])rdr[24]);
             item.hdrTmpDriveType = (rdr[25] == DBNull.Value) ? throw new Exception("item is NULL, but set as NOT NULL") : new Guid((byte[])rdr[25]);
             item.created = (rdr[26] == DBNull.Value) ? throw new Exception("item is NULL, but set as NOT NULL") : new UnixTimeUtc((long)rdr[26]);
-            item.modified = (rdr[27] == DBNull.Value) ? null : new UnixTimeUtc((long)rdr[27]);
+            item.modified = (rdr[27] == DBNull.Value) ? throw new Exception("item is NULL, but set as NOT NULL") : new UnixTimeUtc((long)rdr[27]);
             return item;
        }
 
@@ -1361,9 +1361,11 @@
                                              "WHERE identityId = @identityId AND driveId = @driveId;"+
                                              ";";
                 var get0Param1 = get0Command.CreateParameter();
+                get0Param1.DbType = DbType.Binary;
                 get0Param1.ParameterName = "@identityId";
                 get0Command.Parameters.Add(get0Param1);
                 var get0Param2 = get0Command.CreateParameter();
+                get0Param2.DbType = DbType.Binary;
                 get0Param2.ParameterName = "@driveId";
                 get0Command.Parameters.Add(get0Param2);
 
@@ -1438,30 +1440,18 @@
                 get1Command.CommandText = "SELECT rowId,fileId,globalTransitId,fileState,requiredSecurityGroup,fileSystemType,userDate,fileType,dataType,archivalStatus,historyStatus,senderId,groupId,byteCount,hdrEncryptedKeyHeader,hdrVersionTag,hdrAppData,hdrLocalVersionTag,hdrLocalAppData,hdrReactionSummary,hdrServerData,hdrTransferHistory,hdrFileMetaData,hdrTmpDriveAlias,hdrTmpDriveType,created,modified FROM DriveMainIndex " +
                                              "WHERE identityId = @identityId AND driveId = @driveId AND uniqueId = @uniqueId LIMIT 1;"+
                                              ";";
-<<<<<<< HEAD
-                var get0Param1 = get0Command.CreateParameter();
-                get0Param1.DbType = DbType.Binary;
-                get0Param1.ParameterName = "@identityId";
-                get0Command.Parameters.Add(get0Param1);
-                var get0Param2 = get0Command.CreateParameter();
-                get0Param2.DbType = DbType.Binary;
-                get0Param2.ParameterName = "@driveId";
-                get0Command.Parameters.Add(get0Param2);
-                var get0Param3 = get0Command.CreateParameter();
-                get0Param3.DbType = DbType.Binary;
-                get0Param3.ParameterName = "@uniqueId";
-                get0Command.Parameters.Add(get0Param3);
-=======
                 var get1Param1 = get1Command.CreateParameter();
+                get1Param1.DbType = DbType.Binary;
                 get1Param1.ParameterName = "@identityId";
                 get1Command.Parameters.Add(get1Param1);
                 var get1Param2 = get1Command.CreateParameter();
+                get1Param2.DbType = DbType.Binary;
                 get1Param2.ParameterName = "@driveId";
                 get1Command.Parameters.Add(get1Param2);
                 var get1Param3 = get1Command.CreateParameter();
+                get1Param3.DbType = DbType.Binary;
                 get1Param3.ParameterName = "@uniqueId";
                 get1Command.Parameters.Add(get1Param3);
->>>>>>> f956d168
 
                 get1Param1.Value = identityId.ToByteArray();
                 get1Param2.Value = driveId.ToByteArray();
@@ -1529,30 +1519,18 @@
                 get2Command.CommandText = "SELECT rowId,fileId,fileState,requiredSecurityGroup,fileSystemType,userDate,fileType,dataType,archivalStatus,historyStatus,senderId,groupId,uniqueId,byteCount,hdrEncryptedKeyHeader,hdrVersionTag,hdrAppData,hdrLocalVersionTag,hdrLocalAppData,hdrReactionSummary,hdrServerData,hdrTransferHistory,hdrFileMetaData,hdrTmpDriveAlias,hdrTmpDriveType,created,modified FROM DriveMainIndex " +
                                              "WHERE identityId = @identityId AND driveId = @driveId AND globalTransitId = @globalTransitId LIMIT 1;"+
                                              ";";
-<<<<<<< HEAD
-                var get1Param1 = get1Command.CreateParameter();
-                get1Param1.DbType = DbType.Binary;
-                get1Param1.ParameterName = "@identityId";
-                get1Command.Parameters.Add(get1Param1);
-                var get1Param2 = get1Command.CreateParameter();
-                get1Param2.DbType = DbType.Binary;
-                get1Param2.ParameterName = "@driveId";
-                get1Command.Parameters.Add(get1Param2);
-                var get1Param3 = get1Command.CreateParameter();
-                get1Param3.DbType = DbType.Binary;
-                get1Param3.ParameterName = "@globalTransitId";
-                get1Command.Parameters.Add(get1Param3);
-=======
                 var get2Param1 = get2Command.CreateParameter();
+                get2Param1.DbType = DbType.Binary;
                 get2Param1.ParameterName = "@identityId";
                 get2Command.Parameters.Add(get2Param1);
                 var get2Param2 = get2Command.CreateParameter();
+                get2Param2.DbType = DbType.Binary;
                 get2Param2.ParameterName = "@driveId";
                 get2Command.Parameters.Add(get2Param2);
                 var get2Param3 = get2Command.CreateParameter();
+                get2Param3.DbType = DbType.Binary;
                 get2Param3.ParameterName = "@globalTransitId";
                 get2Command.Parameters.Add(get2Param3);
->>>>>>> f956d168
 
                 get2Param1.Value = identityId.ToByteArray();
                 get2Param2.Value = driveId.ToByteArray();
@@ -1620,23 +1598,14 @@
                 get3Command.CommandText = "SELECT rowId,fileId,globalTransitId,fileState,requiredSecurityGroup,fileSystemType,userDate,fileType,dataType,archivalStatus,historyStatus,senderId,groupId,uniqueId,byteCount,hdrEncryptedKeyHeader,hdrVersionTag,hdrAppData,hdrLocalVersionTag,hdrLocalAppData,hdrReactionSummary,hdrServerData,hdrTransferHistory,hdrFileMetaData,hdrTmpDriveAlias,hdrTmpDriveType,created,modified FROM DriveMainIndex " +
                                              "WHERE identityId = @identityId AND driveId = @driveId LIMIT 1;"+
                                              ";";
-<<<<<<< HEAD
-                var get2Param1 = get2Command.CreateParameter();
-                get2Param1.DbType = DbType.Binary;
-                get2Param1.ParameterName = "@identityId";
-                get2Command.Parameters.Add(get2Param1);
-                var get2Param2 = get2Command.CreateParameter();
-                get2Param2.DbType = DbType.Binary;
-                get2Param2.ParameterName = "@driveId";
-                get2Command.Parameters.Add(get2Param2);
-=======
                 var get3Param1 = get3Command.CreateParameter();
+                get3Param1.DbType = DbType.Binary;
                 get3Param1.ParameterName = "@identityId";
                 get3Command.Parameters.Add(get3Param1);
                 var get3Param2 = get3Command.CreateParameter();
+                get3Param2.DbType = DbType.Binary;
                 get3Param2.ParameterName = "@driveId";
                 get3Command.Parameters.Add(get3Param2);
->>>>>>> f956d168
 
                 get3Param1.Value = identityId.ToByteArray();
                 get3Param2.Value = driveId.ToByteArray();
@@ -1703,30 +1672,18 @@
                 get4Command.CommandText = "SELECT rowId,globalTransitId,fileState,requiredSecurityGroup,fileSystemType,userDate,fileType,dataType,archivalStatus,historyStatus,senderId,groupId,uniqueId,byteCount,hdrEncryptedKeyHeader,hdrVersionTag,hdrAppData,hdrLocalVersionTag,hdrLocalAppData,hdrReactionSummary,hdrServerData,hdrTransferHistory,hdrFileMetaData,hdrTmpDriveAlias,hdrTmpDriveType,created,modified FROM DriveMainIndex " +
                                              "WHERE identityId = @identityId AND driveId = @driveId AND fileId = @fileId LIMIT 1;"+
                                              ";";
-<<<<<<< HEAD
-                var get3Param1 = get3Command.CreateParameter();
-                get3Param1.DbType = DbType.Binary;
-                get3Param1.ParameterName = "@identityId";
-                get3Command.Parameters.Add(get3Param1);
-                var get3Param2 = get3Command.CreateParameter();
-                get3Param2.DbType = DbType.Binary;
-                get3Param2.ParameterName = "@driveId";
-                get3Command.Parameters.Add(get3Param2);
-                var get3Param3 = get3Command.CreateParameter();
-                get3Param3.DbType = DbType.Binary;
-                get3Param3.ParameterName = "@fileId";
-                get3Command.Parameters.Add(get3Param3);
-=======
                 var get4Param1 = get4Command.CreateParameter();
+                get4Param1.DbType = DbType.Binary;
                 get4Param1.ParameterName = "@identityId";
                 get4Command.Parameters.Add(get4Param1);
                 var get4Param2 = get4Command.CreateParameter();
+                get4Param2.DbType = DbType.Binary;
                 get4Param2.ParameterName = "@driveId";
                 get4Command.Parameters.Add(get4Param2);
                 var get4Param3 = get4Command.CreateParameter();
+                get4Param3.DbType = DbType.Binary;
                 get4Param3.ParameterName = "@fileId";
                 get4Command.Parameters.Add(get4Param3);
->>>>>>> f956d168
 
                 get4Param1.Value = identityId.ToByteArray();
                 get4Param2.Value = driveId.ToByteArray();
