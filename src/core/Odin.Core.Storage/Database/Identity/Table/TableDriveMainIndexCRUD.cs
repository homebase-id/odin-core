--- conflicted
+++ resolved
@@ -449,11 +449,7 @@
                rowid = "rowId INTEGER PRIMARY KEY AUTOINCREMENT,";
             var wori = "";
             cmd.CommandText =
-<<<<<<< HEAD
-                "CREATE TABLE IF NOT EXISTS driveMainIndex("
-=======
                 "CREATE TABLE IF NOT EXISTS DriveMainIndex("
->>>>>>> 2a7d5277
                    +rowid
                    +"identityId BYTEA NOT NULL, "
                    +"driveId BYTEA NOT NULL, "
@@ -489,15 +485,9 @@
                    +", UNIQUE(identityId,driveId,globalTransitId)"
                    +", UNIQUE(identityId,hdrVersionTag)"
                    +$"){wori};"
-<<<<<<< HEAD
-                   +"CREATE INDEX IF NOT EXISTS Idx0driveMainIndex ON driveMainIndex(identityId,driveId,fileSystemType,requiredSecurityGroup,created,rowId);"
-                   +"CREATE INDEX IF NOT EXISTS Idx1driveMainIndex ON driveMainIndex(identityId,driveId,fileSystemType,requiredSecurityGroup,modified,rowId);"
-                   +"CREATE INDEX IF NOT EXISTS Idx2driveMainIndex ON driveMainIndex(identityId,driveId,fileSystemType,requiredSecurityGroup,userDate,rowId);"
-=======
                    +"CREATE INDEX IF NOT EXISTS Idx0DriveMainIndex ON DriveMainIndex(identityId,driveId,fileSystemType,requiredSecurityGroup,created,rowId);"
                    +"CREATE INDEX IF NOT EXISTS Idx1DriveMainIndex ON DriveMainIndex(identityId,driveId,fileSystemType,requiredSecurityGroup,modified,rowId);"
                    +"CREATE INDEX IF NOT EXISTS Idx2DriveMainIndex ON DriveMainIndex(identityId,driveId,fileSystemType,requiredSecurityGroup,userDate,rowId);"
->>>>>>> 2a7d5277
                    ;
             await cmd.ExecuteNonQueryAsync();
         }
@@ -1271,11 +1261,7 @@
             await using var cn = await _scopedConnectionFactory.CreateScopedConnectionAsync();
             await using var get0Command = cn.CreateCommand();
             {
-<<<<<<< HEAD
-                get0Command.CommandText = "SELECT rowId,fileId,globalTransitId,fileState,requiredSecurityGroup,fileSystemType,userDate,fileType,dataType,archivalStatus,historyStatus,senderId,groupId,byteCount,hdrEncryptedKeyHeader,hdrVersionTag,hdrAppData,hdrLocalVersionTag,hdrLocalAppData,hdrReactionSummary,hdrServerData,hdrTransferHistory,hdrFileMetaData,hdrTmpDriveAlias,hdrTmpDriveType,created,modified FROM driveMainIndex " +
-=======
                 get0Command.CommandText = "SELECT rowId,fileId,globalTransitId,fileState,requiredSecurityGroup,fileSystemType,userDate,fileType,dataType,archivalStatus,historyStatus,senderId,groupId,byteCount,hdrEncryptedKeyHeader,hdrVersionTag,hdrAppData,hdrLocalVersionTag,hdrLocalAppData,hdrReactionSummary,hdrServerData,hdrTransferHistory,hdrFileMetaData,hdrTmpDriveAlias,hdrTmpDriveType,created,modified FROM DriveMainIndex " +
->>>>>>> 2a7d5277
                                              "WHERE identityId = @identityId AND driveId = @driveId AND uniqueId = @uniqueId LIMIT 1;"+
                                              ";";
                 var get0Param1 = get0Command.CreateParameter();
@@ -1351,11 +1337,7 @@
             await using var cn = await _scopedConnectionFactory.CreateScopedConnectionAsync();
             await using var get1Command = cn.CreateCommand();
             {
-<<<<<<< HEAD
-                get1Command.CommandText = "SELECT rowId,fileId,fileState,requiredSecurityGroup,fileSystemType,userDate,fileType,dataType,archivalStatus,historyStatus,senderId,groupId,uniqueId,byteCount,hdrEncryptedKeyHeader,hdrVersionTag,hdrAppData,hdrLocalVersionTag,hdrLocalAppData,hdrReactionSummary,hdrServerData,hdrTransferHistory,hdrFileMetaData,hdrTmpDriveAlias,hdrTmpDriveType,created,modified FROM driveMainIndex " +
-=======
                 get1Command.CommandText = "SELECT rowId,fileId,fileState,requiredSecurityGroup,fileSystemType,userDate,fileType,dataType,archivalStatus,historyStatus,senderId,groupId,uniqueId,byteCount,hdrEncryptedKeyHeader,hdrVersionTag,hdrAppData,hdrLocalVersionTag,hdrLocalAppData,hdrReactionSummary,hdrServerData,hdrTransferHistory,hdrFileMetaData,hdrTmpDriveAlias,hdrTmpDriveType,created,modified FROM DriveMainIndex " +
->>>>>>> 2a7d5277
                                              "WHERE identityId = @identityId AND driveId = @driveId AND globalTransitId = @globalTransitId LIMIT 1;"+
                                              ";";
                 var get1Param1 = get1Command.CreateParameter();
@@ -1431,11 +1413,7 @@
             await using var cn = await _scopedConnectionFactory.CreateScopedConnectionAsync();
             await using var get2Command = cn.CreateCommand();
             {
-<<<<<<< HEAD
-                get2Command.CommandText = "SELECT rowId,fileId,globalTransitId,fileState,requiredSecurityGroup,fileSystemType,userDate,fileType,dataType,archivalStatus,historyStatus,senderId,groupId,uniqueId,byteCount,hdrEncryptedKeyHeader,hdrVersionTag,hdrAppData,hdrLocalVersionTag,hdrLocalAppData,hdrReactionSummary,hdrServerData,hdrTransferHistory,hdrFileMetaData,hdrTmpDriveAlias,hdrTmpDriveType,created,modified FROM driveMainIndex " +
-=======
                 get2Command.CommandText = "SELECT rowId,fileId,globalTransitId,fileState,requiredSecurityGroup,fileSystemType,userDate,fileType,dataType,archivalStatus,historyStatus,senderId,groupId,uniqueId,byteCount,hdrEncryptedKeyHeader,hdrVersionTag,hdrAppData,hdrLocalVersionTag,hdrLocalAppData,hdrReactionSummary,hdrServerData,hdrTransferHistory,hdrFileMetaData,hdrTmpDriveAlias,hdrTmpDriveType,created,modified FROM DriveMainIndex " +
->>>>>>> 2a7d5277
                                              "WHERE identityId = @identityId AND driveId = @driveId LIMIT 1;"+
                                              ";";
                 var get2Param1 = get2Command.CreateParameter();
@@ -1507,11 +1485,7 @@
             await using var cn = await _scopedConnectionFactory.CreateScopedConnectionAsync();
             await using var get3Command = cn.CreateCommand();
             {
-<<<<<<< HEAD
-                get3Command.CommandText = "SELECT rowId,globalTransitId,fileState,requiredSecurityGroup,fileSystemType,userDate,fileType,dataType,archivalStatus,historyStatus,senderId,groupId,uniqueId,byteCount,hdrEncryptedKeyHeader,hdrVersionTag,hdrAppData,hdrLocalVersionTag,hdrLocalAppData,hdrReactionSummary,hdrServerData,hdrTransferHistory,hdrFileMetaData,hdrTmpDriveAlias,hdrTmpDriveType,created,modified FROM driveMainIndex " +
-=======
                 get3Command.CommandText = "SELECT rowId,globalTransitId,fileState,requiredSecurityGroup,fileSystemType,userDate,fileType,dataType,archivalStatus,historyStatus,senderId,groupId,uniqueId,byteCount,hdrEncryptedKeyHeader,hdrVersionTag,hdrAppData,hdrLocalVersionTag,hdrLocalAppData,hdrReactionSummary,hdrServerData,hdrTransferHistory,hdrFileMetaData,hdrTmpDriveAlias,hdrTmpDriveType,created,modified FROM DriveMainIndex " +
->>>>>>> 2a7d5277
                                              "WHERE identityId = @identityId AND driveId = @driveId AND fileId = @fileId LIMIT 1;"+
                                              ";";
                 var get3Param1 = get3Command.CreateParameter();
@@ -1553,11 +1527,7 @@
             await using var cn = await _scopedConnectionFactory.CreateScopedConnectionAsync();
             await using var getPaging0Command = cn.CreateCommand();
             {
-<<<<<<< HEAD
-                getPaging0Command.CommandText = "SELECT rowId,identityId,driveId,fileId,globalTransitId,fileState,requiredSecurityGroup,fileSystemType,userDate,fileType,dataType,archivalStatus,historyStatus,senderId,groupId,uniqueId,byteCount,hdrEncryptedKeyHeader,hdrVersionTag,hdrAppData,hdrLocalVersionTag,hdrLocalAppData,hdrReactionSummary,hdrServerData,hdrTransferHistory,hdrFileMetaData,hdrTmpDriveAlias,hdrTmpDriveType,created,modified FROM driveMainIndex " +
-=======
                 getPaging0Command.CommandText = "SELECT rowId,identityId,driveId,fileId,globalTransitId,fileState,requiredSecurityGroup,fileSystemType,userDate,fileType,dataType,archivalStatus,historyStatus,senderId,groupId,uniqueId,byteCount,hdrEncryptedKeyHeader,hdrVersionTag,hdrAppData,hdrLocalVersionTag,hdrLocalAppData,hdrReactionSummary,hdrServerData,hdrTransferHistory,hdrFileMetaData,hdrTmpDriveAlias,hdrTmpDriveType,created,modified FROM DriveMainIndex " +
->>>>>>> 2a7d5277
                                             "WHERE rowId > @rowId  ORDER BY rowId ASC  LIMIT @count;";
                 var getPaging0Param1 = getPaging0Command.CreateParameter();
                 getPaging0Param1.ParameterName = "@rowId";
