using System;
using System.Data;
using System.Data.Common;
using System.Collections.Generic;
using System.Runtime.CompilerServices;
using System.Threading.Tasks;
using Odin.Core.Time;
using Odin.Core.Identity;
using Odin.Core.Storage.Database.System.Connection;
using Odin.Core.Storage.Database.Identity.Connection;
using Odin.Core.Storage.Factory;
using Odin.Core.Util;

// THIS FILE IS AUTO GENERATED - DO NOT EDIT

namespace Odin.Core.Storage.Database.Identity.Table
{
    public class KeyUniqueThreeValueRecord
    {
        private Int64 _rowId;
        public Int64 rowId
        {
           get {
                   return _rowId;
               }
           set {
                  _rowId = value;
               }
        }
        private Guid _identityId;
        public Guid identityId
        {
           get {
                   return _identityId;
               }
           set {
                  _identityId = value;
               }
        }
        private byte[] _key1;
        public byte[] key1
        {
           get {
                   return _key1;
               }
           set {
                    if (value == null) throw new Exception("Cannot be null");
                    if (value?.Length < 16) throw new Exception("Too short");
                    if (value?.Length > 48) throw new Exception("Too long");
                  _key1 = value;
               }
        }
        internal byte[] key1NoLengthCheck
        {
           get {
                   return _key1;
               }
           set {
                    if (value == null) throw new Exception("Cannot be null");
                    if (value?.Length < 16) throw new Exception("Too short");
                  _key1 = value;
               }
        }
        private byte[] _key2;
        public byte[] key2
        {
           get {
                   return _key2;
               }
           set {
                    if (value == null) throw new Exception("Cannot be null");
                    if (value?.Length < 0) throw new Exception("Too short");
                    if (value?.Length > 256) throw new Exception("Too long");
                  _key2 = value;
               }
        }
        internal byte[] key2NoLengthCheck
        {
           get {
                   return _key2;
               }
           set {
                    if (value == null) throw new Exception("Cannot be null");
                    if (value?.Length < 0) throw new Exception("Too short");
                  _key2 = value;
               }
        }
        private byte[] _key3;
        public byte[] key3
        {
           get {
                   return _key3;
               }
           set {
                    if (value == null) throw new Exception("Cannot be null");
                    if (value?.Length < 0) throw new Exception("Too short");
                    if (value?.Length > 256) throw new Exception("Too long");
                  _key3 = value;
               }
        }
        internal byte[] key3NoLengthCheck
        {
           get {
                   return _key3;
               }
           set {
                    if (value == null) throw new Exception("Cannot be null");
                    if (value?.Length < 0) throw new Exception("Too short");
                  _key3 = value;
               }
        }
        private byte[] _data;
        public byte[] data
        {
           get {
                   return _data;
               }
           set {
                    if (value?.Length < 0) throw new Exception("Too short");
                    if (value?.Length > 1048576) throw new Exception("Too long");
                  _data = value;
               }
        }
        internal byte[] dataNoLengthCheck
        {
           get {
                   return _data;
               }
           set {
                    if (value?.Length < 0) throw new Exception("Too short");
                  _data = value;
               }
        }
    } // End of class KeyUniqueThreeValueRecord

    public abstract class TableKeyUniqueThreeValueCRUD
    {
        private readonly CacheHelper _cache;
        private readonly ScopedIdentityConnectionFactory _scopedConnectionFactory;

        protected TableKeyUniqueThreeValueCRUD(CacheHelper cache, ScopedIdentityConnectionFactory scopedConnectionFactory)
        {
            _cache = cache;
            _scopedConnectionFactory = scopedConnectionFactory;
        }


        public virtual async Task EnsureTableExistsAsync(bool dropExisting = false)
        {
            await using var cn = await _scopedConnectionFactory.CreateScopedConnectionAsync();
            await using var cmd = cn.CreateCommand();
            if (dropExisting)
            {
                cmd.CommandText = "DROP TABLE IF EXISTS KeyUniqueThreeValue;";
                await cmd.ExecuteNonQueryAsync();
            }
            var rowid = "";
            if (_scopedConnectionFactory.DatabaseType == DatabaseType.Postgres)
               rowid = "rowid BIGSERIAL PRIMARY KEY,";
            else
               rowid = "rowId INTEGER PRIMARY KEY AUTOINCREMENT,";
            var wori = "";
            cmd.CommandText =
                "CREATE TABLE IF NOT EXISTS KeyUniqueThreeValue("
                   +rowid
                   +"identityId BYTEA NOT NULL, "
                   +"key1 BYTEA NOT NULL, "
                   +"key2 BYTEA NOT NULL, "
                   +"key3 BYTEA NOT NULL, "
                   +"data BYTEA  "
                   +", UNIQUE(identityId,key1)"
                   +", UNIQUE(identityId,key2,key3)"
                   +$"){wori};"
                   +"CREATE INDEX IF NOT EXISTS Idx0KeyUniqueThreeValue ON KeyUniqueThreeValue(identityId,key2);"
                   +"CREATE INDEX IF NOT EXISTS Idx1KeyUniqueThreeValue ON KeyUniqueThreeValue(key3);"
                   ;
            await cmd.ExecuteNonQueryAsync();
        }

        protected virtual async Task<int> InsertAsync(KeyUniqueThreeValueRecord item)
        {
            item.identityId.AssertGuidNotEmpty("Guid parameter identityId cannot be set to Empty GUID.");
            await using var cn = await _scopedConnectionFactory.CreateScopedConnectionAsync();
            await using var insertCommand = cn.CreateCommand();
            {
                insertCommand.CommandText = "INSERT INTO KeyUniqueThreeValue (identityId,key1,key2,key3,data) " +
                                             "VALUES (@identityId,@key1,@key2,@key3,@data)"+
<<<<<<< HEAD
                                             "RETURNING -1;";
=======
                                             "RETURNING rowid;";
>>>>>>> 27a6e525
                var insertParam1 = insertCommand.CreateParameter();
                insertParam1.ParameterName = "@identityId";
                insertCommand.Parameters.Add(insertParam1);
                var insertParam2 = insertCommand.CreateParameter();
                insertParam2.ParameterName = "@key1";
                insertCommand.Parameters.Add(insertParam2);
                var insertParam3 = insertCommand.CreateParameter();
                insertParam3.ParameterName = "@key2";
                insertCommand.Parameters.Add(insertParam3);
                var insertParam4 = insertCommand.CreateParameter();
                insertParam4.ParameterName = "@key3";
                insertCommand.Parameters.Add(insertParam4);
                var insertParam5 = insertCommand.CreateParameter();
                insertParam5.ParameterName = "@data";
                insertCommand.Parameters.Add(insertParam5);
                insertParam1.Value = item.identityId.ToByteArray();
                insertParam2.Value = item.key1;
                insertParam3.Value = item.key2;
                insertParam4.Value = item.key3;
                insertParam5.Value = item.data ?? (object)DBNull.Value;
                await using var rdr = await insertCommand.ExecuteReaderAsync(CommandBehavior.SingleRow);
                if (await rdr.ReadAsync())
                {
                     item.rowId = (long)rdr[0];
                    _cache.AddOrUpdate("TableKeyUniqueThreeValueCRUD", item.identityId.ToString()+item.key1.ToBase64(), item);
                    return 1;
                }
                return 0;
            }
        }

        protected virtual async Task<bool> TryInsertAsync(KeyUniqueThreeValueRecord item)
        {
            item.identityId.AssertGuidNotEmpty("Guid parameter identityId cannot be set to Empty GUID.");
            await using var cn = await _scopedConnectionFactory.CreateScopedConnectionAsync();
            await using var insertCommand = cn.CreateCommand();
            {
                insertCommand.CommandText = "INSERT INTO KeyUniqueThreeValue (identityId,key1,key2,key3,data) " +
                                             "VALUES (@identityId,@key1,@key2,@key3,@data) " +
                                             "ON CONFLICT DO NOTHING "+
<<<<<<< HEAD
                                             ";";
=======
                                             "RETURNING rowid;";
>>>>>>> 27a6e525
                var insertParam1 = insertCommand.CreateParameter();
                insertParam1.ParameterName = "@identityId";
                insertCommand.Parameters.Add(insertParam1);
                var insertParam2 = insertCommand.CreateParameter();
                insertParam2.ParameterName = "@key1";
                insertCommand.Parameters.Add(insertParam2);
                var insertParam3 = insertCommand.CreateParameter();
                insertParam3.ParameterName = "@key2";
                insertCommand.Parameters.Add(insertParam3);
                var insertParam4 = insertCommand.CreateParameter();
                insertParam4.ParameterName = "@key3";
                insertCommand.Parameters.Add(insertParam4);
                var insertParam5 = insertCommand.CreateParameter();
                insertParam5.ParameterName = "@data";
                insertCommand.Parameters.Add(insertParam5);
                insertParam1.Value = item.identityId.ToByteArray();
                insertParam2.Value = item.key1;
                insertParam3.Value = item.key2;
                insertParam4.Value = item.key3;
                insertParam5.Value = item.data ?? (object)DBNull.Value;
                await using var rdr = await insertCommand.ExecuteReaderAsync(CommandBehavior.SingleRow);
                if (await rdr.ReadAsync())
                {
<<<<<<< HEAD
                     if (rdr[0] != DBNull.Value) item.rowId = (long)rdr[0];
=======
                     item.rowId = (long)rdr[0];
>>>>>>> 27a6e525
                   _cache.AddOrUpdate("TableKeyUniqueThreeValueCRUD", item.identityId.ToString()+item.key1.ToBase64(), item);
                    return true;
                }
                return false;
            }
        }

        protected virtual async Task<int> UpsertAsync(KeyUniqueThreeValueRecord item)
        {
            item.identityId.AssertGuidNotEmpty("Guid parameter identityId cannot be set to Empty GUID.");
            await using var cn = await _scopedConnectionFactory.CreateScopedConnectionAsync();
            await using var upsertCommand = cn.CreateCommand();
            {
                upsertCommand.CommandText = "INSERT INTO KeyUniqueThreeValue (identityId,key1,key2,key3,data) " +
                                             "VALUES (@identityId,@key1,@key2,@key3,@data)"+
                                             "ON CONFLICT (identityId,key1) DO UPDATE "+
                                             "SET key2 = @key2,key3 = @key3,data = @data "+
                                             "RETURNING -1,-1,rowId;";
                var upsertParam1 = upsertCommand.CreateParameter();
                upsertParam1.ParameterName = "@identityId";
                upsertCommand.Parameters.Add(upsertParam1);
                var upsertParam2 = upsertCommand.CreateParameter();
                upsertParam2.ParameterName = "@key1";
                upsertCommand.Parameters.Add(upsertParam2);
                var upsertParam3 = upsertCommand.CreateParameter();
                upsertParam3.ParameterName = "@key2";
                upsertCommand.Parameters.Add(upsertParam3);
                var upsertParam4 = upsertCommand.CreateParameter();
                upsertParam4.ParameterName = "@key3";
                upsertCommand.Parameters.Add(upsertParam4);
                var upsertParam5 = upsertCommand.CreateParameter();
                upsertParam5.ParameterName = "@data";
                upsertCommand.Parameters.Add(upsertParam5);
                upsertParam1.Value = item.identityId.ToByteArray();
                upsertParam2.Value = item.key1;
                upsertParam3.Value = item.key2;
                upsertParam4.Value = item.key3;
                upsertParam5.Value = item.data ?? (object)DBNull.Value;
                await using var rdr = await upsertCommand.ExecuteReaderAsync(CommandBehavior.SingleRow);
                if (await rdr.ReadAsync())
                {
                   item.rowId = (long) rdr[2];
                   _cache.AddOrUpdate("TableKeyUniqueThreeValueCRUD", item.identityId.ToString()+item.key1.ToBase64(), item);
                   return 1;
                }
                return 0;
            }
        }

        protected virtual async Task<int> UpdateAsync(KeyUniqueThreeValueRecord item)
        {
            item.identityId.AssertGuidNotEmpty("Guid parameter identityId cannot be set to Empty GUID.");
            await using var cn = await _scopedConnectionFactory.CreateScopedConnectionAsync();
            await using var updateCommand = cn.CreateCommand();
            {
                updateCommand.CommandText = "UPDATE KeyUniqueThreeValue " +
                                             "SET key2 = @key2,key3 = @key3,data = @data "+
                                             "WHERE (identityId = @identityId AND key1 = @key1)";
                var updateParam1 = updateCommand.CreateParameter();
                updateParam1.ParameterName = "@identityId";
                updateCommand.Parameters.Add(updateParam1);
                var updateParam2 = updateCommand.CreateParameter();
                updateParam2.ParameterName = "@key1";
                updateCommand.Parameters.Add(updateParam2);
                var updateParam3 = updateCommand.CreateParameter();
                updateParam3.ParameterName = "@key2";
                updateCommand.Parameters.Add(updateParam3);
                var updateParam4 = updateCommand.CreateParameter();
                updateParam4.ParameterName = "@key3";
                updateCommand.Parameters.Add(updateParam4);
                var updateParam5 = updateCommand.CreateParameter();
                updateParam5.ParameterName = "@data";
                updateCommand.Parameters.Add(updateParam5);
                updateParam1.Value = item.identityId.ToByteArray();
                updateParam2.Value = item.key1;
                updateParam3.Value = item.key2;
                updateParam4.Value = item.key3;
                updateParam5.Value = item.data ?? (object)DBNull.Value;
                var count = await updateCommand.ExecuteNonQueryAsync();
                if (count > 0)
                {
                    _cache.AddOrUpdate("TableKeyUniqueThreeValueCRUD", item.identityId.ToString()+item.key1.ToBase64(), item);
                }
                return count;
            }
        }

        protected virtual async Task<int> GetCountAsync()
        {
            await using var cn = await _scopedConnectionFactory.CreateScopedConnectionAsync();
            await using var getCountCommand = cn.CreateCommand();
            {
                 // TODO: this is SQLite specific
                getCountCommand.CommandText = "SELECT COUNT(*) FROM KeyUniqueThreeValue;";
                var count = await getCountCommand.ExecuteScalarAsync();
                if (count == null || count == DBNull.Value || !(count is int || count is long))
                    return -1;
                else
                    return Convert.ToInt32(count);
            }
        }

        public static List<string> GetColumnNames()
        {
            var sl = new List<string>();
            sl.Add("rowId");
            sl.Add("identityId");
            sl.Add("key1");
            sl.Add("key2");
            sl.Add("key3");
            sl.Add("data");
            return sl;
        }

        // SELECT rowId,identityId,key1,key2,key3,data
        protected KeyUniqueThreeValueRecord ReadRecordFromReaderAll(DbDataReader rdr)
        {
            var result = new List<KeyUniqueThreeValueRecord>();
#pragma warning disable CS0168
            long bytesRead;
#pragma warning restore CS0168
            var guid = new byte[16];
            var item = new KeyUniqueThreeValueRecord();
            item.rowId = (rdr[0] == DBNull.Value) ? throw new Exception("item is NULL, but set as NOT NULL") : (long)rdr[0];
            item.identityId = (rdr[1] == DBNull.Value) ? throw new Exception("item is NULL, but set as NOT NULL") : new Guid((byte[])rdr[1]);
            item.key1NoLengthCheck = (rdr[2] == DBNull.Value) ? throw new Exception("item is NULL, but set as NOT NULL") : (byte[])(rdr[2]);
            if (item.key1?.Length < 16)
                throw new Exception("Too little data in key1...");
            item.key2NoLengthCheck = (rdr[3] == DBNull.Value) ? throw new Exception("item is NULL, but set as NOT NULL") : (byte[])(rdr[3]);
            if (item.key2?.Length < 0)
                throw new Exception("Too little data in key2...");
            item.key3NoLengthCheck = (rdr[4] == DBNull.Value) ? throw new Exception("item is NULL, but set as NOT NULL") : (byte[])(rdr[4]);
            if (item.key3?.Length < 0)
                throw new Exception("Too little data in key3...");
            item.dataNoLengthCheck = (rdr[5] == DBNull.Value) ? null : (byte[])(rdr[5]);
            if (item.data?.Length < 0)
                throw new Exception("Too little data in data...");
            return item;
       }

        protected virtual async Task<int> DeleteAsync(Guid identityId,byte[] key1)
        {
            if (key1 == null) throw new Exception("Cannot be null");
            if (key1?.Length < 16) throw new Exception("Too short");
            if (key1?.Length > 48) throw new Exception("Too long");
            await using var cn = await _scopedConnectionFactory.CreateScopedConnectionAsync();
            await using var delete0Command = cn.CreateCommand();
            {
                delete0Command.CommandText = "DELETE FROM KeyUniqueThreeValue " +
                                             "WHERE identityId = @identityId AND key1 = @key1";
                var delete0Param1 = delete0Command.CreateParameter();
                delete0Param1.ParameterName = "@identityId";
                delete0Command.Parameters.Add(delete0Param1);
                var delete0Param2 = delete0Command.CreateParameter();
                delete0Param2.ParameterName = "@key1";
                delete0Command.Parameters.Add(delete0Param2);

                delete0Param1.Value = identityId.ToByteArray();
                delete0Param2.Value = key1;
                var count = await delete0Command.ExecuteNonQueryAsync();
                if (count > 0)
                    _cache.Remove("TableKeyUniqueThreeValueCRUD", identityId.ToString()+key1.ToBase64());
                return count;
            }
        }

        protected virtual async Task<List<byte[]>> GetByKeyTwoAsync(Guid identityId,byte[] key2)
        {
            if (key2 == null) throw new Exception("Cannot be null");
            if (key2?.Length < 0) throw new Exception("Too short");
            if (key2?.Length > 256) throw new Exception("Too long");
            await using var cn = await _scopedConnectionFactory.CreateScopedConnectionAsync();
            await using var get0Command = cn.CreateCommand();
            {
                get0Command.CommandText = "SELECT data FROM KeyUniqueThreeValue " +
                                             "WHERE identityId = @identityId AND key2 = @key2;"+
                                             ";";
                var get0Param1 = get0Command.CreateParameter();
                get0Param1.ParameterName = "@identityId";
                get0Command.Parameters.Add(get0Param1);
                var get0Param2 = get0Command.CreateParameter();
                get0Param2.ParameterName = "@key2";
                get0Command.Parameters.Add(get0Param2);

                get0Param1.Value = identityId.ToByteArray();
                get0Param2.Value = key2;
                {
                    using (var rdr = await get0Command.ExecuteReaderAsync(CommandBehavior.Default))
                    {
                        byte[] result0tmp;
                        var thelistresult = new List<byte[]>();
                        if (!await rdr.ReadAsync()) {
                            return thelistresult;
                        }
                    byte[] tmpbuf = new byte[1048576+1];
                    var guid = new byte[16];
                    while (true)
                    {

                        if (rdr[0] == DBNull.Value)
                            result0tmp = null;
                        else
                        {
                            tmpbuf = (byte[]) rdr[0];
                            if (tmpbuf.Length < 0)
                                throw new Exception("Too little data in data...");
                            result0tmp = new byte[tmpbuf.Length];
                            Buffer.BlockCopy(tmpbuf, 0, result0tmp, 0, (int) tmpbuf.Length);
                        }
                        thelistresult.Add(result0tmp);
                        if (!await rdr.ReadAsync())
                           break;
                    } // while
                    return thelistresult;
                    } // using
                } //
            } // using
        }

        protected virtual async Task<List<byte[]>> GetByKeyThreeAsync(Guid identityId,byte[] key3)
        {
            if (key3 == null) throw new Exception("Cannot be null");
            if (key3?.Length < 0) throw new Exception("Too short");
            if (key3?.Length > 256) throw new Exception("Too long");
            await using var cn = await _scopedConnectionFactory.CreateScopedConnectionAsync();
            await using var get1Command = cn.CreateCommand();
            {
                get1Command.CommandText = "SELECT data FROM KeyUniqueThreeValue " +
                                             "WHERE identityId = @identityId AND key3 = @key3;"+
                                             ";";
                var get1Param1 = get1Command.CreateParameter();
                get1Param1.ParameterName = "@identityId";
                get1Command.Parameters.Add(get1Param1);
                var get1Param2 = get1Command.CreateParameter();
                get1Param2.ParameterName = "@key3";
                get1Command.Parameters.Add(get1Param2);

                get1Param1.Value = identityId.ToByteArray();
                get1Param2.Value = key3;
                {
                    using (var rdr = await get1Command.ExecuteReaderAsync(CommandBehavior.Default))
                    {
                        byte[] result0tmp;
                        var thelistresult = new List<byte[]>();
                        if (!await rdr.ReadAsync()) {
                            return thelistresult;
                        }
                    byte[] tmpbuf = new byte[1048576+1];
                    var guid = new byte[16];
                    while (true)
                    {

                        if (rdr[0] == DBNull.Value)
                            result0tmp = null;
                        else
                        {
                            tmpbuf = (byte[]) rdr[0];
                            if (tmpbuf.Length < 0)
                                throw new Exception("Too little data in data...");
                            result0tmp = new byte[tmpbuf.Length];
                            Buffer.BlockCopy(tmpbuf, 0, result0tmp, 0, (int) tmpbuf.Length);
                        }
                        thelistresult.Add(result0tmp);
                        if (!await rdr.ReadAsync())
                           break;
                    } // while
                    return thelistresult;
                    } // using
                } //
            } // using
        }

        protected KeyUniqueThreeValueRecord ReadRecordFromReader2(DbDataReader rdr,Guid identityId,byte[] key2,byte[] key3)
        {
            if (key2 == null) throw new Exception("Cannot be null");
            if (key2?.Length < 0) throw new Exception("Too short");
            if (key2?.Length > 256) throw new Exception("Too long");
            if (key3 == null) throw new Exception("Cannot be null");
            if (key3?.Length < 0) throw new Exception("Too short");
            if (key3?.Length > 256) throw new Exception("Too long");
            var result = new List<KeyUniqueThreeValueRecord>();
#pragma warning disable CS0168
            long bytesRead;
#pragma warning restore CS0168
            var guid = new byte[16];
            var item = new KeyUniqueThreeValueRecord();
            item.identityId = identityId;
            item.key2 = key2;
            item.key3 = key3;
            item.rowId = (rdr[0] == DBNull.Value) ? throw new Exception("item is NULL, but set as NOT NULL") : (long)rdr[0];
            item.key1NoLengthCheck = (rdr[1] == DBNull.Value) ? throw new Exception("item is NULL, but set as NOT NULL") : (byte[])(rdr[1]);
            if (item.key1?.Length < 16)
                throw new Exception("Too little data in key1...");
            item.dataNoLengthCheck = (rdr[2] == DBNull.Value) ? null : (byte[])(rdr[2]);
            if (item.data?.Length < 0)
                throw new Exception("Too little data in data...");
            return item;
       }

        protected virtual async Task<List<KeyUniqueThreeValueRecord>> GetByKeyTwoThreeAsync(Guid identityId,byte[] key2,byte[] key3)
        {
            if (key2 == null) throw new Exception("Cannot be null");
            if (key2?.Length < 0) throw new Exception("Too short");
            if (key2?.Length > 256) throw new Exception("Too long");
            if (key3 == null) throw new Exception("Cannot be null");
            if (key3?.Length < 0) throw new Exception("Too short");
            if (key3?.Length > 256) throw new Exception("Too long");
            await using var cn = await _scopedConnectionFactory.CreateScopedConnectionAsync();
            await using var get2Command = cn.CreateCommand();
            {
                get2Command.CommandText = "SELECT rowId,key1,data FROM KeyUniqueThreeValue " +
                                             "WHERE identityId = @identityId AND key2 = @key2 AND key3 = @key3;"+
                                             ";";
                var get2Param1 = get2Command.CreateParameter();
                get2Param1.ParameterName = "@identityId";
                get2Command.Parameters.Add(get2Param1);
                var get2Param2 = get2Command.CreateParameter();
                get2Param2.ParameterName = "@key2";
                get2Command.Parameters.Add(get2Param2);
                var get2Param3 = get2Command.CreateParameter();
                get2Param3.ParameterName = "@key3";
                get2Command.Parameters.Add(get2Param3);

                get2Param1.Value = identityId.ToByteArray();
                get2Param2.Value = key2;
                get2Param3.Value = key3;
                {
                    using (var rdr = await get2Command.ExecuteReaderAsync(CommandBehavior.Default))
                    {
                        if (await rdr.ReadAsync() == false)
                        {
                            _cache.AddOrUpdate("TableKeyUniqueThreeValueCRUD", identityId.ToString()+key2.ToBase64()+key3.ToBase64(), null);
                            return new List<KeyUniqueThreeValueRecord>();
                        }
                        var result = new List<KeyUniqueThreeValueRecord>();
                        while (true)
                        {
                            result.Add(ReadRecordFromReader2(rdr,identityId,key2,key3));
                            if (!await rdr.ReadAsync())
                                break;
                        }
                        return result;
                    } // using
                } //
            } // using
        }

        protected KeyUniqueThreeValueRecord ReadRecordFromReader3(DbDataReader rdr,Guid identityId,byte[] key1)
        {
            if (key1 == null) throw new Exception("Cannot be null");
            if (key1?.Length < 16) throw new Exception("Too short");
            if (key1?.Length > 48) throw new Exception("Too long");
            var result = new List<KeyUniqueThreeValueRecord>();
#pragma warning disable CS0168
            long bytesRead;
#pragma warning restore CS0168
            var guid = new byte[16];
            var item = new KeyUniqueThreeValueRecord();
            item.identityId = identityId;
            item.key1 = key1;
            item.rowId = (rdr[0] == DBNull.Value) ? throw new Exception("item is NULL, but set as NOT NULL") : (long)rdr[0];
            item.key2NoLengthCheck = (rdr[1] == DBNull.Value) ? throw new Exception("item is NULL, but set as NOT NULL") : (byte[])(rdr[1]);
            if (item.key2?.Length < 0)
                throw new Exception("Too little data in key2...");
            item.key3NoLengthCheck = (rdr[2] == DBNull.Value) ? throw new Exception("item is NULL, but set as NOT NULL") : (byte[])(rdr[2]);
            if (item.key3?.Length < 0)
                throw new Exception("Too little data in key3...");
            item.dataNoLengthCheck = (rdr[3] == DBNull.Value) ? null : (byte[])(rdr[3]);
            if (item.data?.Length < 0)
                throw new Exception("Too little data in data...");
            return item;
       }

        protected virtual async Task<KeyUniqueThreeValueRecord> GetAsync(Guid identityId,byte[] key1)
        {
            if (key1 == null) throw new Exception("Cannot be null");
            if (key1?.Length < 16) throw new Exception("Too short");
            if (key1?.Length > 48) throw new Exception("Too long");
            var (hit, cacheObject) = _cache.Get("TableKeyUniqueThreeValueCRUD", identityId.ToString()+key1.ToBase64());
            if (hit)
                return (KeyUniqueThreeValueRecord)cacheObject;
            await using var cn = await _scopedConnectionFactory.CreateScopedConnectionAsync();
            await using var get3Command = cn.CreateCommand();
            {
                get3Command.CommandText = "SELECT rowId,key2,key3,data FROM KeyUniqueThreeValue " +
                                             "WHERE identityId = @identityId AND key1 = @key1 LIMIT 1;"+
                                             ";";
                var get3Param1 = get3Command.CreateParameter();
                get3Param1.ParameterName = "@identityId";
                get3Command.Parameters.Add(get3Param1);
                var get3Param2 = get3Command.CreateParameter();
                get3Param2.ParameterName = "@key1";
                get3Command.Parameters.Add(get3Param2);

                get3Param1.Value = identityId.ToByteArray();
                get3Param2.Value = key1;
                {
                    using (var rdr = await get3Command.ExecuteReaderAsync(CommandBehavior.SingleRow))
                    {
                        if (await rdr.ReadAsync() == false)
                        {
                            _cache.AddOrUpdate("TableKeyUniqueThreeValueCRUD", identityId.ToString()+key1.ToBase64(), null);
                            return null;
                        }
                        var r = ReadRecordFromReader3(rdr,identityId,key1);
                        _cache.AddOrUpdate("TableKeyUniqueThreeValueCRUD", identityId.ToString()+key1.ToBase64(), r);
                        return r;
                    } // using
                } //
            } // using
        }

        protected virtual async Task<(List<KeyUniqueThreeValueRecord>, Int64? nextCursor)> PagingByRowIdAsync(int count, Int64? inCursor)
        {
            if (count < 1)
                throw new Exception("Count must be at least 1.");
            if (count == int.MaxValue)
                count--; // avoid overflow when doing +1 on the param below
            if (inCursor == null)
                inCursor = 0;

            await using var cn = await _scopedConnectionFactory.CreateScopedConnectionAsync();
            await using var getPaging0Command = cn.CreateCommand();
            {
                getPaging0Command.CommandText = "SELECT rowId,identityId,key1,key2,key3,data FROM KeyUniqueThreeValue " +
                                            "WHERE rowId > @rowId  ORDER BY rowId ASC  LIMIT @count;";
                var getPaging0Param1 = getPaging0Command.CreateParameter();
                getPaging0Param1.ParameterName = "@rowId";
                getPaging0Command.Parameters.Add(getPaging0Param1);
                var getPaging0Param2 = getPaging0Command.CreateParameter();
                getPaging0Param2.ParameterName = "@count";
                getPaging0Command.Parameters.Add(getPaging0Param2);

                getPaging0Param1.Value = inCursor;
                getPaging0Param2.Value = count+1;

                {
                    await using (var rdr = await getPaging0Command.ExecuteReaderAsync(CommandBehavior.Default))
                    {
                        var result = new List<KeyUniqueThreeValueRecord>();
                        Int64? nextCursor;
                        int n = 0;
                        while ((n < count) && await rdr.ReadAsync())
                        {
                            n++;
                            result.Add(ReadRecordFromReaderAll(rdr));
                        } // while
                        if ((n > 0) && await rdr.ReadAsync())
                        {
                                nextCursor = result[n - 1].rowId;
                        }
                        else
                        {
                            nextCursor = null;
                        }
                        return (result, nextCursor);
                    } // using
                } //
            } // using 
        } // PagingGet

    }
}<|MERGE_RESOLUTION|>--- conflicted
+++ resolved
@@ -185,11 +185,7 @@
             {
                 insertCommand.CommandText = "INSERT INTO KeyUniqueThreeValue (identityId,key1,key2,key3,data) " +
                                              "VALUES (@identityId,@key1,@key2,@key3,@data)"+
-<<<<<<< HEAD
-                                             "RETURNING -1;";
-=======
                                              "RETURNING rowid;";
->>>>>>> 27a6e525
                 var insertParam1 = insertCommand.CreateParameter();
                 insertParam1.ParameterName = "@identityId";
                 insertCommand.Parameters.Add(insertParam1);
@@ -230,11 +226,7 @@
                 insertCommand.CommandText = "INSERT INTO KeyUniqueThreeValue (identityId,key1,key2,key3,data) " +
                                              "VALUES (@identityId,@key1,@key2,@key3,@data) " +
                                              "ON CONFLICT DO NOTHING "+
-<<<<<<< HEAD
-                                             ";";
-=======
                                              "RETURNING rowid;";
->>>>>>> 27a6e525
                 var insertParam1 = insertCommand.CreateParameter();
                 insertParam1.ParameterName = "@identityId";
                 insertCommand.Parameters.Add(insertParam1);
@@ -258,11 +250,7 @@
                 await using var rdr = await insertCommand.ExecuteReaderAsync(CommandBehavior.SingleRow);
                 if (await rdr.ReadAsync())
                 {
-<<<<<<< HEAD
-                     if (rdr[0] != DBNull.Value) item.rowId = (long)rdr[0];
-=======
                      item.rowId = (long)rdr[0];
->>>>>>> 27a6e525
                    _cache.AddOrUpdate("TableKeyUniqueThreeValueCRUD", item.identityId.ToString()+item.key1.ToBase64(), item);
                     return true;
                 }
