--- conflicted
+++ resolved
@@ -161,11 +161,7 @@
                rowid = "rowId INTEGER PRIMARY KEY AUTOINCREMENT,";
             var wori = "";
             cmd.CommandText =
-<<<<<<< HEAD
-                "CREATE TABLE IF NOT EXISTS keyUniqueThreeValue("
-=======
                 "CREATE TABLE IF NOT EXISTS KeyUniqueThreeValue("
->>>>>>> 2a7d5277
                    +rowid
                    +"identityId BYTEA NOT NULL, "
                    +"key1 BYTEA NOT NULL, "
@@ -175,13 +171,8 @@
                    +", UNIQUE(identityId,key1)"
                    +", UNIQUE(identityId,key2,key3)"
                    +$"){wori};"
-<<<<<<< HEAD
-                   +"CREATE INDEX IF NOT EXISTS Idx0keyUniqueThreeValue ON keyUniqueThreeValue(identityId,key2);"
-                   +"CREATE INDEX IF NOT EXISTS Idx1keyUniqueThreeValue ON keyUniqueThreeValue(key3);"
-=======
                    +"CREATE INDEX IF NOT EXISTS Idx0KeyUniqueThreeValue ON KeyUniqueThreeValue(identityId,key2);"
                    +"CREATE INDEX IF NOT EXISTS Idx1KeyUniqueThreeValue ON KeyUniqueThreeValue(key3);"
->>>>>>> 2a7d5277
                    ;
             await cmd.ExecuteNonQueryAsync();
         }
@@ -423,11 +414,7 @@
             await using var cn = await _scopedConnectionFactory.CreateScopedConnectionAsync();
             await using var get0Command = cn.CreateCommand();
             {
-<<<<<<< HEAD
-                get0Command.CommandText = "SELECT data FROM keyUniqueThreeValue " +
-=======
                 get0Command.CommandText = "SELECT data FROM KeyUniqueThreeValue " +
->>>>>>> 2a7d5277
                                              "WHERE identityId = @identityId AND key2 = @key2;"+
                                              ";";
                 var get0Param1 = get0Command.CreateParameter();
@@ -480,11 +467,7 @@
             await using var cn = await _scopedConnectionFactory.CreateScopedConnectionAsync();
             await using var get1Command = cn.CreateCommand();
             {
-<<<<<<< HEAD
-                get1Command.CommandText = "SELECT data FROM keyUniqueThreeValue " +
-=======
                 get1Command.CommandText = "SELECT data FROM KeyUniqueThreeValue " +
->>>>>>> 2a7d5277
                                              "WHERE identityId = @identityId AND key3 = @key3;"+
                                              ";";
                 var get1Param1 = get1Command.CreateParameter();
@@ -567,11 +550,7 @@
             await using var cn = await _scopedConnectionFactory.CreateScopedConnectionAsync();
             await using var get2Command = cn.CreateCommand();
             {
-<<<<<<< HEAD
-                get2Command.CommandText = "SELECT rowId,key1,data FROM keyUniqueThreeValue " +
-=======
                 get2Command.CommandText = "SELECT rowId,key1,data FROM KeyUniqueThreeValue " +
->>>>>>> 2a7d5277
                                              "WHERE identityId = @identityId AND key2 = @key2 AND key3 = @key3;"+
                                              ";";
                 var get2Param1 = get2Command.CreateParameter();
@@ -645,11 +624,7 @@
             await using var cn = await _scopedConnectionFactory.CreateScopedConnectionAsync();
             await using var get3Command = cn.CreateCommand();
             {
-<<<<<<< HEAD
-                get3Command.CommandText = "SELECT rowId,key2,key3,data FROM keyUniqueThreeValue " +
-=======
                 get3Command.CommandText = "SELECT rowId,key2,key3,data FROM KeyUniqueThreeValue " +
->>>>>>> 2a7d5277
                                              "WHERE identityId = @identityId AND key1 = @key1 LIMIT 1;"+
                                              ";";
                 var get3Param1 = get3Command.CreateParameter();
@@ -689,11 +664,7 @@
             await using var cn = await _scopedConnectionFactory.CreateScopedConnectionAsync();
             await using var getPaging0Command = cn.CreateCommand();
             {
-<<<<<<< HEAD
-                getPaging0Command.CommandText = "SELECT rowId,identityId,key1,key2,key3,data FROM keyUniqueThreeValue " +
-=======
                 getPaging0Command.CommandText = "SELECT rowId,identityId,key1,key2,key3,data FROM KeyUniqueThreeValue " +
->>>>>>> 2a7d5277
                                             "WHERE rowId > @rowId  ORDER BY rowId ASC  LIMIT @count;";
                 var getPaging0Param1 = getPaging0Command.CreateParameter();
                 getPaging0Param1.ParameterName = "@rowId";
