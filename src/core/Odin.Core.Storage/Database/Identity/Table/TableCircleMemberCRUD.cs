--- conflicted
+++ resolved
@@ -400,13 +400,6 @@
                 get0Param1.DbType = DbType.Binary;
                 get0Param1.ParameterName = "@identityId";
                 get0Command.Parameters.Add(get0Param1);
-<<<<<<< HEAD
-                var get0Param2 = get0Command.CreateParameter();
-                get0Param2.DbType = DbType.Binary;
-                get0Param2.ParameterName = "@circleId";
-                get0Command.Parameters.Add(get0Param2);
-=======
->>>>>>> f956d168
 
                 get0Param1.Value = identityId.ToByteArray();
                 {
@@ -461,12 +454,8 @@
                 get1Param1.ParameterName = "@identityId";
                 get1Command.Parameters.Add(get1Param1);
                 var get1Param2 = get1Command.CreateParameter();
-<<<<<<< HEAD
                 get1Param2.DbType = DbType.Binary;
-                get1Param2.ParameterName = "@memberId";
-=======
                 get1Param2.ParameterName = "@circleId";
->>>>>>> f956d168
                 get1Command.Parameters.Add(get1Param2);
 
                 get1Param1.Value = identityId.ToByteArray();
@@ -523,18 +512,9 @@
                 get2Param1.ParameterName = "@identityId";
                 get2Command.Parameters.Add(get2Param1);
                 var get2Param2 = get2Command.CreateParameter();
-<<<<<<< HEAD
                 get2Param2.DbType = DbType.Binary;
-                get2Param2.ParameterName = "@circleId";
-                get2Command.Parameters.Add(get2Param2);
-                var get2Param3 = get2Command.CreateParameter();
-                get2Param3.DbType = DbType.Binary;
-                get2Param3.ParameterName = "@memberId";
-                get2Command.Parameters.Add(get2Param3);
-=======
                 get2Param2.ParameterName = "@memberId";
                 get2Command.Parameters.Add(get2Param2);
->>>>>>> f956d168
 
                 get2Param1.Value = identityId.ToByteArray();
                 get2Param2.Value = memberId.ToByteArray();
@@ -585,34 +565,21 @@
             await using var cn = await _scopedConnectionFactory.CreateScopedConnectionAsync();
             await using var get3Command = cn.CreateCommand();
             {
-<<<<<<< HEAD
-                getPaging0Command.CommandText = "SELECT rowId,identityId,circleId,memberId,data FROM CircleMember " +
-                                            "WHERE rowId > @rowId  ORDER BY rowId ASC  LIMIT @count;";
-                var getPaging0Param1 = getPaging0Command.CreateParameter();
-                getPaging0Param1.DbType = DbType.Int64;
-                getPaging0Param1.ParameterName = "@rowId";
-                getPaging0Command.Parameters.Add(getPaging0Param1);
-                var getPaging0Param2 = getPaging0Command.CreateParameter();
-                getPaging0Param2.DbType = DbType.Int64;
-                getPaging0Param2.ParameterName = "@count";
-                getPaging0Command.Parameters.Add(getPaging0Param2);
-
-                getPaging0Param1.Value = inCursor;
-                getPaging0Param2.Value = count+1;
-=======
                 get3Command.CommandText = "SELECT rowId,data FROM CircleMember " +
                                              "WHERE identityId = @identityId AND circleId = @circleId AND memberId = @memberId LIMIT 1;"+
                                              ";";
                 var get3Param1 = get3Command.CreateParameter();
+                get3Param1.DbType = DbType.Binary;
                 get3Param1.ParameterName = "@identityId";
                 get3Command.Parameters.Add(get3Param1);
                 var get3Param2 = get3Command.CreateParameter();
+                get3Param2.DbType = DbType.Binary;
                 get3Param2.ParameterName = "@circleId";
                 get3Command.Parameters.Add(get3Param2);
                 var get3Param3 = get3Command.CreateParameter();
+                get3Param3.DbType = DbType.Binary;
                 get3Param3.ParameterName = "@memberId";
                 get3Command.Parameters.Add(get3Param3);
->>>>>>> f956d168
 
                 get3Param1.Value = identityId.ToByteArray();
                 get3Param2.Value = circleId.ToByteArray();
