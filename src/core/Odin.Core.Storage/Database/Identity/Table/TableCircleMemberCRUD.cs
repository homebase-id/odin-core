using System;
using System.Data;
using System.Data.Common;
using System.Collections.Generic;
using System.Runtime.CompilerServices;
using System.Threading.Tasks;
using Odin.Core.Time;
using Odin.Core.Identity;
using Odin.Core.Storage.Database.System.Connection;
using Odin.Core.Storage.Database.Identity.Connection;
using Odin.Core.Storage.Factory;
using Odin.Core.Util;

// THIS FILE IS AUTO GENERATED - DO NOT EDIT

namespace Odin.Core.Storage.Database.Identity.Table
{
    public class CircleMemberRecord
    {
        private Int64 _rowId;
        public Int64 rowId
        {
           get {
                   return _rowId;
               }
           set {
                  _rowId = value;
               }
        }
        private Guid _identityId;
        public Guid identityId
        {
           get {
                   return _identityId;
               }
           set {
                  _identityId = value;
               }
        }
        private Guid _circleId;
        public Guid circleId
        {
           get {
                   return _circleId;
               }
           set {
                  _circleId = value;
               }
        }
        private Guid _memberId;
        public Guid memberId
        {
           get {
                   return _memberId;
               }
           set {
                  _memberId = value;
               }
        }
        private byte[] _data;
        public byte[] data
        {
           get {
                   return _data;
               }
           set {
                    if (value?.Length < 0) throw new Exception("Too short");
                    if (value?.Length > 65535) throw new Exception("Too long");
                  _data = value;
               }
        }
        internal byte[] dataNoLengthCheck
        {
           get {
                   return _data;
               }
           set {
                    if (value?.Length < 0) throw new Exception("Too short");
                  _data = value;
               }
        }
    } // End of class CircleMemberRecord

    public abstract class TableCircleMemberCRUD
    {
        private readonly CacheHelper _cache;
        private readonly ScopedIdentityConnectionFactory _scopedConnectionFactory;

        protected TableCircleMemberCRUD(CacheHelper cache, ScopedIdentityConnectionFactory scopedConnectionFactory)
        {
            _cache = cache;
            _scopedConnectionFactory = scopedConnectionFactory;
        }


        public virtual async Task EnsureTableExistsAsync(bool dropExisting = false)
        {
            await using var cn = await _scopedConnectionFactory.CreateScopedConnectionAsync();
            await using var cmd = cn.CreateCommand();
            if (dropExisting)
            {
                cmd.CommandText = "DROP TABLE IF EXISTS CircleMember;";
                await cmd.ExecuteNonQueryAsync();
            }
            var rowid = "";
            if (_scopedConnectionFactory.DatabaseType == DatabaseType.Postgres)
               rowid = "rowid BIGSERIAL PRIMARY KEY,";
            else
               rowid = "rowId INTEGER PRIMARY KEY AUTOINCREMENT,";
            var wori = "";
            cmd.CommandText =
                "CREATE TABLE IF NOT EXISTS CircleMember("
                   +rowid
                   +"identityId BYTEA NOT NULL, "
                   +"circleId BYTEA NOT NULL, "
                   +"memberId BYTEA NOT NULL, "
                   +"data BYTEA  "
                   +", UNIQUE(identityId,circleId,memberId)"
                   +$"){wori};"
                   ;
            await cmd.ExecuteNonQueryAsync();
        }

        protected virtual async Task<int> InsertAsync(CircleMemberRecord item)
        {
            item.identityId.AssertGuidNotEmpty("Guid parameter identityId cannot be set to Empty GUID.");
            item.circleId.AssertGuidNotEmpty("Guid parameter circleId cannot be set to Empty GUID.");
            item.memberId.AssertGuidNotEmpty("Guid parameter memberId cannot be set to Empty GUID.");
            await using var cn = await _scopedConnectionFactory.CreateScopedConnectionAsync();
            await using var insertCommand = cn.CreateCommand();
            {
                insertCommand.CommandText = "INSERT INTO CircleMember (identityId,circleId,memberId,data) " +
                                             "VALUES (@identityId,@circleId,@memberId,@data)"+
<<<<<<< HEAD
                                             "RETURNING -1;";
=======
                                             "RETURNING rowid;";
>>>>>>> 27a6e525
                var insertParam1 = insertCommand.CreateParameter();
                insertParam1.ParameterName = "@identityId";
                insertCommand.Parameters.Add(insertParam1);
                var insertParam2 = insertCommand.CreateParameter();
                insertParam2.ParameterName = "@circleId";
                insertCommand.Parameters.Add(insertParam2);
                var insertParam3 = insertCommand.CreateParameter();
                insertParam3.ParameterName = "@memberId";
                insertCommand.Parameters.Add(insertParam3);
                var insertParam4 = insertCommand.CreateParameter();
                insertParam4.ParameterName = "@data";
                insertCommand.Parameters.Add(insertParam4);
                insertParam1.Value = item.identityId.ToByteArray();
                insertParam2.Value = item.circleId.ToByteArray();
                insertParam3.Value = item.memberId.ToByteArray();
                insertParam4.Value = item.data ?? (object)DBNull.Value;
                await using var rdr = await insertCommand.ExecuteReaderAsync(CommandBehavior.SingleRow);
                if (await rdr.ReadAsync())
                {
                     item.rowId = (long)rdr[0];
                    _cache.AddOrUpdate("TableCircleMemberCRUD", item.identityId.ToString()+item.circleId.ToString()+item.memberId.ToString(), item);
                    return 1;
                }
                return 0;
            }
        }

        protected virtual async Task<bool> TryInsertAsync(CircleMemberRecord item)
        {
            item.identityId.AssertGuidNotEmpty("Guid parameter identityId cannot be set to Empty GUID.");
            item.circleId.AssertGuidNotEmpty("Guid parameter circleId cannot be set to Empty GUID.");
            item.memberId.AssertGuidNotEmpty("Guid parameter memberId cannot be set to Empty GUID.");
            await using var cn = await _scopedConnectionFactory.CreateScopedConnectionAsync();
            await using var insertCommand = cn.CreateCommand();
            {
                insertCommand.CommandText = "INSERT INTO CircleMember (identityId,circleId,memberId,data) " +
                                             "VALUES (@identityId,@circleId,@memberId,@data) " +
                                             "ON CONFLICT DO NOTHING "+
<<<<<<< HEAD
                                             ";";
=======
                                             "RETURNING rowid;";
>>>>>>> 27a6e525
                var insertParam1 = insertCommand.CreateParameter();
                insertParam1.ParameterName = "@identityId";
                insertCommand.Parameters.Add(insertParam1);
                var insertParam2 = insertCommand.CreateParameter();
                insertParam2.ParameterName = "@circleId";
                insertCommand.Parameters.Add(insertParam2);
                var insertParam3 = insertCommand.CreateParameter();
                insertParam3.ParameterName = "@memberId";
                insertCommand.Parameters.Add(insertParam3);
                var insertParam4 = insertCommand.CreateParameter();
                insertParam4.ParameterName = "@data";
                insertCommand.Parameters.Add(insertParam4);
                insertParam1.Value = item.identityId.ToByteArray();
                insertParam2.Value = item.circleId.ToByteArray();
                insertParam3.Value = item.memberId.ToByteArray();
                insertParam4.Value = item.data ?? (object)DBNull.Value;
                await using var rdr = await insertCommand.ExecuteReaderAsync(CommandBehavior.SingleRow);
                if (await rdr.ReadAsync())
                {
<<<<<<< HEAD
                     if (rdr[0] != DBNull.Value) item.rowId = (long)rdr[0];
=======
                     item.rowId = (long)rdr[0];
>>>>>>> 27a6e525
                   _cache.AddOrUpdate("TableCircleMemberCRUD", item.identityId.ToString()+item.circleId.ToString()+item.memberId.ToString(), item);
                    return true;
                }
                return false;
            }
        }

        protected virtual async Task<int> UpsertAsync(CircleMemberRecord item)
        {
            item.identityId.AssertGuidNotEmpty("Guid parameter identityId cannot be set to Empty GUID.");
            item.circleId.AssertGuidNotEmpty("Guid parameter circleId cannot be set to Empty GUID.");
            item.memberId.AssertGuidNotEmpty("Guid parameter memberId cannot be set to Empty GUID.");
            await using var cn = await _scopedConnectionFactory.CreateScopedConnectionAsync();
            await using var upsertCommand = cn.CreateCommand();
            {
                upsertCommand.CommandText = "INSERT INTO CircleMember (identityId,circleId,memberId,data) " +
                                             "VALUES (@identityId,@circleId,@memberId,@data)"+
                                             "ON CONFLICT (identityId,circleId,memberId) DO UPDATE "+
                                             "SET data = @data "+
                                             "RETURNING -1,-1,rowId;";
                var upsertParam1 = upsertCommand.CreateParameter();
                upsertParam1.ParameterName = "@identityId";
                upsertCommand.Parameters.Add(upsertParam1);
                var upsertParam2 = upsertCommand.CreateParameter();
                upsertParam2.ParameterName = "@circleId";
                upsertCommand.Parameters.Add(upsertParam2);
                var upsertParam3 = upsertCommand.CreateParameter();
                upsertParam3.ParameterName = "@memberId";
                upsertCommand.Parameters.Add(upsertParam3);
                var upsertParam4 = upsertCommand.CreateParameter();
                upsertParam4.ParameterName = "@data";
                upsertCommand.Parameters.Add(upsertParam4);
                upsertParam1.Value = item.identityId.ToByteArray();
                upsertParam2.Value = item.circleId.ToByteArray();
                upsertParam3.Value = item.memberId.ToByteArray();
                upsertParam4.Value = item.data ?? (object)DBNull.Value;
                await using var rdr = await upsertCommand.ExecuteReaderAsync(CommandBehavior.SingleRow);
                if (await rdr.ReadAsync())
                {
                   item.rowId = (long) rdr[2];
                   _cache.AddOrUpdate("TableCircleMemberCRUD", item.identityId.ToString()+item.circleId.ToString()+item.memberId.ToString(), item);
                   return 1;
                }
                return 0;
            }
        }

        protected virtual async Task<int> UpdateAsync(CircleMemberRecord item)
        {
            item.identityId.AssertGuidNotEmpty("Guid parameter identityId cannot be set to Empty GUID.");
            item.circleId.AssertGuidNotEmpty("Guid parameter circleId cannot be set to Empty GUID.");
            item.memberId.AssertGuidNotEmpty("Guid parameter memberId cannot be set to Empty GUID.");
            await using var cn = await _scopedConnectionFactory.CreateScopedConnectionAsync();
            await using var updateCommand = cn.CreateCommand();
            {
                updateCommand.CommandText = "UPDATE CircleMember " +
                                             "SET data = @data "+
                                             "WHERE (identityId = @identityId AND circleId = @circleId AND memberId = @memberId)";
                var updateParam1 = updateCommand.CreateParameter();
                updateParam1.ParameterName = "@identityId";
                updateCommand.Parameters.Add(updateParam1);
                var updateParam2 = updateCommand.CreateParameter();
                updateParam2.ParameterName = "@circleId";
                updateCommand.Parameters.Add(updateParam2);
                var updateParam3 = updateCommand.CreateParameter();
                updateParam3.ParameterName = "@memberId";
                updateCommand.Parameters.Add(updateParam3);
                var updateParam4 = updateCommand.CreateParameter();
                updateParam4.ParameterName = "@data";
                updateCommand.Parameters.Add(updateParam4);
                updateParam1.Value = item.identityId.ToByteArray();
                updateParam2.Value = item.circleId.ToByteArray();
                updateParam3.Value = item.memberId.ToByteArray();
                updateParam4.Value = item.data ?? (object)DBNull.Value;
                var count = await updateCommand.ExecuteNonQueryAsync();
                if (count > 0)
                {
                    _cache.AddOrUpdate("TableCircleMemberCRUD", item.identityId.ToString()+item.circleId.ToString()+item.memberId.ToString(), item);
                }
                return count;
            }
        }

        protected virtual async Task<int> GetCountAsync()
        {
            await using var cn = await _scopedConnectionFactory.CreateScopedConnectionAsync();
            await using var getCountCommand = cn.CreateCommand();
            {
                 // TODO: this is SQLite specific
                getCountCommand.CommandText = "SELECT COUNT(*) FROM CircleMember;";
                var count = await getCountCommand.ExecuteScalarAsync();
                if (count == null || count == DBNull.Value || !(count is int || count is long))
                    return -1;
                else
                    return Convert.ToInt32(count);
            }
        }

        public static List<string> GetColumnNames()
        {
            var sl = new List<string>();
            sl.Add("rowId");
            sl.Add("identityId");
            sl.Add("circleId");
            sl.Add("memberId");
            sl.Add("data");
            return sl;
        }

        // SELECT rowId,identityId,circleId,memberId,data
        protected CircleMemberRecord ReadRecordFromReaderAll(DbDataReader rdr)
        {
            var result = new List<CircleMemberRecord>();
#pragma warning disable CS0168
            long bytesRead;
#pragma warning restore CS0168
            var guid = new byte[16];
            var item = new CircleMemberRecord();
            item.rowId = (rdr[0] == DBNull.Value) ? throw new Exception("item is NULL, but set as NOT NULL") : (long)rdr[0];
            item.identityId = (rdr[1] == DBNull.Value) ? throw new Exception("item is NULL, but set as NOT NULL") : new Guid((byte[])rdr[1]);
            item.circleId = (rdr[2] == DBNull.Value) ? throw new Exception("item is NULL, but set as NOT NULL") : new Guid((byte[])rdr[2]);
            item.memberId = (rdr[3] == DBNull.Value) ? throw new Exception("item is NULL, but set as NOT NULL") : new Guid((byte[])rdr[3]);
            item.dataNoLengthCheck = (rdr[4] == DBNull.Value) ? null : (byte[])(rdr[4]);
            if (item.data?.Length < 0)
                throw new Exception("Too little data in data...");
            return item;
       }

        protected virtual async Task<int> DeleteAsync(Guid identityId,Guid circleId,Guid memberId)
        {
            await using var cn = await _scopedConnectionFactory.CreateScopedConnectionAsync();
            await using var delete0Command = cn.CreateCommand();
            {
                delete0Command.CommandText = "DELETE FROM CircleMember " +
                                             "WHERE identityId = @identityId AND circleId = @circleId AND memberId = @memberId";
                var delete0Param1 = delete0Command.CreateParameter();
                delete0Param1.ParameterName = "@identityId";
                delete0Command.Parameters.Add(delete0Param1);
                var delete0Param2 = delete0Command.CreateParameter();
                delete0Param2.ParameterName = "@circleId";
                delete0Command.Parameters.Add(delete0Param2);
                var delete0Param3 = delete0Command.CreateParameter();
                delete0Param3.ParameterName = "@memberId";
                delete0Command.Parameters.Add(delete0Param3);

                delete0Param1.Value = identityId.ToByteArray();
                delete0Param2.Value = circleId.ToByteArray();
                delete0Param3.Value = memberId.ToByteArray();
                var count = await delete0Command.ExecuteNonQueryAsync();
                if (count > 0)
                    _cache.Remove("TableCircleMemberCRUD", identityId.ToString()+circleId.ToString()+memberId.ToString());
                return count;
            }
        }

        protected CircleMemberRecord ReadRecordFromReader0(DbDataReader rdr,Guid identityId,Guid circleId)
        {
            var result = new List<CircleMemberRecord>();
#pragma warning disable CS0168
            long bytesRead;
#pragma warning restore CS0168
            var guid = new byte[16];
            var item = new CircleMemberRecord();
            item.identityId = identityId;
            item.circleId = circleId;
            item.rowId = (rdr[0] == DBNull.Value) ? throw new Exception("item is NULL, but set as NOT NULL") : (long)rdr[0];
            item.memberId = (rdr[1] == DBNull.Value) ? throw new Exception("item is NULL, but set as NOT NULL") : new Guid((byte[])rdr[1]);
            item.dataNoLengthCheck = (rdr[2] == DBNull.Value) ? null : (byte[])(rdr[2]);
            if (item.data?.Length < 0)
                throw new Exception("Too little data in data...");
            return item;
       }

        protected virtual async Task<List<CircleMemberRecord>> GetCircleMembersAsync(Guid identityId,Guid circleId)
        {
            await using var cn = await _scopedConnectionFactory.CreateScopedConnectionAsync();
            await using var get0Command = cn.CreateCommand();
            {
                get0Command.CommandText = "SELECT rowId,memberId,data FROM CircleMember " +
                                             "WHERE identityId = @identityId AND circleId = @circleId;"+
                                             ";";
                var get0Param1 = get0Command.CreateParameter();
                get0Param1.ParameterName = "@identityId";
                get0Command.Parameters.Add(get0Param1);
                var get0Param2 = get0Command.CreateParameter();
                get0Param2.ParameterName = "@circleId";
                get0Command.Parameters.Add(get0Param2);

                get0Param1.Value = identityId.ToByteArray();
                get0Param2.Value = circleId.ToByteArray();
                {
                    using (var rdr = await get0Command.ExecuteReaderAsync(CommandBehavior.Default))
                    {
                        if (await rdr.ReadAsync() == false)
                        {
                            _cache.AddOrUpdate("TableCircleMemberCRUD", identityId.ToString()+circleId.ToString(), null);
                            return new List<CircleMemberRecord>();
                        }
                        var result = new List<CircleMemberRecord>();
                        while (true)
                        {
                            result.Add(ReadRecordFromReader0(rdr,identityId,circleId));
                            if (!await rdr.ReadAsync())
                                break;
                        }
                        return result;
                    } // using
                } //
            } // using
        }

        protected CircleMemberRecord ReadRecordFromReader1(DbDataReader rdr,Guid identityId,Guid memberId)
        {
            var result = new List<CircleMemberRecord>();
#pragma warning disable CS0168
            long bytesRead;
#pragma warning restore CS0168
            var guid = new byte[16];
            var item = new CircleMemberRecord();
            item.identityId = identityId;
            item.memberId = memberId;
            item.rowId = (rdr[0] == DBNull.Value) ? throw new Exception("item is NULL, but set as NOT NULL") : (long)rdr[0];
            item.circleId = (rdr[1] == DBNull.Value) ? throw new Exception("item is NULL, but set as NOT NULL") : new Guid((byte[])rdr[1]);
            item.dataNoLengthCheck = (rdr[2] == DBNull.Value) ? null : (byte[])(rdr[2]);
            if (item.data?.Length < 0)
                throw new Exception("Too little data in data...");
            return item;
       }

        protected virtual async Task<List<CircleMemberRecord>> GetMemberCirclesAndDataAsync(Guid identityId,Guid memberId)
        {
            await using var cn = await _scopedConnectionFactory.CreateScopedConnectionAsync();
            await using var get1Command = cn.CreateCommand();
            {
                get1Command.CommandText = "SELECT rowId,circleId,data FROM CircleMember " +
                                             "WHERE identityId = @identityId AND memberId = @memberId;"+
                                             ";";
                var get1Param1 = get1Command.CreateParameter();
                get1Param1.ParameterName = "@identityId";
                get1Command.Parameters.Add(get1Param1);
                var get1Param2 = get1Command.CreateParameter();
                get1Param2.ParameterName = "@memberId";
                get1Command.Parameters.Add(get1Param2);

                get1Param1.Value = identityId.ToByteArray();
                get1Param2.Value = memberId.ToByteArray();
                {
                    using (var rdr = await get1Command.ExecuteReaderAsync(CommandBehavior.Default))
                    {
                        if (await rdr.ReadAsync() == false)
                        {
                            _cache.AddOrUpdate("TableCircleMemberCRUD", identityId.ToString()+memberId.ToString(), null);
                            return new List<CircleMemberRecord>();
                        }
                        var result = new List<CircleMemberRecord>();
                        while (true)
                        {
                            result.Add(ReadRecordFromReader1(rdr,identityId,memberId));
                            if (!await rdr.ReadAsync())
                                break;
                        }
                        return result;
                    } // using
                } //
            } // using
        }

        protected CircleMemberRecord ReadRecordFromReader2(DbDataReader rdr,Guid identityId,Guid circleId,Guid memberId)
        {
            var result = new List<CircleMemberRecord>();
#pragma warning disable CS0168
            long bytesRead;
#pragma warning restore CS0168
            var guid = new byte[16];
            var item = new CircleMemberRecord();
            item.identityId = identityId;
            item.circleId = circleId;
            item.memberId = memberId;
            item.rowId = (rdr[0] == DBNull.Value) ? throw new Exception("item is NULL, but set as NOT NULL") : (long)rdr[0];
            item.dataNoLengthCheck = (rdr[1] == DBNull.Value) ? null : (byte[])(rdr[1]);
            if (item.data?.Length < 0)
                throw new Exception("Too little data in data...");
            return item;
       }

        protected virtual async Task<CircleMemberRecord> GetAsync(Guid identityId,Guid circleId,Guid memberId)
        {
            var (hit, cacheObject) = _cache.Get("TableCircleMemberCRUD", identityId.ToString()+circleId.ToString()+memberId.ToString());
            if (hit)
                return (CircleMemberRecord)cacheObject;
            await using var cn = await _scopedConnectionFactory.CreateScopedConnectionAsync();
            await using var get2Command = cn.CreateCommand();
            {
                get2Command.CommandText = "SELECT rowId,data FROM CircleMember " +
                                             "WHERE identityId = @identityId AND circleId = @circleId AND memberId = @memberId LIMIT 1;"+
                                             ";";
                var get2Param1 = get2Command.CreateParameter();
                get2Param1.ParameterName = "@identityId";
                get2Command.Parameters.Add(get2Param1);
                var get2Param2 = get2Command.CreateParameter();
                get2Param2.ParameterName = "@circleId";
                get2Command.Parameters.Add(get2Param2);
                var get2Param3 = get2Command.CreateParameter();
                get2Param3.ParameterName = "@memberId";
                get2Command.Parameters.Add(get2Param3);

                get2Param1.Value = identityId.ToByteArray();
                get2Param2.Value = circleId.ToByteArray();
                get2Param3.Value = memberId.ToByteArray();
                {
                    using (var rdr = await get2Command.ExecuteReaderAsync(CommandBehavior.SingleRow))
                    {
                        if (await rdr.ReadAsync() == false)
                        {
                            _cache.AddOrUpdate("TableCircleMemberCRUD", identityId.ToString()+circleId.ToString()+memberId.ToString(), null);
                            return null;
                        }
                        var r = ReadRecordFromReader2(rdr,identityId,circleId,memberId);
                        _cache.AddOrUpdate("TableCircleMemberCRUD", identityId.ToString()+circleId.ToString()+memberId.ToString(), r);
                        return r;
                    } // using
                } //
            } // using
        }

        protected virtual async Task<(List<CircleMemberRecord>, Int64? nextCursor)> PagingByRowIdAsync(int count, Int64? inCursor)
        {
            if (count < 1)
                throw new Exception("Count must be at least 1.");
            if (count == int.MaxValue)
                count--; // avoid overflow when doing +1 on the param below
            if (inCursor == null)
                inCursor = 0;

            await using var cn = await _scopedConnectionFactory.CreateScopedConnectionAsync();
            await using var getPaging0Command = cn.CreateCommand();
            {
                getPaging0Command.CommandText = "SELECT rowId,identityId,circleId,memberId,data FROM CircleMember " +
                                            "WHERE rowId > @rowId  ORDER BY rowId ASC  LIMIT @count;";
                var getPaging0Param1 = getPaging0Command.CreateParameter();
                getPaging0Param1.ParameterName = "@rowId";
                getPaging0Command.Parameters.Add(getPaging0Param1);
                var getPaging0Param2 = getPaging0Command.CreateParameter();
                getPaging0Param2.ParameterName = "@count";
                getPaging0Command.Parameters.Add(getPaging0Param2);

                getPaging0Param1.Value = inCursor;
                getPaging0Param2.Value = count+1;

                {
                    await using (var rdr = await getPaging0Command.ExecuteReaderAsync(CommandBehavior.Default))
                    {
                        var result = new List<CircleMemberRecord>();
                        Int64? nextCursor;
                        int n = 0;
                        while ((n < count) && await rdr.ReadAsync())
                        {
                            n++;
                            result.Add(ReadRecordFromReaderAll(rdr));
                        } // while
                        if ((n > 0) && await rdr.ReadAsync())
                        {
                                nextCursor = result[n - 1].rowId;
                        }
                        else
                        {
                            nextCursor = null;
                        }
                        return (result, nextCursor);
                    } // using
                } //
            } // using 
        } // PagingGet

    }
}<|MERGE_RESOLUTION|>--- conflicted
+++ resolved
@@ -131,11 +131,7 @@
             {
                 insertCommand.CommandText = "INSERT INTO CircleMember (identityId,circleId,memberId,data) " +
                                              "VALUES (@identityId,@circleId,@memberId,@data)"+
-<<<<<<< HEAD
-                                             "RETURNING -1;";
-=======
                                              "RETURNING rowid;";
->>>>>>> 27a6e525
                 var insertParam1 = insertCommand.CreateParameter();
                 insertParam1.ParameterName = "@identityId";
                 insertCommand.Parameters.Add(insertParam1);
@@ -174,11 +170,7 @@
                 insertCommand.CommandText = "INSERT INTO CircleMember (identityId,circleId,memberId,data) " +
                                              "VALUES (@identityId,@circleId,@memberId,@data) " +
                                              "ON CONFLICT DO NOTHING "+
-<<<<<<< HEAD
-                                             ";";
-=======
                                              "RETURNING rowid;";
->>>>>>> 27a6e525
                 var insertParam1 = insertCommand.CreateParameter();
                 insertParam1.ParameterName = "@identityId";
                 insertCommand.Parameters.Add(insertParam1);
@@ -198,11 +190,7 @@
                 await using var rdr = await insertCommand.ExecuteReaderAsync(CommandBehavior.SingleRow);
                 if (await rdr.ReadAsync())
                 {
-<<<<<<< HEAD
-                     if (rdr[0] != DBNull.Value) item.rowId = (long)rdr[0];
-=======
                      item.rowId = (long)rdr[0];
->>>>>>> 27a6e525
                    _cache.AddOrUpdate("TableCircleMemberCRUD", item.identityId.ToString()+item.circleId.ToString()+item.memberId.ToString(), item);
                     return true;
                 }
