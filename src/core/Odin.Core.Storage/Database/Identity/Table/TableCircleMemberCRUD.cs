using System;
using System.Data;
using System.Data.Common;
using System.Collections.Generic;
using System.Runtime.CompilerServices;
using System.Threading.Tasks;
using Odin.Core.Time;
using Odin.Core.Identity;
using Odin.Core.Storage.Database.System.Connection;
using Odin.Core.Storage.Database.Identity.Connection;
using Odin.Core.Storage.Factory;
using Odin.Core.Util;

// THIS FILE IS AUTO GENERATED - DO NOT EDIT

namespace Odin.Core.Storage.Database.Identity.Table
{
    public class CircleMemberRecord
    {
        private Int64 _rowId;
        public Int64 rowId
        {
           get {
                   return _rowId;
               }
           set {
                  _rowId = value;
               }
        }
        private Guid _identityId;
        public Guid identityId
        {
           get {
                   return _identityId;
               }
           set {
                  _identityId = value;
               }
        }
        private Guid _circleId;
        public Guid circleId
        {
           get {
                   return _circleId;
               }
           set {
                  _circleId = value;
               }
        }
        private Guid _memberId;
        public Guid memberId
        {
           get {
                   return _memberId;
               }
           set {
                  _memberId = value;
               }
        }
        private byte[] _data;
        public byte[] data
        {
           get {
                   return _data;
               }
           set {
                    if (value?.Length < 0) throw new Exception("Too short");
                    if (value?.Length > 65535) throw new Exception("Too long");
                  _data = value;
               }
        }
        internal byte[] dataNoLengthCheck
        {
           get {
                   return _data;
               }
           set {
                    if (value?.Length < 0) throw new Exception("Too short");
                  _data = value;
               }
        }
    } // End of class CircleMemberRecord

    public abstract class TableCircleMemberCRUD
    {
        private readonly CacheHelper _cache;
        private readonly ScopedIdentityConnectionFactory _scopedConnectionFactory;

        protected TableCircleMemberCRUD(CacheHelper cache, ScopedIdentityConnectionFactory scopedConnectionFactory)
        {
            _cache = cache;
            _scopedConnectionFactory = scopedConnectionFactory;
        }


        public virtual async Task EnsureTableExistsAsync(bool dropExisting = false)
        {
            await using var cn = await _scopedConnectionFactory.CreateScopedConnectionAsync();
            await using var cmd = cn.CreateCommand();
            if (dropExisting)
            {
                cmd.CommandText = "DROP TABLE IF EXISTS CircleMember;";
                await cmd.ExecuteNonQueryAsync();
            }
            var rowid = "";
            if (_scopedConnectionFactory.DatabaseType == DatabaseType.Postgres)
               rowid = "rowid BIGSERIAL PRIMARY KEY,";
            else
               rowid = "rowId INTEGER PRIMARY KEY AUTOINCREMENT,";
            var wori = "";
            cmd.CommandText =
<<<<<<< HEAD
                "CREATE TABLE IF NOT EXISTS circleMember("
=======
                "CREATE TABLE IF NOT EXISTS CircleMember("
>>>>>>> 2a7d5277
                   +rowid
                   +"identityId BYTEA NOT NULL, "
                   +"circleId BYTEA NOT NULL, "
                   +"memberId BYTEA NOT NULL, "
                   +"data BYTEA  "
                   +", UNIQUE(identityId,circleId,memberId)"
                   +$"){wori};"
                   ;
            await cmd.ExecuteNonQueryAsync();
        }

        protected virtual async Task<int> InsertAsync(CircleMemberRecord item)
        {
            item.identityId.AssertGuidNotEmpty("Guid parameter identityId cannot be set to Empty GUID.");
            item.circleId.AssertGuidNotEmpty("Guid parameter circleId cannot be set to Empty GUID.");
            item.memberId.AssertGuidNotEmpty("Guid parameter memberId cannot be set to Empty GUID.");
            await using var cn = await _scopedConnectionFactory.CreateScopedConnectionAsync();
            await using var insertCommand = cn.CreateCommand();
            {
                insertCommand.CommandText = "INSERT INTO CircleMember (identityId,circleId,memberId,data) " +
                                             "VALUES (@identityId,@circleId,@memberId,@data)";
                var insertParam1 = insertCommand.CreateParameter();
                insertParam1.ParameterName = "@identityId";
                insertCommand.Parameters.Add(insertParam1);
                var insertParam2 = insertCommand.CreateParameter();
                insertParam2.ParameterName = "@circleId";
                insertCommand.Parameters.Add(insertParam2);
                var insertParam3 = insertCommand.CreateParameter();
                insertParam3.ParameterName = "@memberId";
                insertCommand.Parameters.Add(insertParam3);
                var insertParam4 = insertCommand.CreateParameter();
                insertParam4.ParameterName = "@data";
                insertCommand.Parameters.Add(insertParam4);
                insertParam1.Value = item.identityId.ToByteArray();
                insertParam2.Value = item.circleId.ToByteArray();
                insertParam3.Value = item.memberId.ToByteArray();
                insertParam4.Value = item.data ?? (object)DBNull.Value;
                var count = await insertCommand.ExecuteNonQueryAsync();
                if (count > 0)
                {
                    _cache.AddOrUpdate("TableCircleMemberCRUD", item.identityId.ToString()+item.circleId.ToString()+item.memberId.ToString(), item);
                }
                return count;
            }
        }

        protected virtual async Task<bool> TryInsertAsync(CircleMemberRecord item)
        {
            item.identityId.AssertGuidNotEmpty("Guid parameter identityId cannot be set to Empty GUID.");
            item.circleId.AssertGuidNotEmpty("Guid parameter circleId cannot be set to Empty GUID.");
            item.memberId.AssertGuidNotEmpty("Guid parameter memberId cannot be set to Empty GUID.");
            await using var cn = await _scopedConnectionFactory.CreateScopedConnectionAsync();
            await using var insertCommand = cn.CreateCommand();
            {
                insertCommand.CommandText = "INSERT INTO CircleMember (identityId,circleId,memberId,data) " +
                                             "VALUES (@identityId,@circleId,@memberId,@data) " +
                                             "ON CONFLICT DO NOTHING";
                var insertParam1 = insertCommand.CreateParameter();
                insertParam1.ParameterName = "@identityId";
                insertCommand.Parameters.Add(insertParam1);
                var insertParam2 = insertCommand.CreateParameter();
                insertParam2.ParameterName = "@circleId";
                insertCommand.Parameters.Add(insertParam2);
                var insertParam3 = insertCommand.CreateParameter();
                insertParam3.ParameterName = "@memberId";
                insertCommand.Parameters.Add(insertParam3);
                var insertParam4 = insertCommand.CreateParameter();
                insertParam4.ParameterName = "@data";
                insertCommand.Parameters.Add(insertParam4);
                insertParam1.Value = item.identityId.ToByteArray();
                insertParam2.Value = item.circleId.ToByteArray();
                insertParam3.Value = item.memberId.ToByteArray();
                insertParam4.Value = item.data ?? (object)DBNull.Value;
                var count = await insertCommand.ExecuteNonQueryAsync();
                if (count > 0)
                {
                   _cache.AddOrUpdate("TableCircleMemberCRUD", item.identityId.ToString()+item.circleId.ToString()+item.memberId.ToString(), item);
                }
                return count > 0;
            }
        }

        protected virtual async Task<int> UpsertAsync(CircleMemberRecord item)
        {
            item.identityId.AssertGuidNotEmpty("Guid parameter identityId cannot be set to Empty GUID.");
            item.circleId.AssertGuidNotEmpty("Guid parameter circleId cannot be set to Empty GUID.");
            item.memberId.AssertGuidNotEmpty("Guid parameter memberId cannot be set to Empty GUID.");
            await using var cn = await _scopedConnectionFactory.CreateScopedConnectionAsync();
            await using var upsertCommand = cn.CreateCommand();
            {
                upsertCommand.CommandText = "INSERT INTO CircleMember (identityId,circleId,memberId,data) " +
                                             "VALUES (@identityId,@circleId,@memberId,@data)"+
                                             "ON CONFLICT (identityId,circleId,memberId) DO UPDATE "+
                                             "SET data = @data "+
                                             ";";
                var upsertParam1 = upsertCommand.CreateParameter();
                upsertParam1.ParameterName = "@identityId";
                upsertCommand.Parameters.Add(upsertParam1);
                var upsertParam2 = upsertCommand.CreateParameter();
                upsertParam2.ParameterName = "@circleId";
                upsertCommand.Parameters.Add(upsertParam2);
                var upsertParam3 = upsertCommand.CreateParameter();
                upsertParam3.ParameterName = "@memberId";
                upsertCommand.Parameters.Add(upsertParam3);
                var upsertParam4 = upsertCommand.CreateParameter();
                upsertParam4.ParameterName = "@data";
                upsertCommand.Parameters.Add(upsertParam4);
                upsertParam1.Value = item.identityId.ToByteArray();
                upsertParam2.Value = item.circleId.ToByteArray();
                upsertParam3.Value = item.memberId.ToByteArray();
                upsertParam4.Value = item.data ?? (object)DBNull.Value;
                var count = await upsertCommand.ExecuteNonQueryAsync();
                if (count > 0)
                    _cache.AddOrUpdate("TableCircleMemberCRUD", item.identityId.ToString()+item.circleId.ToString()+item.memberId.ToString(), item);
                return count;
            }
        }
        protected virtual async Task<int> UpdateAsync(CircleMemberRecord item)
        {
            item.identityId.AssertGuidNotEmpty("Guid parameter identityId cannot be set to Empty GUID.");
            item.circleId.AssertGuidNotEmpty("Guid parameter circleId cannot be set to Empty GUID.");
            item.memberId.AssertGuidNotEmpty("Guid parameter memberId cannot be set to Empty GUID.");
            await using var cn = await _scopedConnectionFactory.CreateScopedConnectionAsync();
            await using var updateCommand = cn.CreateCommand();
            {
                updateCommand.CommandText = "UPDATE CircleMember " +
                                             "SET data = @data "+
                                             "WHERE (identityId = @identityId AND circleId = @circleId AND memberId = @memberId)";
                var updateParam1 = updateCommand.CreateParameter();
                updateParam1.ParameterName = "@identityId";
                updateCommand.Parameters.Add(updateParam1);
                var updateParam2 = updateCommand.CreateParameter();
                updateParam2.ParameterName = "@circleId";
                updateCommand.Parameters.Add(updateParam2);
                var updateParam3 = updateCommand.CreateParameter();
                updateParam3.ParameterName = "@memberId";
                updateCommand.Parameters.Add(updateParam3);
                var updateParam4 = updateCommand.CreateParameter();
                updateParam4.ParameterName = "@data";
                updateCommand.Parameters.Add(updateParam4);
                updateParam1.Value = item.identityId.ToByteArray();
                updateParam2.Value = item.circleId.ToByteArray();
                updateParam3.Value = item.memberId.ToByteArray();
                updateParam4.Value = item.data ?? (object)DBNull.Value;
                var count = await updateCommand.ExecuteNonQueryAsync();
                if (count > 0)
                {
                    _cache.AddOrUpdate("TableCircleMemberCRUD", item.identityId.ToString()+item.circleId.ToString()+item.memberId.ToString(), item);
                }
                return count;
            }
        }

        protected virtual async Task<int> GetCountAsync()
        {
            await using var cn = await _scopedConnectionFactory.CreateScopedConnectionAsync();
            await using var getCountCommand = cn.CreateCommand();
            {
                 // TODO: this is SQLite specific
                getCountCommand.CommandText = "SELECT COUNT(*) FROM CircleMember;";
                var count = await getCountCommand.ExecuteScalarAsync();
                if (count == null || count == DBNull.Value || !(count is int || count is long))
                    return -1;
                else
                    return Convert.ToInt32(count);
            }
        }

        public static List<string> GetColumnNames()
        {
            var sl = new List<string>();
            sl.Add("rowId");
            sl.Add("identityId");
            sl.Add("circleId");
            sl.Add("memberId");
            sl.Add("data");
            return sl;
        }

        // SELECT rowId,identityId,circleId,memberId,data
        protected CircleMemberRecord ReadRecordFromReaderAll(DbDataReader rdr)
        {
            var result = new List<CircleMemberRecord>();
#pragma warning disable CS0168
            long bytesRead;
#pragma warning restore CS0168
            var guid = new byte[16];
            var item = new CircleMemberRecord();
            item.rowId = (rdr[0] == DBNull.Value) ? throw new Exception("item is NULL, but set as NOT NULL") : (long)rdr[0];
            item.identityId = (rdr[1] == DBNull.Value) ? throw new Exception("item is NULL, but set as NOT NULL") : new Guid((byte[])rdr[1]);
            item.circleId = (rdr[2] == DBNull.Value) ? throw new Exception("item is NULL, but set as NOT NULL") : new Guid((byte[])rdr[2]);
            item.memberId = (rdr[3] == DBNull.Value) ? throw new Exception("item is NULL, but set as NOT NULL") : new Guid((byte[])rdr[3]);
            item.dataNoLengthCheck = (rdr[4] == DBNull.Value) ? null : (byte[])(rdr[4]);
            if (item.data?.Length < 0)
                throw new Exception("Too little data in data...");
            return item;
       }

        protected virtual async Task<int> DeleteAsync(Guid identityId,Guid circleId,Guid memberId)
        {
            await using var cn = await _scopedConnectionFactory.CreateScopedConnectionAsync();
            await using var delete0Command = cn.CreateCommand();
            {
                delete0Command.CommandText = "DELETE FROM CircleMember " +
                                             "WHERE identityId = @identityId AND circleId = @circleId AND memberId = @memberId";
                var delete0Param1 = delete0Command.CreateParameter();
                delete0Param1.ParameterName = "@identityId";
                delete0Command.Parameters.Add(delete0Param1);
                var delete0Param2 = delete0Command.CreateParameter();
                delete0Param2.ParameterName = "@circleId";
                delete0Command.Parameters.Add(delete0Param2);
                var delete0Param3 = delete0Command.CreateParameter();
                delete0Param3.ParameterName = "@memberId";
                delete0Command.Parameters.Add(delete0Param3);

                delete0Param1.Value = identityId.ToByteArray();
                delete0Param2.Value = circleId.ToByteArray();
                delete0Param3.Value = memberId.ToByteArray();
                var count = await delete0Command.ExecuteNonQueryAsync();
                if (count > 0)
                    _cache.Remove("TableCircleMemberCRUD", identityId.ToString()+circleId.ToString()+memberId.ToString());
                return count;
            }
        }

        protected CircleMemberRecord ReadRecordFromReader0(DbDataReader rdr,Guid identityId,Guid circleId)
        {
            var result = new List<CircleMemberRecord>();
#pragma warning disable CS0168
            long bytesRead;
#pragma warning restore CS0168
            var guid = new byte[16];
            var item = new CircleMemberRecord();
            item.identityId = identityId;
            item.circleId = circleId;
            item.rowId = (rdr[0] == DBNull.Value) ? throw new Exception("item is NULL, but set as NOT NULL") : (long)rdr[0];
            item.memberId = (rdr[1] == DBNull.Value) ? throw new Exception("item is NULL, but set as NOT NULL") : new Guid((byte[])rdr[1]);
            item.dataNoLengthCheck = (rdr[2] == DBNull.Value) ? null : (byte[])(rdr[2]);
            if (item.data?.Length < 0)
                throw new Exception("Too little data in data...");
            return item;
       }

        protected virtual async Task<List<CircleMemberRecord>> GetCircleMembersAsync(Guid identityId,Guid circleId)
        {
            await using var cn = await _scopedConnectionFactory.CreateScopedConnectionAsync();
            await using var get0Command = cn.CreateCommand();
            {
<<<<<<< HEAD
                get0Command.CommandText = "SELECT rowId,memberId,data FROM circleMember " +
=======
                get0Command.CommandText = "SELECT rowId,memberId,data FROM CircleMember " +
>>>>>>> 2a7d5277
                                             "WHERE identityId = @identityId AND circleId = @circleId;"+
                                             ";";
                var get0Param1 = get0Command.CreateParameter();
                get0Param1.ParameterName = "@identityId";
                get0Command.Parameters.Add(get0Param1);
                var get0Param2 = get0Command.CreateParameter();
                get0Param2.ParameterName = "@circleId";
                get0Command.Parameters.Add(get0Param2);

                get0Param1.Value = identityId.ToByteArray();
                get0Param2.Value = circleId.ToByteArray();
                {
                    using (var rdr = await get0Command.ExecuteReaderAsync(CommandBehavior.Default))
                    {
                        if (await rdr.ReadAsync() == false)
                        {
                            _cache.AddOrUpdate("TableCircleMemberCRUD", identityId.ToString()+circleId.ToString(), null);
                            return new List<CircleMemberRecord>();
                        }
                        var result = new List<CircleMemberRecord>();
                        while (true)
                        {
                            result.Add(ReadRecordFromReader0(rdr,identityId,circleId));
                            if (!await rdr.ReadAsync())
                                break;
                        }
                        return result;
                    } // using
                } //
            } // using
        }

        protected CircleMemberRecord ReadRecordFromReader1(DbDataReader rdr,Guid identityId,Guid memberId)
        {
            var result = new List<CircleMemberRecord>();
#pragma warning disable CS0168
            long bytesRead;
#pragma warning restore CS0168
            var guid = new byte[16];
            var item = new CircleMemberRecord();
            item.identityId = identityId;
            item.memberId = memberId;
            item.rowId = (rdr[0] == DBNull.Value) ? throw new Exception("item is NULL, but set as NOT NULL") : (long)rdr[0];
            item.circleId = (rdr[1] == DBNull.Value) ? throw new Exception("item is NULL, but set as NOT NULL") : new Guid((byte[])rdr[1]);
            item.dataNoLengthCheck = (rdr[2] == DBNull.Value) ? null : (byte[])(rdr[2]);
            if (item.data?.Length < 0)
                throw new Exception("Too little data in data...");
            return item;
       }

        protected virtual async Task<List<CircleMemberRecord>> GetMemberCirclesAndDataAsync(Guid identityId,Guid memberId)
        {
            await using var cn = await _scopedConnectionFactory.CreateScopedConnectionAsync();
            await using var get1Command = cn.CreateCommand();
            {
<<<<<<< HEAD
                get1Command.CommandText = "SELECT rowId,circleId,data FROM circleMember " +
=======
                get1Command.CommandText = "SELECT rowId,circleId,data FROM CircleMember " +
>>>>>>> 2a7d5277
                                             "WHERE identityId = @identityId AND memberId = @memberId;"+
                                             ";";
                var get1Param1 = get1Command.CreateParameter();
                get1Param1.ParameterName = "@identityId";
                get1Command.Parameters.Add(get1Param1);
                var get1Param2 = get1Command.CreateParameter();
                get1Param2.ParameterName = "@memberId";
                get1Command.Parameters.Add(get1Param2);

                get1Param1.Value = identityId.ToByteArray();
                get1Param2.Value = memberId.ToByteArray();
                {
                    using (var rdr = await get1Command.ExecuteReaderAsync(CommandBehavior.Default))
                    {
                        if (await rdr.ReadAsync() == false)
                        {
                            _cache.AddOrUpdate("TableCircleMemberCRUD", identityId.ToString()+memberId.ToString(), null);
                            return new List<CircleMemberRecord>();
                        }
                        var result = new List<CircleMemberRecord>();
                        while (true)
                        {
                            result.Add(ReadRecordFromReader1(rdr,identityId,memberId));
                            if (!await rdr.ReadAsync())
                                break;
                        }
                        return result;
                    } // using
                } //
            } // using
        }

        protected CircleMemberRecord ReadRecordFromReader2(DbDataReader rdr,Guid identityId,Guid circleId,Guid memberId)
        {
            var result = new List<CircleMemberRecord>();
#pragma warning disable CS0168
            long bytesRead;
#pragma warning restore CS0168
            var guid = new byte[16];
            var item = new CircleMemberRecord();
            item.identityId = identityId;
            item.circleId = circleId;
            item.memberId = memberId;
            item.rowId = (rdr[0] == DBNull.Value) ? throw new Exception("item is NULL, but set as NOT NULL") : (long)rdr[0];
            item.dataNoLengthCheck = (rdr[1] == DBNull.Value) ? null : (byte[])(rdr[1]);
            if (item.data?.Length < 0)
                throw new Exception("Too little data in data...");
            return item;
       }

        protected virtual async Task<CircleMemberRecord> GetAsync(Guid identityId,Guid circleId,Guid memberId)
        {
            var (hit, cacheObject) = _cache.Get("TableCircleMemberCRUD", identityId.ToString()+circleId.ToString()+memberId.ToString());
            if (hit)
                return (CircleMemberRecord)cacheObject;
            await using var cn = await _scopedConnectionFactory.CreateScopedConnectionAsync();
            await using var get2Command = cn.CreateCommand();
            {
<<<<<<< HEAD
                get2Command.CommandText = "SELECT rowId,data FROM circleMember " +
=======
                get2Command.CommandText = "SELECT rowId,data FROM CircleMember " +
>>>>>>> 2a7d5277
                                             "WHERE identityId = @identityId AND circleId = @circleId AND memberId = @memberId LIMIT 1;"+
                                             ";";
                var get2Param1 = get2Command.CreateParameter();
                get2Param1.ParameterName = "@identityId";
                get2Command.Parameters.Add(get2Param1);
                var get2Param2 = get2Command.CreateParameter();
                get2Param2.ParameterName = "@circleId";
                get2Command.Parameters.Add(get2Param2);
                var get2Param3 = get2Command.CreateParameter();
                get2Param3.ParameterName = "@memberId";
                get2Command.Parameters.Add(get2Param3);

                get2Param1.Value = identityId.ToByteArray();
                get2Param2.Value = circleId.ToByteArray();
                get2Param3.Value = memberId.ToByteArray();
                {
                    using (var rdr = await get2Command.ExecuteReaderAsync(CommandBehavior.SingleRow))
                    {
                        if (await rdr.ReadAsync() == false)
                        {
                            _cache.AddOrUpdate("TableCircleMemberCRUD", identityId.ToString()+circleId.ToString()+memberId.ToString(), null);
                            return null;
                        }
                        var r = ReadRecordFromReader2(rdr,identityId,circleId,memberId);
                        _cache.AddOrUpdate("TableCircleMemberCRUD", identityId.ToString()+circleId.ToString()+memberId.ToString(), r);
                        return r;
                    } // using
                } //
            } // using
        }

        protected virtual async Task<(List<CircleMemberRecord>, Int64? nextCursor)> PagingByRowIdAsync(int count, Int64? inCursor)
        {
            if (count < 1)
                throw new Exception("Count must be at least 1.");
            if (count == int.MaxValue)
                count--; // avoid overflow when doing +1 on the param below
            if (inCursor == null)
                inCursor = 0;

            await using var cn = await _scopedConnectionFactory.CreateScopedConnectionAsync();
            await using var getPaging0Command = cn.CreateCommand();
            {
<<<<<<< HEAD
                getPaging0Command.CommandText = "SELECT rowId,identityId,circleId,memberId,data FROM circleMember " +
=======
                getPaging0Command.CommandText = "SELECT rowId,identityId,circleId,memberId,data FROM CircleMember " +
>>>>>>> 2a7d5277
                                            "WHERE rowId > @rowId  ORDER BY rowId ASC  LIMIT @count;";
                var getPaging0Param1 = getPaging0Command.CreateParameter();
                getPaging0Param1.ParameterName = "@rowId";
                getPaging0Command.Parameters.Add(getPaging0Param1);
                var getPaging0Param2 = getPaging0Command.CreateParameter();
                getPaging0Param2.ParameterName = "@count";
                getPaging0Command.Parameters.Add(getPaging0Param2);

                getPaging0Param1.Value = inCursor;
                getPaging0Param2.Value = count+1;

                {
                    await using (var rdr = await getPaging0Command.ExecuteReaderAsync(CommandBehavior.Default))
                    {
                        var result = new List<CircleMemberRecord>();
                        Int64? nextCursor;
                        int n = 0;
                        while ((n < count) && await rdr.ReadAsync())
                        {
                            n++;
                            result.Add(ReadRecordFromReaderAll(rdr));
                        } // while
                        if ((n > 0) && await rdr.ReadAsync())
                        {
                                nextCursor = result[n - 1].rowId;
                        }
                        else
                        {
                            nextCursor = null;
                        }
                        return (result, nextCursor);
                    } // using
                } //
            } // using 
        } // PagingGet

    }
}<|MERGE_RESOLUTION|>--- conflicted
+++ resolved
@@ -109,11 +109,7 @@
                rowid = "rowId INTEGER PRIMARY KEY AUTOINCREMENT,";
             var wori = "";
             cmd.CommandText =
-<<<<<<< HEAD
-                "CREATE TABLE IF NOT EXISTS circleMember("
-=======
                 "CREATE TABLE IF NOT EXISTS CircleMember("
->>>>>>> 2a7d5277
                    +rowid
                    +"identityId BYTEA NOT NULL, "
                    +"circleId BYTEA NOT NULL, "
@@ -362,11 +358,7 @@
             await using var cn = await _scopedConnectionFactory.CreateScopedConnectionAsync();
             await using var get0Command = cn.CreateCommand();
             {
-<<<<<<< HEAD
-                get0Command.CommandText = "SELECT rowId,memberId,data FROM circleMember " +
-=======
                 get0Command.CommandText = "SELECT rowId,memberId,data FROM CircleMember " +
->>>>>>> 2a7d5277
                                              "WHERE identityId = @identityId AND circleId = @circleId;"+
                                              ";";
                 var get0Param1 = get0Command.CreateParameter();
@@ -422,11 +414,7 @@
             await using var cn = await _scopedConnectionFactory.CreateScopedConnectionAsync();
             await using var get1Command = cn.CreateCommand();
             {
-<<<<<<< HEAD
-                get1Command.CommandText = "SELECT rowId,circleId,data FROM circleMember " +
-=======
                 get1Command.CommandText = "SELECT rowId,circleId,data FROM CircleMember " +
->>>>>>> 2a7d5277
                                              "WHERE identityId = @identityId AND memberId = @memberId;"+
                                              ";";
                 var get1Param1 = get1Command.CreateParameter();
@@ -485,11 +473,7 @@
             await using var cn = await _scopedConnectionFactory.CreateScopedConnectionAsync();
             await using var get2Command = cn.CreateCommand();
             {
-<<<<<<< HEAD
-                get2Command.CommandText = "SELECT rowId,data FROM circleMember " +
-=======
                 get2Command.CommandText = "SELECT rowId,data FROM CircleMember " +
->>>>>>> 2a7d5277
                                              "WHERE identityId = @identityId AND circleId = @circleId AND memberId = @memberId LIMIT 1;"+
                                              ";";
                 var get2Param1 = get2Command.CreateParameter();
@@ -533,11 +517,7 @@
             await using var cn = await _scopedConnectionFactory.CreateScopedConnectionAsync();
             await using var getPaging0Command = cn.CreateCommand();
             {
-<<<<<<< HEAD
-                getPaging0Command.CommandText = "SELECT rowId,identityId,circleId,memberId,data FROM circleMember " +
-=======
                 getPaging0Command.CommandText = "SELECT rowId,identityId,circleId,memberId,data FROM CircleMember " +
->>>>>>> 2a7d5277
                                             "WHERE rowId > @rowId  ORDER BY rowId ASC  LIMIT @count;";
                 var getPaging0Param1 = getPaging0Command.CreateParameter();
                 getPaging0Param1.ParameterName = "@rowId";
