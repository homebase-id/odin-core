--- conflicted
+++ resolved
@@ -118,11 +118,7 @@
             {
                 insertCommand.CommandText = "INSERT INTO DriveLocalTagIndex (identityId,driveId,fileId,tagId) " +
                                              "VALUES (@identityId,@driveId,@fileId,@tagId)"+
-<<<<<<< HEAD
-                                             "RETURNING -1;";
-=======
                                              "RETURNING rowid;";
->>>>>>> 27a6e525
                 var insertParam1 = insertCommand.CreateParameter();
                 insertParam1.ParameterName = "@identityId";
                 insertCommand.Parameters.Add(insertParam1);
@@ -161,11 +157,7 @@
                 insertCommand.CommandText = "INSERT INTO DriveLocalTagIndex (identityId,driveId,fileId,tagId) " +
                                              "VALUES (@identityId,@driveId,@fileId,@tagId) " +
                                              "ON CONFLICT DO NOTHING "+
-<<<<<<< HEAD
-                                             ";";
-=======
                                              "RETURNING rowid;";
->>>>>>> 27a6e525
                 var insertParam1 = insertCommand.CreateParameter();
                 insertParam1.ParameterName = "@identityId";
                 insertCommand.Parameters.Add(insertParam1);
@@ -185,11 +177,7 @@
                 await using var rdr = await insertCommand.ExecuteReaderAsync(CommandBehavior.SingleRow);
                 if (await rdr.ReadAsync())
                 {
-<<<<<<< HEAD
-                     if (rdr[0] != DBNull.Value) item.rowId = (long)rdr[0];
-=======
                      item.rowId = (long)rdr[0];
->>>>>>> 27a6e525
                     return true;
                 }
                 return false;
