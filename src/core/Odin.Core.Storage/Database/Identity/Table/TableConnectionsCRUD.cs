using System;
using System.Data;
using System.Data.Common;
using System.Collections.Generic;
using System.Runtime.CompilerServices;
using System.Threading.Tasks;
using Odin.Core.Time;
using Odin.Core.Identity;
using Odin.Core.Storage.Database.System.Connection;
using Odin.Core.Storage.Database.Identity.Connection;
using Odin.Core.Storage.Factory;
using Odin.Core.Util;

// THIS FILE IS AUTO GENERATED - DO NOT EDIT

namespace Odin.Core.Storage.Database.Identity.Table
{
    public class ConnectionsRecord
    {
        private Int64 _rowId;
        public Int64 rowId
        {
           get {
                   return _rowId;
               }
           set {
                  _rowId = value;
               }
        }
        private Guid _identityId;
        public Guid identityId
        {
           get {
                   return _identityId;
               }
           set {
                  _identityId = value;
               }
        }
        private OdinId _identity;
        public OdinId identity
        {
           get {
                   return _identity;
               }
           set {
                  _identity = value;
               }
        }
        private string _displayName;
        public string displayName
        {
           get {
                   return _displayName;
               }
           set {
                    if (value == null) throw new Exception("Cannot be null");
                    if (value?.Length < 0) throw new Exception("Too short");
                    if (value?.Length > 80) throw new Exception("Too long");
                  _displayName = value;
               }
        }
        internal string displayNameNoLengthCheck
        {
           get {
                   return _displayName;
               }
           set {
                    if (value == null) throw new Exception("Cannot be null");
                    if (value?.Length < 0) throw new Exception("Too short");
                  _displayName = value;
               }
        }
        private Int32 _status;
        public Int32 status
        {
           get {
                   return _status;
               }
           set {
                  _status = value;
               }
        }
        private Int32 _accessIsRevoked;
        public Int32 accessIsRevoked
        {
           get {
                   return _accessIsRevoked;
               }
           set {
                  _accessIsRevoked = value;
               }
        }
        private byte[] _data;
        public byte[] data
        {
           get {
                   return _data;
               }
           set {
                    if (value?.Length < 0) throw new Exception("Too short");
                    if (value?.Length > 65535) throw new Exception("Too long");
                  _data = value;
               }
        }
        internal byte[] dataNoLengthCheck
        {
           get {
                   return _data;
               }
           set {
                    if (value?.Length < 0) throw new Exception("Too short");
                  _data = value;
               }
        }
        private UnixTimeUtc _created;
        public UnixTimeUtc created
        {
           get {
                   return _created;
               }
           set {
                  _created = value;
               }
        }
        private UnixTimeUtc? _modified;
        public UnixTimeUtc? modified
        {
           get {
                   return _modified;
               }
           set {
                  _modified = value;
               }
        }
    } // End of class ConnectionsRecord

    public abstract class TableConnectionsCRUD
    {
        private readonly CacheHelper _cache;
        private readonly ScopedIdentityConnectionFactory _scopedConnectionFactory;

        protected TableConnectionsCRUD(CacheHelper cache, ScopedIdentityConnectionFactory scopedConnectionFactory)
        {
            _cache = cache;
            _scopedConnectionFactory = scopedConnectionFactory;
        }


        public virtual async Task EnsureTableExistsAsync(bool dropExisting = false)
        {
            await using var cn = await _scopedConnectionFactory.CreateScopedConnectionAsync();
            await using var cmd = cn.CreateCommand();
            if (dropExisting)
            {
                cmd.CommandText = "DROP TABLE IF EXISTS Connections;";
                await cmd.ExecuteNonQueryAsync();
            }
            var rowid = "";
            if (_scopedConnectionFactory.DatabaseType == DatabaseType.Postgres)
               rowid = "rowid BIGSERIAL PRIMARY KEY,";
            else
               rowid = "rowId INTEGER PRIMARY KEY AUTOINCREMENT,";
            var wori = "";
            cmd.CommandText =
<<<<<<< HEAD
                "CREATE TABLE IF NOT EXISTS connections("
=======
                "CREATE TABLE IF NOT EXISTS Connections("
>>>>>>> 2a7d5277
                   +rowid
                   +"identityId BYTEA NOT NULL, "
                   +"identity TEXT NOT NULL, "
                   +"displayName TEXT NOT NULL, "
                   +"status BIGINT NOT NULL, "
                   +"accessIsRevoked BIGINT NOT NULL, "
                   +"data BYTEA , "
                   +"created BIGINT NOT NULL, "
                   +"modified BIGINT  "
                   +", UNIQUE(identityId,identity)"
                   +$"){wori};"
<<<<<<< HEAD
                   +"CREATE INDEX IF NOT EXISTS Idx0connections ON connections(identityId,created);"
=======
                   +"CREATE INDEX IF NOT EXISTS Idx0Connections ON Connections(identityId,created);"
>>>>>>> 2a7d5277
                   ;
            await cmd.ExecuteNonQueryAsync();
        }

        protected virtual async Task<int> InsertAsync(ConnectionsRecord item)
        {
            item.identityId.AssertGuidNotEmpty("Guid parameter identityId cannot be set to Empty GUID.");
            await using var cn = await _scopedConnectionFactory.CreateScopedConnectionAsync();
            await using var insertCommand = cn.CreateCommand();
            {
                insertCommand.CommandText = "INSERT INTO Connections (identityId,identity,displayName,status,accessIsRevoked,data,created,modified) " +
                                             "VALUES (@identityId,@identity,@displayName,@status,@accessIsRevoked,@data,@created,@modified)";
                var insertParam1 = insertCommand.CreateParameter();
                insertParam1.ParameterName = "@identityId";
                insertCommand.Parameters.Add(insertParam1);
                var insertParam2 = insertCommand.CreateParameter();
                insertParam2.ParameterName = "@identity";
                insertCommand.Parameters.Add(insertParam2);
                var insertParam3 = insertCommand.CreateParameter();
                insertParam3.ParameterName = "@displayName";
                insertCommand.Parameters.Add(insertParam3);
                var insertParam4 = insertCommand.CreateParameter();
                insertParam4.ParameterName = "@status";
                insertCommand.Parameters.Add(insertParam4);
                var insertParam5 = insertCommand.CreateParameter();
                insertParam5.ParameterName = "@accessIsRevoked";
                insertCommand.Parameters.Add(insertParam5);
                var insertParam6 = insertCommand.CreateParameter();
                insertParam6.ParameterName = "@data";
                insertCommand.Parameters.Add(insertParam6);
                var insertParam7 = insertCommand.CreateParameter();
                insertParam7.ParameterName = "@created";
                insertCommand.Parameters.Add(insertParam7);
                var insertParam8 = insertCommand.CreateParameter();
                insertParam8.ParameterName = "@modified";
                insertCommand.Parameters.Add(insertParam8);
                insertParam1.Value = item.identityId.ToByteArray();
                insertParam2.Value = item.identity.DomainName;
                insertParam3.Value = item.displayName;
                insertParam4.Value = item.status;
                insertParam5.Value = item.accessIsRevoked;
                insertParam6.Value = item.data ?? (object)DBNull.Value;
                var now = UnixTimeUtc.Now();
                insertParam7.Value = now.milliseconds;
                item.modified = null;
                insertParam8.Value = DBNull.Value;
                var count = await insertCommand.ExecuteNonQueryAsync();
                if (count > 0)
                {
                     item.created = now;
                    _cache.AddOrUpdate("TableConnectionsCRUD", item.identityId.ToString()+item.identity.DomainName, item);
                }
                return count;
            }
        }

        protected virtual async Task<bool> TryInsertAsync(ConnectionsRecord item)
        {
            item.identityId.AssertGuidNotEmpty("Guid parameter identityId cannot be set to Empty GUID.");
            await using var cn = await _scopedConnectionFactory.CreateScopedConnectionAsync();
            await using var insertCommand = cn.CreateCommand();
            {
                insertCommand.CommandText = "INSERT INTO Connections (identityId,identity,displayName,status,accessIsRevoked,data,created,modified) " +
                                             "VALUES (@identityId,@identity,@displayName,@status,@accessIsRevoked,@data,@created,@modified) " +
                                             "ON CONFLICT DO NOTHING";
                var insertParam1 = insertCommand.CreateParameter();
                insertParam1.ParameterName = "@identityId";
                insertCommand.Parameters.Add(insertParam1);
                var insertParam2 = insertCommand.CreateParameter();
                insertParam2.ParameterName = "@identity";
                insertCommand.Parameters.Add(insertParam2);
                var insertParam3 = insertCommand.CreateParameter();
                insertParam3.ParameterName = "@displayName";
                insertCommand.Parameters.Add(insertParam3);
                var insertParam4 = insertCommand.CreateParameter();
                insertParam4.ParameterName = "@status";
                insertCommand.Parameters.Add(insertParam4);
                var insertParam5 = insertCommand.CreateParameter();
                insertParam5.ParameterName = "@accessIsRevoked";
                insertCommand.Parameters.Add(insertParam5);
                var insertParam6 = insertCommand.CreateParameter();
                insertParam6.ParameterName = "@data";
                insertCommand.Parameters.Add(insertParam6);
                var insertParam7 = insertCommand.CreateParameter();
                insertParam7.ParameterName = "@created";
                insertCommand.Parameters.Add(insertParam7);
                var insertParam8 = insertCommand.CreateParameter();
                insertParam8.ParameterName = "@modified";
                insertCommand.Parameters.Add(insertParam8);
                insertParam1.Value = item.identityId.ToByteArray();
                insertParam2.Value = item.identity.DomainName;
                insertParam3.Value = item.displayName;
                insertParam4.Value = item.status;
                insertParam5.Value = item.accessIsRevoked;
                insertParam6.Value = item.data ?? (object)DBNull.Value;
                var now = UnixTimeUtc.Now();
                insertParam7.Value = now.milliseconds;
                item.modified = null;
                insertParam8.Value = DBNull.Value;
                var count = await insertCommand.ExecuteNonQueryAsync();
                if (count > 0)
                {
                    item.created = now;
                   _cache.AddOrUpdate("TableConnectionsCRUD", item.identityId.ToString()+item.identity.DomainName, item);
                }
                return count > 0;
            }
        }

        protected virtual async Task<int> UpsertAsync(ConnectionsRecord item)
        {
            item.identityId.AssertGuidNotEmpty("Guid parameter identityId cannot be set to Empty GUID.");
            await using var cn = await _scopedConnectionFactory.CreateScopedConnectionAsync();
            await using var upsertCommand = cn.CreateCommand();
            {
                upsertCommand.CommandText = "INSERT INTO Connections (identityId,identity,displayName,status,accessIsRevoked,data,created) " +
                                             "VALUES (@identityId,@identity,@displayName,@status,@accessIsRevoked,@data,@created)"+
                                             "ON CONFLICT (identityId,identity) DO UPDATE "+
                                             "SET displayName = @displayName,status = @status,accessIsRevoked = @accessIsRevoked,data = @data,modified = @modified "+
                                             "RETURNING created, modified;";
                var upsertParam1 = upsertCommand.CreateParameter();
                upsertParam1.ParameterName = "@identityId";
                upsertCommand.Parameters.Add(upsertParam1);
                var upsertParam2 = upsertCommand.CreateParameter();
                upsertParam2.ParameterName = "@identity";
                upsertCommand.Parameters.Add(upsertParam2);
                var upsertParam3 = upsertCommand.CreateParameter();
                upsertParam3.ParameterName = "@displayName";
                upsertCommand.Parameters.Add(upsertParam3);
                var upsertParam4 = upsertCommand.CreateParameter();
                upsertParam4.ParameterName = "@status";
                upsertCommand.Parameters.Add(upsertParam4);
                var upsertParam5 = upsertCommand.CreateParameter();
                upsertParam5.ParameterName = "@accessIsRevoked";
                upsertCommand.Parameters.Add(upsertParam5);
                var upsertParam6 = upsertCommand.CreateParameter();
                upsertParam6.ParameterName = "@data";
                upsertCommand.Parameters.Add(upsertParam6);
                var upsertParam7 = upsertCommand.CreateParameter();
                upsertParam7.ParameterName = "@created";
                upsertCommand.Parameters.Add(upsertParam7);
                var upsertParam8 = upsertCommand.CreateParameter();
                upsertParam8.ParameterName = "@modified";
                upsertCommand.Parameters.Add(upsertParam8);
                var now = UnixTimeUtc.Now();
                upsertParam1.Value = item.identityId.ToByteArray();
                upsertParam2.Value = item.identity.DomainName;
                upsertParam3.Value = item.displayName;
                upsertParam4.Value = item.status;
                upsertParam5.Value = item.accessIsRevoked;
                upsertParam6.Value = item.data ?? (object)DBNull.Value;
                upsertParam7.Value = now.milliseconds;
                upsertParam8.Value = now.milliseconds;
                await using var rdr = await upsertCommand.ExecuteReaderAsync(CommandBehavior.SingleRow);
                if (await rdr.ReadAsync())
                {
                   long created = (long) rdr[0];
                   long? modified = (rdr[1] == DBNull.Value) ? null : (long) rdr[1];
                   item.created = new UnixTimeUtc(created);
                   if (modified != null)
                      item.modified = new UnixTimeUtc((long)modified);
                   else
                      item.modified = null;
                   _cache.AddOrUpdate("TableConnectionsCRUD", item.identityId.ToString()+item.identity.DomainName, item);
                   return 1;
                }
                return 0;
            }
        }

        protected virtual async Task<int> UpdateAsync(ConnectionsRecord item)
        {
            item.identityId.AssertGuidNotEmpty("Guid parameter identityId cannot be set to Empty GUID.");
            await using var cn = await _scopedConnectionFactory.CreateScopedConnectionAsync();
            await using var updateCommand = cn.CreateCommand();
            {
                updateCommand.CommandText = "UPDATE Connections " +
                                             "SET displayName = @displayName,status = @status,accessIsRevoked = @accessIsRevoked,data = @data,modified = @modified "+
                                             "WHERE (identityId = @identityId AND identity = @identity)";
                var updateParam1 = updateCommand.CreateParameter();
                updateParam1.ParameterName = "@identityId";
                updateCommand.Parameters.Add(updateParam1);
                var updateParam2 = updateCommand.CreateParameter();
                updateParam2.ParameterName = "@identity";
                updateCommand.Parameters.Add(updateParam2);
                var updateParam3 = updateCommand.CreateParameter();
                updateParam3.ParameterName = "@displayName";
                updateCommand.Parameters.Add(updateParam3);
                var updateParam4 = updateCommand.CreateParameter();
                updateParam4.ParameterName = "@status";
                updateCommand.Parameters.Add(updateParam4);
                var updateParam5 = updateCommand.CreateParameter();
                updateParam5.ParameterName = "@accessIsRevoked";
                updateCommand.Parameters.Add(updateParam5);
                var updateParam6 = updateCommand.CreateParameter();
                updateParam6.ParameterName = "@data";
                updateCommand.Parameters.Add(updateParam6);
                var updateParam7 = updateCommand.CreateParameter();
                updateParam7.ParameterName = "@created";
                updateCommand.Parameters.Add(updateParam7);
                var updateParam8 = updateCommand.CreateParameter();
                updateParam8.ParameterName = "@modified";
                updateCommand.Parameters.Add(updateParam8);
                var now = UnixTimeUtc.Now();
                updateParam1.Value = item.identityId.ToByteArray();
                updateParam2.Value = item.identity.DomainName;
                updateParam3.Value = item.displayName;
                updateParam4.Value = item.status;
                updateParam5.Value = item.accessIsRevoked;
                updateParam6.Value = item.data ?? (object)DBNull.Value;
                updateParam7.Value = now.milliseconds;
                updateParam8.Value = now.milliseconds;
                var count = await updateCommand.ExecuteNonQueryAsync();
                if (count > 0)
                {
                     item.modified = now;
                    _cache.AddOrUpdate("TableConnectionsCRUD", item.identityId.ToString()+item.identity.DomainName, item);
                }
                return count;
            }
        }

        protected virtual async Task<int> GetCountAsync()
        {
            await using var cn = await _scopedConnectionFactory.CreateScopedConnectionAsync();
            await using var getCountCommand = cn.CreateCommand();
            {
                 // TODO: this is SQLite specific
                getCountCommand.CommandText = "SELECT COUNT(*) FROM Connections;";
                var count = await getCountCommand.ExecuteScalarAsync();
                if (count == null || count == DBNull.Value || !(count is int || count is long))
                    return -1;
                else
                    return Convert.ToInt32(count);
            }
        }

        public static List<string> GetColumnNames()
        {
            var sl = new List<string>();
            sl.Add("rowId");
            sl.Add("identityId");
            sl.Add("identity");
            sl.Add("displayName");
            sl.Add("status");
            sl.Add("accessIsRevoked");
            sl.Add("data");
            sl.Add("created");
            sl.Add("modified");
            return sl;
        }

        // SELECT rowId,identityId,identity,displayName,status,accessIsRevoked,data,created,modified
        protected ConnectionsRecord ReadRecordFromReaderAll(DbDataReader rdr)
        {
            var result = new List<ConnectionsRecord>();
#pragma warning disable CS0168
            long bytesRead;
#pragma warning restore CS0168
            var guid = new byte[16];
            var item = new ConnectionsRecord();
            item.rowId = (rdr[0] == DBNull.Value) ? throw new Exception("item is NULL, but set as NOT NULL") : (long)rdr[0];
            item.identityId = (rdr[1] == DBNull.Value) ? throw new Exception("item is NULL, but set as NOT NULL") : new Guid((byte[])rdr[1]);
            item.identity = (rdr[2] == DBNull.Value) ?                 throw new Exception("item is NULL, but set as NOT NULL") : new OdinId((string)rdr[2]);
            item.displayNameNoLengthCheck = (rdr[3] == DBNull.Value) ? throw new Exception("item is NULL, but set as NOT NULL") : (string)rdr[3];
            item.status = (rdr[4] == DBNull.Value) ? throw new Exception("item is NULL, but set as NOT NULL") : (int)(long)rdr[4];
            item.accessIsRevoked = (rdr[5] == DBNull.Value) ? throw new Exception("item is NULL, but set as NOT NULL") : (int)(long)rdr[5];
            item.dataNoLengthCheck = (rdr[6] == DBNull.Value) ? null : (byte[])(rdr[6]);
            if (item.data?.Length < 0)
                throw new Exception("Too little data in data...");
            item.created = (rdr[7] == DBNull.Value) ? throw new Exception("item is NULL, but set as NOT NULL") : new UnixTimeUtc((long)rdr[7]);
            item.modified = (rdr[8] == DBNull.Value) ? null : new UnixTimeUtc((long)rdr[8]);
            return item;
       }

        protected virtual async Task<int> DeleteAsync(Guid identityId,OdinId identity)
        {
            await using var cn = await _scopedConnectionFactory.CreateScopedConnectionAsync();
            await using var delete0Command = cn.CreateCommand();
            {
                delete0Command.CommandText = "DELETE FROM Connections " +
                                             "WHERE identityId = @identityId AND identity = @identity";
                var delete0Param1 = delete0Command.CreateParameter();
                delete0Param1.ParameterName = "@identityId";
                delete0Command.Parameters.Add(delete0Param1);
                var delete0Param2 = delete0Command.CreateParameter();
                delete0Param2.ParameterName = "@identity";
                delete0Command.Parameters.Add(delete0Param2);

                delete0Param1.Value = identityId.ToByteArray();
                delete0Param2.Value = identity.DomainName;
                var count = await delete0Command.ExecuteNonQueryAsync();
                if (count > 0)
                    _cache.Remove("TableConnectionsCRUD", identityId.ToString()+identity.DomainName);
                return count;
            }
        }

        protected ConnectionsRecord ReadRecordFromReader0(DbDataReader rdr,Guid identityId,OdinId identity)
        {
            var result = new List<ConnectionsRecord>();
#pragma warning disable CS0168
            long bytesRead;
#pragma warning restore CS0168
            var guid = new byte[16];
            var item = new ConnectionsRecord();
            item.identityId = identityId;
            item.identity = identity;
            item.rowId = (rdr[0] == DBNull.Value) ? throw new Exception("item is NULL, but set as NOT NULL") : (long)rdr[0];
            item.displayNameNoLengthCheck = (rdr[1] == DBNull.Value) ? throw new Exception("item is NULL, but set as NOT NULL") : (string)rdr[1];
            item.status = (rdr[2] == DBNull.Value) ? throw new Exception("item is NULL, but set as NOT NULL") : (int)(long)rdr[2];
            item.accessIsRevoked = (rdr[3] == DBNull.Value) ? throw new Exception("item is NULL, but set as NOT NULL") : (int)(long)rdr[3];
            item.dataNoLengthCheck = (rdr[4] == DBNull.Value) ? null : (byte[])(rdr[4]);
            if (item.data?.Length < 0)
                throw new Exception("Too little data in data...");
            item.created = (rdr[5] == DBNull.Value) ? throw new Exception("item is NULL, but set as NOT NULL") : new UnixTimeUtc((long)rdr[5]);
            item.modified = (rdr[6] == DBNull.Value) ? null : new UnixTimeUtc((long)rdr[6]);
            return item;
       }

        protected virtual async Task<ConnectionsRecord> GetAsync(Guid identityId,OdinId identity)
        {
            var (hit, cacheObject) = _cache.Get("TableConnectionsCRUD", identityId.ToString()+identity.DomainName);
            if (hit)
                return (ConnectionsRecord)cacheObject;
            await using var cn = await _scopedConnectionFactory.CreateScopedConnectionAsync();
            await using var get0Command = cn.CreateCommand();
            {
<<<<<<< HEAD
                get0Command.CommandText = "SELECT rowId,displayName,status,accessIsRevoked,data,created,modified FROM connections " +
=======
                get0Command.CommandText = "SELECT rowId,displayName,status,accessIsRevoked,data,created,modified FROM Connections " +
>>>>>>> 2a7d5277
                                             "WHERE identityId = @identityId AND identity = @identity LIMIT 1;"+
                                             ";";
                var get0Param1 = get0Command.CreateParameter();
                get0Param1.ParameterName = "@identityId";
                get0Command.Parameters.Add(get0Param1);
                var get0Param2 = get0Command.CreateParameter();
                get0Param2.ParameterName = "@identity";
                get0Command.Parameters.Add(get0Param2);

                get0Param1.Value = identityId.ToByteArray();
                get0Param2.Value = identity.DomainName;
                {
                    using (var rdr = await get0Command.ExecuteReaderAsync(CommandBehavior.SingleRow))
                    {
                        if (await rdr.ReadAsync() == false)
                        {
                            _cache.AddOrUpdate("TableConnectionsCRUD", identityId.ToString()+identity.DomainName, null);
                            return null;
                        }
                        var r = ReadRecordFromReader0(rdr,identityId,identity);
                        _cache.AddOrUpdate("TableConnectionsCRUD", identityId.ToString()+identity.DomainName, r);
                        return r;
                    } // using
                } //
            } // using
        }

        protected virtual async Task<(List<ConnectionsRecord>, string nextCursor)> PagingByIdentityAsync(int count, Guid identityId, string inCursor)
        {
            if (count < 1)
                throw new Exception("Count must be at least 1.");
            if (count == int.MaxValue)
                count--; // avoid overflow when doing +1 on the param below
            if (inCursor == null)
                inCursor = "";

            await using var cn = await _scopedConnectionFactory.CreateScopedConnectionAsync();
            await using var getPaging2Command = cn.CreateCommand();
            {
                getPaging2Command.CommandText = "SELECT rowId,identityId,identity,displayName,status,accessIsRevoked,data,created,modified FROM Connections " +
                                            "WHERE (identityId = @identityId) AND identity > @identity  ORDER BY identity ASC  LIMIT @count;";
                var getPaging2Param1 = getPaging2Command.CreateParameter();
                getPaging2Param1.ParameterName = "@identity";
                getPaging2Command.Parameters.Add(getPaging2Param1);
                var getPaging2Param2 = getPaging2Command.CreateParameter();
                getPaging2Param2.ParameterName = "@count";
                getPaging2Command.Parameters.Add(getPaging2Param2);
                var getPaging2Param3 = getPaging2Command.CreateParameter();
                getPaging2Param3.ParameterName = "@identityId";
                getPaging2Command.Parameters.Add(getPaging2Param3);

                getPaging2Param1.Value = inCursor;
                getPaging2Param2.Value = count+1;
                getPaging2Param3.Value = identityId.ToByteArray();

                {
                    await using (var rdr = await getPaging2Command.ExecuteReaderAsync(CommandBehavior.Default))
                    {
                        var result = new List<ConnectionsRecord>();
                        string nextCursor;
                        int n = 0;
                        while ((n < count) && await rdr.ReadAsync())
                        {
                            n++;
                            result.Add(ReadRecordFromReaderAll(rdr));
                        } // while
                        if ((n > 0) && await rdr.ReadAsync())
                        {
                                nextCursor = result[n - 1].identity;
                        }
                        else
                        {
                            nextCursor = null;
                        }
                        return (result, nextCursor);
                    } // using
                } //
            } // using 
        } // PagingGet

        protected virtual async Task<(List<ConnectionsRecord>, string nextCursor)> PagingByIdentityAsync(int count, Guid identityId,Int32 status, string inCursor)
        {
            if (count < 1)
                throw new Exception("Count must be at least 1.");
            if (count == int.MaxValue)
                count--; // avoid overflow when doing +1 on the param below
            if (inCursor == null)
                inCursor = "";

            await using var cn = await _scopedConnectionFactory.CreateScopedConnectionAsync();
            await using var getPaging2Command = cn.CreateCommand();
            {
                getPaging2Command.CommandText = "SELECT rowId,identityId,identity,displayName,status,accessIsRevoked,data,created,modified FROM Connections " +
                                            "WHERE (identityId = @identityId AND status = @status) AND identity > @identity  ORDER BY identity ASC  LIMIT @count;";
                var getPaging2Param1 = getPaging2Command.CreateParameter();
                getPaging2Param1.ParameterName = "@identity";
                getPaging2Command.Parameters.Add(getPaging2Param1);
                var getPaging2Param2 = getPaging2Command.CreateParameter();
                getPaging2Param2.ParameterName = "@count";
                getPaging2Command.Parameters.Add(getPaging2Param2);
                var getPaging2Param3 = getPaging2Command.CreateParameter();
                getPaging2Param3.ParameterName = "@identityId";
                getPaging2Command.Parameters.Add(getPaging2Param3);
                var getPaging2Param4 = getPaging2Command.CreateParameter();
                getPaging2Param4.ParameterName = "@status";
                getPaging2Command.Parameters.Add(getPaging2Param4);

                getPaging2Param1.Value = inCursor;
                getPaging2Param2.Value = count+1;
                getPaging2Param3.Value = identityId.ToByteArray();
                getPaging2Param4.Value = status;

                {
                    await using (var rdr = await getPaging2Command.ExecuteReaderAsync(CommandBehavior.Default))
                    {
                        var result = new List<ConnectionsRecord>();
                        string nextCursor;
                        int n = 0;
                        while ((n < count) && await rdr.ReadAsync())
                        {
                            n++;
                            result.Add(ReadRecordFromReaderAll(rdr));
                        } // while
                        if ((n > 0) && await rdr.ReadAsync())
                        {
                                nextCursor = result[n - 1].identity;
                        }
                        else
                        {
                            nextCursor = null;
                        }
                        return (result, nextCursor);
                    } // using
                } //
            } // using 
        } // PagingGet

        protected virtual async Task<(List<ConnectionsRecord>, UnixTimeUtc? nextCursor, long nextRowId)> PagingByCreatedAsync(int count, Guid identityId,Int32 status, UnixTimeUtc? inCursor, long? rowid)
        {
            if (count < 1)
                throw new Exception("Count must be at least 1.");
            if (count == int.MaxValue)
                count--; // avoid overflow when doing +1 on the param below
            if (inCursor == null)
                inCursor = new UnixTimeUtc(long.MaxValue);
            if (rowid == null)
                rowid = long.MaxValue;

            await using var cn = await _scopedConnectionFactory.CreateScopedConnectionAsync();
            await using var getPaging7Command = cn.CreateCommand();
            {
                getPaging7Command.CommandText = "SELECT rowId,identityId,identity,displayName,status,accessIsRevoked,data,created,modified FROM Connections " +
                                            "WHERE (identityId = @identityId AND status = @status) AND created <= @created AND rowId < @rowId ORDER BY created DESC , rowId DESC LIMIT @count;";
                var getPaging7Param1 = getPaging7Command.CreateParameter();
                getPaging7Param1.ParameterName = "@created";
                getPaging7Command.Parameters.Add(getPaging7Param1);
                var getPaging7Param2 = getPaging7Command.CreateParameter();
                getPaging7Param2.ParameterName = "@rowId";
                getPaging7Command.Parameters.Add(getPaging7Param2);
                var getPaging7Param3 = getPaging7Command.CreateParameter();
                getPaging7Param3.ParameterName = "@count";
                getPaging7Command.Parameters.Add(getPaging7Param3);
                var getPaging7Param4 = getPaging7Command.CreateParameter();
                getPaging7Param4.ParameterName = "@identityId";
                getPaging7Command.Parameters.Add(getPaging7Param4);
                var getPaging7Param5 = getPaging7Command.CreateParameter();
                getPaging7Param5.ParameterName = "@status";
                getPaging7Command.Parameters.Add(getPaging7Param5);

                getPaging7Param1.Value = inCursor?.milliseconds;
                getPaging7Param2.Value = rowid;
                getPaging7Param3.Value = count+1;
                getPaging7Param4.Value = identityId.ToByteArray();
                getPaging7Param5.Value = status;

                {
                    await using (var rdr = await getPaging7Command.ExecuteReaderAsync(CommandBehavior.Default))
                    {
                        var result = new List<ConnectionsRecord>();
                        UnixTimeUtc? nextCursor;
                        long nextRowId;
                        int n = 0;
                        while ((n < count) && await rdr.ReadAsync())
                        {
                            n++;
                            result.Add(ReadRecordFromReaderAll(rdr));
                        } // while
                        if ((n > 0) && await rdr.ReadAsync())
                        {
                                nextCursor = result[n - 1].created;
                                nextRowId = result[n - 1].rowId;
                        }
                        else
                        {
                            nextCursor = null;
                            nextRowId = 0;
                        }
                        return (result, nextCursor, nextRowId);
                    } // using
                } //
            } // using 
        } // PagingGet

        protected virtual async Task<(List<ConnectionsRecord>, UnixTimeUtc? nextCursor, long nextRowId)> PagingByCreatedAsync(int count, Guid identityId, UnixTimeUtc? inCursor, long? rowid)
        {
            if (count < 1)
                throw new Exception("Count must be at least 1.");
            if (count == int.MaxValue)
                count--; // avoid overflow when doing +1 on the param below
            if (inCursor == null)
                inCursor = new UnixTimeUtc(long.MaxValue);
            if (rowid == null)
                rowid = long.MaxValue;

            await using var cn = await _scopedConnectionFactory.CreateScopedConnectionAsync();
            await using var getPaging7Command = cn.CreateCommand();
            {
                getPaging7Command.CommandText = "SELECT rowId,identityId,identity,displayName,status,accessIsRevoked,data,created,modified FROM Connections " +
                                            "WHERE (identityId = @identityId) AND created <= @created AND rowId < @rowId ORDER BY created DESC , rowId DESC LIMIT @count;";
                var getPaging7Param1 = getPaging7Command.CreateParameter();
                getPaging7Param1.ParameterName = "@created";
                getPaging7Command.Parameters.Add(getPaging7Param1);
                var getPaging7Param2 = getPaging7Command.CreateParameter();
                getPaging7Param2.ParameterName = "@rowId";
                getPaging7Command.Parameters.Add(getPaging7Param2);
                var getPaging7Param3 = getPaging7Command.CreateParameter();
                getPaging7Param3.ParameterName = "@count";
                getPaging7Command.Parameters.Add(getPaging7Param3);
                var getPaging7Param4 = getPaging7Command.CreateParameter();
                getPaging7Param4.ParameterName = "@identityId";
                getPaging7Command.Parameters.Add(getPaging7Param4);

                getPaging7Param1.Value = inCursor?.milliseconds;
                getPaging7Param2.Value = rowid;
                getPaging7Param3.Value = count+1;
                getPaging7Param4.Value = identityId.ToByteArray();

                {
                    await using (var rdr = await getPaging7Command.ExecuteReaderAsync(CommandBehavior.Default))
                    {
                        var result = new List<ConnectionsRecord>();
                        UnixTimeUtc? nextCursor;
                        long nextRowId;
                        int n = 0;
                        while ((n < count) && await rdr.ReadAsync())
                        {
                            n++;
                            result.Add(ReadRecordFromReaderAll(rdr));
                        } // while
                        if ((n > 0) && await rdr.ReadAsync())
                        {
                                nextCursor = result[n - 1].created;
                                nextRowId = result[n - 1].rowId;
                        }
                        else
                        {
                            nextCursor = null;
                            nextRowId = 0;
                        }
                        return (result, nextCursor, nextRowId);
                    } // using
                } //
            } // using 
        } // PagingGet

        protected virtual async Task<(List<ConnectionsRecord>, Int64? nextCursor)> PagingByRowIdAsync(int count, Int64? inCursor)
        {
            if (count < 1)
                throw new Exception("Count must be at least 1.");
            if (count == int.MaxValue)
                count--; // avoid overflow when doing +1 on the param below
            if (inCursor == null)
                inCursor = 0;

            await using var cn = await _scopedConnectionFactory.CreateScopedConnectionAsync();
            await using var getPaging0Command = cn.CreateCommand();
            {
<<<<<<< HEAD
                getPaging0Command.CommandText = "SELECT rowId,identityId,identity,displayName,status,accessIsRevoked,data,created,modified FROM connections " +
=======
                getPaging0Command.CommandText = "SELECT rowId,identityId,identity,displayName,status,accessIsRevoked,data,created,modified FROM Connections " +
>>>>>>> 2a7d5277
                                            "WHERE rowId > @rowId  ORDER BY rowId ASC  LIMIT @count;";
                var getPaging0Param1 = getPaging0Command.CreateParameter();
                getPaging0Param1.ParameterName = "@rowId";
                getPaging0Command.Parameters.Add(getPaging0Param1);
                var getPaging0Param2 = getPaging0Command.CreateParameter();
                getPaging0Param2.ParameterName = "@count";
                getPaging0Command.Parameters.Add(getPaging0Param2);

                getPaging0Param1.Value = inCursor;
                getPaging0Param2.Value = count+1;

                {
                    await using (var rdr = await getPaging0Command.ExecuteReaderAsync(CommandBehavior.Default))
                    {
                        var result = new List<ConnectionsRecord>();
                        Int64? nextCursor;
                        int n = 0;
                        while ((n < count) && await rdr.ReadAsync())
                        {
                            n++;
                            result.Add(ReadRecordFromReaderAll(rdr));
                        } // while
                        if ((n > 0) && await rdr.ReadAsync())
                        {
                                nextCursor = result[n - 1].rowId;
                        }
                        else
                        {
                            nextCursor = null;
                        }
                        return (result, nextCursor);
                    } // using
                } //
            } // using 
        } // PagingGet

    }
}<|MERGE_RESOLUTION|>--- conflicted
+++ resolved
@@ -163,11 +163,7 @@
                rowid = "rowId INTEGER PRIMARY KEY AUTOINCREMENT,";
             var wori = "";
             cmd.CommandText =
-<<<<<<< HEAD
-                "CREATE TABLE IF NOT EXISTS connections("
-=======
                 "CREATE TABLE IF NOT EXISTS Connections("
->>>>>>> 2a7d5277
                    +rowid
                    +"identityId BYTEA NOT NULL, "
                    +"identity TEXT NOT NULL, "
@@ -179,11 +175,7 @@
                    +"modified BIGINT  "
                    +", UNIQUE(identityId,identity)"
                    +$"){wori};"
-<<<<<<< HEAD
-                   +"CREATE INDEX IF NOT EXISTS Idx0connections ON connections(identityId,created);"
-=======
                    +"CREATE INDEX IF NOT EXISTS Idx0Connections ON Connections(identityId,created);"
->>>>>>> 2a7d5277
                    ;
             await cmd.ExecuteNonQueryAsync();
         }
@@ -512,11 +504,7 @@
             await using var cn = await _scopedConnectionFactory.CreateScopedConnectionAsync();
             await using var get0Command = cn.CreateCommand();
             {
-<<<<<<< HEAD
-                get0Command.CommandText = "SELECT rowId,displayName,status,accessIsRevoked,data,created,modified FROM connections " +
-=======
                 get0Command.CommandText = "SELECT rowId,displayName,status,accessIsRevoked,data,created,modified FROM Connections " +
->>>>>>> 2a7d5277
                                              "WHERE identityId = @identityId AND identity = @identity LIMIT 1;"+
                                              ";";
                 var get0Param1 = get0Command.CreateParameter();
@@ -794,11 +782,7 @@
             await using var cn = await _scopedConnectionFactory.CreateScopedConnectionAsync();
             await using var getPaging0Command = cn.CreateCommand();
             {
-<<<<<<< HEAD
-                getPaging0Command.CommandText = "SELECT rowId,identityId,identity,displayName,status,accessIsRevoked,data,created,modified FROM connections " +
-=======
                 getPaging0Command.CommandText = "SELECT rowId,identityId,identity,displayName,status,accessIsRevoked,data,created,modified FROM Connections " +
->>>>>>> 2a7d5277
                                             "WHERE rowId > @rowId  ORDER BY rowId ASC  LIMIT @count;";
                 var getPaging0Param1 = getPaging0Command.CreateParameter();
                 getPaging0Param1.ParameterName = "@rowId";
