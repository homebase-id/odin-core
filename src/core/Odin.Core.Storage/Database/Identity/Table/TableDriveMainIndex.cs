﻿using System;
using System.Collections.Generic;
using System.Data;
using System.Data.Common;
using System.Threading.Tasks;
using Odin.Core.Exceptions;
using Odin.Core.Identity;
using Odin.Core.Storage.Database.Identity.Abstractions;
using Odin.Core.Storage.Database.Identity.Connection;
using Odin.Core.Storage.Factory;
using Odin.Core.Time;
using Odin.Core.Util;

namespace Odin.Core.Storage.Database.Identity.Table;

public class TableDriveMainIndex(
    CacheHelper cache,
    ScopedIdentityConnectionFactory scopedConnectionFactory,
    OdinIdentity odinIdentity)
    : TableDriveMainIndexCRUD(cache, scopedConnectionFactory), ITableMigrator
{
    private readonly ScopedIdentityConnectionFactory _scopedConnectionFactory = scopedConnectionFactory;

    public async Task<List<DriveMainIndexRecord>> GetAllByDriveIdAsync(Guid driveId)
    {
        return await base.GetAllByDriveIdAsync(odinIdentity, driveId);
    }

    public async Task<DriveMainIndexRecord> GetByUniqueIdAsync(Guid driveId, Guid? uniqueId)
    {
        return await base.GetByUniqueIdAsync(odinIdentity, driveId, uniqueId);
    }

    public async Task<DriveMainIndexRecord> GetByGlobalTransitIdAsync(Guid driveId, Guid? globalTransitId)
    {
        return await base.GetByGlobalTransitIdAsync(odinIdentity, driveId, globalTransitId);
    }

    public async Task<DriveMainIndexRecord> GetAsync(Guid driveId, Guid fileId)
    {
        return await base.GetAsync(odinIdentity, driveId, fileId);
    }

    public new async Task<int> InsertAsync(DriveMainIndexRecord item)
    {
        item.identityId = odinIdentity;
        return await base.InsertAsync(item);
    }

    public async Task<int> DeleteAsync(Guid driveId, Guid fileId)
    {
        return await base.DeleteAsync(odinIdentity, driveId, fileId);
    }

    //public new async Task<int> UpdateAsync(DriveMainIndexRecord item)
    //{
    //    item.identityId = odinIdentity;
    //    return await base.UpdateAsync(item);
    //}

    //public new async Task<int> UpsertAsync(DriveMainIndexRecord item)
    //{
    //    item.identityId = odinIdentity;
    //    return await base.UpsertAsync(item);
    //}

    public DriveMainIndexRecord ReadAllColumns(DbDataReader rdr, Guid driveId)
    {
        return base.ReadRecordFromReader0(rdr, odinIdentity.Id, driveId);
    }

    // REMOVED TransferHistory and ReactionSummary and localAppData by hand
    public virtual async Task<int> UpsertAllButReactionsAndTransferAsync(DriveMainIndexRecord item, Guid? useThisNewVersionTag = null)
    {
        item.identityId.AssertGuidNotEmpty("Guid parameter identityId cannot be set to Empty GUID.");
        item.driveId.AssertGuidNotEmpty("Guid parameter driveId cannot be set to Empty GUID.");
        item.fileId.AssertGuidNotEmpty("Guid parameter fileId cannot be set to Empty GUID.");
        item.globalTransitId.AssertGuidNotEmpty("Guid parameter globalTransitId cannot be set to Empty GUID.");
        item.groupId.AssertGuidNotEmpty("Guid parameter groupId cannot be set to Empty GUID.");
        item.uniqueId.AssertGuidNotEmpty("Guid parameter uniqueId cannot be set to Empty GUID.");

        if (useThisNewVersionTag == null)
            useThisNewVersionTag = SequentialGuid.CreateGuid();
        else if (useThisNewVersionTag == Guid.Empty)
            throw new ArgumentException("useThisNewVersionTag not allowed to be an empty guid");


        if (item.hdrVersionTag == useThisNewVersionTag)
            throw new ArgumentException("useThisNewVersionTag==item.hdrVersionTag : Fy fy, skamme skamme, man må ikke snyde");

        // If it is a new file, and the caller likely didn't set a VersionTag, we'll assign it the new version
        if (item.hdrVersionTag == Guid.Empty)
            item.hdrVersionTag = useThisNewVersionTag.Value;

        item.hdrTmpDriveAlias.AssertGuidNotEmpty("Guid parameter hdrTmpDriveAlias cannot be set to Empty GUID.");
        item.hdrTmpDriveType.AssertGuidNotEmpty("Guid parameter hdrTmpDriveType cannot be set to Empty GUID.");

        await using var cn = await _scopedConnectionFactory.CreateScopedConnectionAsync();
        await using var upsertCommand = cn.CreateCommand();
        await using var tx = await cn.BeginStackedTransactionAsync(); // The SQL below requires a transaction

        string sqlNowStr = upsertCommand.SqlNow();

        upsertCommand.CommandText =
            "INSERT INTO driveMainIndex (identityId,driveId,fileId,globalTransitId,fileState,requiredSecurityGroup,fileSystemType,userDate,fileType,dataType,archivalStatus,historyStatus,senderId,groupId,uniqueId,byteCount,hdrEncryptedKeyHeader,hdrVersionTag,hdrAppData,hdrServerData,hdrFileMetaData,hdrTmpDriveAlias,hdrTmpDriveType,created,modified) " +
            $"VALUES (@identityId,@driveId,@fileId,@globalTransitId,@fileState,@requiredSecurityGroup,@fileSystemType,@userDate,@fileType,@dataType,@archivalStatus,@historyStatus,@senderId,@groupId,@uniqueId,@byteCount,@hdrEncryptedKeyHeader,@hdrVersionTag,@hdrAppData,@hdrServerData,@hdrFileMetaData,@hdrTmpDriveAlias,@hdrTmpDriveType,{sqlNowStr},{sqlNowStr}) " +
            "ON CONFLICT (identityId,driveId,fileId) DO UPDATE " +
            $"SET globalTransitId=COALESCE(driveMainIndex.globalTransitId, @globalTransitId),fileState = @fileState,requiredSecurityGroup = @requiredSecurityGroup,fileSystemType = @fileSystemType,userDate = @userDate,fileType = @fileType,dataType = @dataType,archivalStatus = @archivalStatus,historyStatus = @historyStatus,senderId = @senderId,groupId = @groupId,uniqueId = @uniqueId,byteCount = @byteCount,hdrEncryptedKeyHeader = @hdrEncryptedKeyHeader,hdrVersionTag = @newVersionTag,hdrAppData = @hdrAppData,hdrServerData = @hdrServerData,hdrFileMetaData = @hdrFileMetaData,hdrTmpDriveAlias = @hdrTmpDriveAlias,hdrTmpDriveType = @hdrTmpDriveType,modified = {upsertCommand.SqlMax()}(driveMainIndex.modified+1,{sqlNowStr}) " +
            "WHERE driveMainIndex.hdrVersionTag = @hdrVersionTag " +
            "RETURNING created, driveMainIndex.modified, rowid;";

        var upsertParam1 = upsertCommand.CreateParameter();
        upsertParam1.ParameterName = "@identityId";
        upsertCommand.Parameters.Add(upsertParam1);
        var upsertParam2 = upsertCommand.CreateParameter();
        upsertParam2.ParameterName = "@driveId";
        upsertCommand.Parameters.Add(upsertParam2);
        var upsertParam3 = upsertCommand.CreateParameter();
        upsertParam3.ParameterName = "@fileId";
        upsertCommand.Parameters.Add(upsertParam3);
        var upsertParam4 = upsertCommand.CreateParameter();
        upsertParam4.ParameterName = "@globalTransitId";
        upsertCommand.Parameters.Add(upsertParam4);
        var upsertParam5 = upsertCommand.CreateParameter();
        upsertParam5.ParameterName = "@fileState";
        upsertCommand.Parameters.Add(upsertParam5);
        var upsertParam6 = upsertCommand.CreateParameter();
        upsertParam6.ParameterName = "@requiredSecurityGroup";
        upsertCommand.Parameters.Add(upsertParam6);
        var upsertParam7 = upsertCommand.CreateParameter();
        upsertParam7.ParameterName = "@fileSystemType";
        upsertCommand.Parameters.Add(upsertParam7);
        var upsertParam8 = upsertCommand.CreateParameter();
        upsertParam8.ParameterName = "@userDate";
        upsertCommand.Parameters.Add(upsertParam8);
        var upsertParam9 = upsertCommand.CreateParameter();
        upsertParam9.ParameterName = "@fileType";
        upsertCommand.Parameters.Add(upsertParam9);
        var upsertParam10 = upsertCommand.CreateParameter();
        upsertParam10.ParameterName = "@dataType";
        upsertCommand.Parameters.Add(upsertParam10);
        var upsertParam11 = upsertCommand.CreateParameter();
        upsertParam11.ParameterName = "@archivalStatus";
        upsertCommand.Parameters.Add(upsertParam11);
        var upsertParam12 = upsertCommand.CreateParameter();
        upsertParam12.ParameterName = "@historyStatus";
        upsertCommand.Parameters.Add(upsertParam12);
        var upsertParam13 = upsertCommand.CreateParameter();
        upsertParam13.ParameterName = "@senderId";
        upsertCommand.Parameters.Add(upsertParam13);
        var upsertParam14 = upsertCommand.CreateParameter();
        upsertParam14.ParameterName = "@groupId";
        upsertCommand.Parameters.Add(upsertParam14);
        var upsertParam15 = upsertCommand.CreateParameter();
        upsertParam15.ParameterName = "@uniqueId";
        upsertCommand.Parameters.Add(upsertParam15);
        var upsertParam16 = upsertCommand.CreateParameter();
        upsertParam16.ParameterName = "@byteCount";
        upsertCommand.Parameters.Add(upsertParam16);
        var upsertParam17 = upsertCommand.CreateParameter();
        upsertParam17.ParameterName = "@hdrEncryptedKeyHeader";
        upsertCommand.Parameters.Add(upsertParam17);
        var upsertParam18 = upsertCommand.CreateParameter();
        upsertParam18.ParameterName = "@hdrVersionTag";
        upsertCommand.Parameters.Add(upsertParam18);
        var upsertParam19 = upsertCommand.CreateParameter();
        upsertParam19.ParameterName = "@hdrAppData";
        upsertCommand.Parameters.Add(upsertParam19);
        // var upsertParam20 = upsertCommand.CreateParameter();
        // upsertParam20.ParameterName = "@hdrLocalVersionTag";
        // upsertCommand.Parameters.Add(upsertParam20);
        // var upsertParam21 = upsertCommand.CreateParameter();
        // upsertParam21.ParameterName = "@hdrLocalAppData";
        // upsertCommand.Parameters.Add(upsertParam21);
        //var upsertParam22 = upsertCommand.CreateParameter();
        //upsertParam22.ParameterName = "@hdrReactionSummary";
        //upsertCommand.Parameters.Add(upsertParam22);
        var upsertParam23 = upsertCommand.CreateParameter();
        upsertParam23.ParameterName = "@hdrServerData";
        upsertCommand.Parameters.Add(upsertParam23);
        //var upsertParam24 = upsertCommand.CreateParameter();
        //upsertParam24.ParameterName = "@hdrTransferHistory";
        //upsertCommand.Parameters.Add(upsertParam24);
        var upsertParam25 = upsertCommand.CreateParameter();
        upsertParam25.ParameterName = "@hdrFileMetaData";
        upsertCommand.Parameters.Add(upsertParam25);
        var upsertParam26 = upsertCommand.CreateParameter();
        upsertParam26.ParameterName = "@hdrTmpDriveAlias";
        upsertCommand.Parameters.Add(upsertParam26);
        var upsertParam27 = upsertCommand.CreateParameter();
        upsertParam27.ParameterName = "@hdrTmpDriveType";
        upsertCommand.Parameters.Add(upsertParam27);
        var upsertParam28 = upsertCommand.CreateParameter();
        upsertParam28.ParameterName = "@newVersionTag";
        upsertCommand.Parameters.Add(upsertParam28);

        upsertParam1.Value = item.identityId.ToByteArray();
        upsertParam2.Value = item.driveId.ToByteArray();
        upsertParam3.Value = item.fileId.ToByteArray();
        upsertParam4.Value = item.globalTransitId?.ToByteArray() ?? (object)DBNull.Value;
        upsertParam5.Value = item.fileState;
        upsertParam6.Value = item.requiredSecurityGroup;
        upsertParam7.Value = item.fileSystemType;
        upsertParam8.Value = item.userDate.milliseconds;
        upsertParam9.Value = item.fileType;
        upsertParam10.Value = item.dataType;
        upsertParam11.Value = item.archivalStatus;
        upsertParam12.Value = item.historyStatus;
        upsertParam13.Value = item.senderId ?? (object)DBNull.Value;
        upsertParam14.Value = item.groupId?.ToByteArray() ?? (object)DBNull.Value;
        upsertParam15.Value = item.uniqueId?.ToByteArray() ?? (object)DBNull.Value;
        upsertParam16.Value = item.byteCount;
        upsertParam17.Value = item.hdrEncryptedKeyHeader;
        upsertParam18.Value = item.hdrVersionTag.ToByteArray();
        upsertParam19.Value = item.hdrAppData;
        // hdrLocalAppData and hdrLocalVersionTag are set in a specific method
        // upsertParam20.Value = item.hdrLocalVersionTag?.ToByteArray() ?? (object)DBNull.Value;
        // upsertParam21.Value = item.hdrLocalAppData ?? (object)DBNull.Value;
        //upsertParam22.Value = item.hdrReactionSummary ?? (object)DBNull.Value;
        upsertParam23.Value = item.hdrServerData;
        //upsertParam24.Value = item.hdrTransferHistory ?? (object)DBNull.Value;
        upsertParam25.Value = item.hdrFileMetaData;

        upsertParam26.Value = item.hdrTmpDriveAlias.ToByteArray();
        upsertParam27.Value = item.hdrTmpDriveType.ToByteArray();
        upsertParam28.Value = useThisNewVersionTag.Value.ToByteArray();

        using (var rdr = await upsertCommand.ExecuteReaderAsync(CommandBehavior.SingleRow))
        {
            tx.Commit();
            if (await rdr.ReadAsync())
            {
                long created = (long)rdr[0];
                long modified = (long)rdr[1];
                item.created = new UnixTimeUtc(created);
<<<<<<< HEAD
                item.modified = new UnixTimeUtc(modified);

                if (modified != created)
                    item.hdrVersionTag = useThisNewVersionTag.Value; // XXX Check
=======
                if (modified != null)
                {
                    item.modified = new UnixTimeUtc((long)modified);
                    item.hdrVersionTag = useThisNewVersionTag.Value;
                }
                else
                    item.modified = null;
>>>>>>> f956d168

                item.rowId = (long)rdr[2];
                return 1;
            }
            else
            {
                throw new OdinClientException($"Mismatching version tag {item.hdrVersionTag}", OdinClientErrorCode.VersionTagMismatch);
                // throw new OdinDatabaseVersionTagMismatchException(DatabaseType.Unknown, $"Mismatching version tag {item.hdrVersionTag}");
            }
        }

        // Unreachable return 0;
    }

    
    
    public virtual async Task<int> Temp_ResetDriveIdToAlias(DriveMainIndexRecord item)
    {
        item.identityId = odinIdentity;
        
        item.identityId.AssertGuidNotEmpty("Guid parameter identityId cannot be set to Empty GUID.");
        item.driveId.AssertGuidNotEmpty("Guid parameter driveId cannot be set to Empty GUID.");
        item.fileId.AssertGuidNotEmpty("Guid parameter fileId cannot be set to Empty GUID.");

        await using var cn = await _scopedConnectionFactory.CreateScopedConnectionAsync();
        await using var upsertCommand = cn.CreateCommand();
        await using var tx = await cn.BeginStackedTransactionAsync(); // The SQL below requires a transaction
        
        upsertCommand.CommandText = @"
        UPDATE driveMainIndex
            SET
                hdrFileMetaData = @hdrFileMetaData
            WHERE identityId = @identityId
              AND driveId = @driveId
              AND fileId = @fileId";
        
        // Key
        var upsertParam1 = upsertCommand.CreateParameter();
        upsertParam1.ParameterName = "@identityId";
        upsertCommand.Parameters.Add(upsertParam1);
        var upsertParam2 = upsertCommand.CreateParameter();
        upsertParam2.ParameterName = "@driveId";
        upsertCommand.Parameters.Add(upsertParam2);
        var upsertParam3 = upsertCommand.CreateParameter();
        upsertParam3.ParameterName = "@fileId";
        upsertCommand.Parameters.Add(upsertParam3);
        
        // the only thing I need to change
        var upsertParam25 = upsertCommand.CreateParameter();
        upsertParam25.ParameterName = "@hdrFileMetaData";
        upsertCommand.Parameters.Add(upsertParam25);
        
        upsertParam1.Value = item.identityId.ToByteArray();
        upsertParam2.Value = item.driveId.ToByteArray();
        upsertParam3.Value = item.fileId.ToByteArray();
        
        upsertParam25.Value = item.hdrFileMetaData;
        
        int rowsAffected = await upsertCommand.ExecuteNonQueryAsync();
        return rowsAffected;
        
    }
    
    
    public async Task<int> UpdateReactionSummaryAsync(Guid driveId, Guid fileId, string reactionSummary)
    {
        await using var cn = await _scopedConnectionFactory.CreateScopedConnectionAsync();
        await using var updateCommand = cn.CreateCommand();

        string sqlNowStr = updateCommand.SqlNow();
        updateCommand.CommandText =
            $"UPDATE driveMainIndex SET modified={updateCommand.SqlMax()}(driveMainIndex.modified+1,{sqlNowStr}),hdrReactionSummary=@hdrReactionSummary WHERE identityId=@identityId AND driveid=@driveId AND fileId=@fileId;";

        var sparam1 = updateCommand.CreateParameter();
        var sparam2 = updateCommand.CreateParameter();
        var sparam3 = updateCommand.CreateParameter();
        var sparam4 = updateCommand.CreateParameter();

        sparam1.ParameterName = "@identityId";
        sparam2.ParameterName = "@driveId";
        sparam3.ParameterName = "@fileId";
        sparam4.ParameterName = "@hdrReactionSummary";

        updateCommand.Parameters.Add(sparam1);
        updateCommand.Parameters.Add(sparam2);
        updateCommand.Parameters.Add(sparam3);
        updateCommand.Parameters.Add(sparam4);

        sparam1.Value = odinIdentity.IdAsByteArray();
        sparam2.Value = driveId.ToByteArray();
        sparam3.Value = fileId.ToByteArray();
        sparam4.Value = reactionSummary;

        return await updateCommand.ExecuteNonQueryAsync();
    }

    public async Task<(int, long)> UpdateTransferSummaryAsync(Guid driveId, Guid fileId, string transferHistory)
    {
        await using var cn = await _scopedConnectionFactory.CreateScopedConnectionAsync();
        await using var updateCommand = cn.CreateCommand();

        string sqlNowStr = updateCommand.SqlNow();

        updateCommand.CommandText = $"UPDATE driveMainIndex SET modified={updateCommand.SqlMax()}(driveMainIndex.modified+1,{sqlNowStr}), hdrTransferHistory=@hdrTransferHistory " +
                                    $"WHERE identityId=@identityId AND driveid=@driveId AND fileId=@fileId RETURNING driveMainIndex.modified;";

        var sparam1 = updateCommand.CreateParameter();
        var sparam2 = updateCommand.CreateParameter();
        var sparam3 = updateCommand.CreateParameter();
        var sparam4 = updateCommand.CreateParameter();

        sparam1.ParameterName = "@identityId";
        sparam2.ParameterName = "@driveId";
        sparam3.ParameterName = "@fileId";
        sparam4.ParameterName = "@hdrTransferHistory";

        updateCommand.Parameters.Add(sparam1);
        updateCommand.Parameters.Add(sparam2);
        updateCommand.Parameters.Add(sparam3);
        updateCommand.Parameters.Add(sparam4);

        sparam1.Value = odinIdentity.IdAsByteArray();
        sparam2.Value = driveId.ToByteArray();
        sparam3.Value = fileId.ToByteArray();
        sparam4.Value = transferHistory;

        using (var rdr = await updateCommand.ExecuteReaderAsync(CommandBehavior.Default))
        {
            if (await rdr.ReadAsync())
            {
                var modified = (rdr[0] == DBNull.Value) ? 0 : (Int64)rdr[0];
                return (1, modified);
            }
        }

        return (0, 0);
    }

    public async Task<(Int64, Int64)> GetDriveSizeDirtyAsync(Guid driveId)
    {
        await using var cn = await _scopedConnectionFactory.CreateScopedConnectionAsync();
        await using var sizeCommand = cn.CreateCommand();

        // Eh - byteCount shouldn't be able to be zero.... 
        sizeCommand.CommandText =
            """
            SELECT count(*), CAST(COALESCE(SUM(byteCount), 0) AS BIGINT)
            FROM drivemainindex
            WHERE identityId=@identityId AND driveid=@driveId;
            """;

        var sparam1 = sizeCommand.CreateParameter();
        sparam1.ParameterName = "@driveId";
        sizeCommand.Parameters.Add(sparam1);

        var sparam2 = sizeCommand.CreateParameter();
        sparam2.ParameterName = "@identityId";
        sizeCommand.Parameters.Add(sparam2);

        sparam1.Value = driveId.ToByteArray();
        sparam2.Value = odinIdentity.IdAsByteArray();

        using (var rdr = await sizeCommand.ExecuteReaderAsync(CommandBehavior.Default))
        {
            if (await rdr.ReadAsync())
            {
                var count = (rdr[0] == DBNull.Value) ? 0 : (Int64)rdr[0];
                var size = (rdr[1] == DBNull.Value) ? 0 : (Int64)rdr[1];
                return (count, size);
            }
        }

        return (-1, -1);
    }


    /// <summary>
    /// For testing only. Updates the updatedTimestamp for the supplied item.
    /// </summary>
    /// <param name="fileId">Item to touch</param>
    internal async Task<(int, long)> TestTouchAsync(Guid driveId, Guid fileId)
    {
        await using var cn = await _scopedConnectionFactory.CreateScopedConnectionAsync();
        await using var touchCommand = cn.CreateCommand();

        string sqlNowStr = touchCommand.SqlNow();

        touchCommand.CommandText =
            $"UPDATE drivemainindex SET modified={touchCommand.SqlMax()}(driveMainIndex.modified+1,{sqlNowStr}) WHERE identityId = @identityId AND driveId = @driveId AND fileid = @fileid RETURNING modified;";

        var tparam1 = touchCommand.CreateParameter();
        var tparam3 = touchCommand.CreateParameter();
        var tparam4 = touchCommand.CreateParameter();

        tparam1.ParameterName = "@fileid";
        tparam3.ParameterName = "@driveId";
        tparam4.ParameterName = "@identityId";

        touchCommand.Parameters.Add(tparam1);
        touchCommand.Parameters.Add(tparam3);
        touchCommand.Parameters.Add(tparam4);

        tparam1.Value = fileId.ToByteArray();
        tparam3.Value = driveId.ToByteArray();
        tparam4.Value = odinIdentity.IdAsByteArray();

        using (var rdr = await touchCommand.ExecuteReaderAsync(CommandBehavior.Default))
        {
            if (await rdr.ReadAsync())
            {
                var modified = (long)rdr[0];
                return (1, modified);
            }
        }

        return (0, 0);
    }
}<|MERGE_RESOLUTION|>--- conflicted
+++ resolved
@@ -233,20 +233,10 @@
                 long created = (long)rdr[0];
                 long modified = (long)rdr[1];
                 item.created = new UnixTimeUtc(created);
-<<<<<<< HEAD
                 item.modified = new UnixTimeUtc(modified);
 
                 if (modified != created)
-                    item.hdrVersionTag = useThisNewVersionTag.Value; // XXX Check
-=======
-                if (modified != null)
-                {
-                    item.modified = new UnixTimeUtc((long)modified);
                     item.hdrVersionTag = useThisNewVersionTag.Value;
-                }
-                else
-                    item.modified = null;
->>>>>>> f956d168
 
                 item.rowId = (long)rdr[2];
                 return 1;
@@ -254,7 +244,6 @@
             else
             {
                 throw new OdinClientException($"Mismatching version tag {item.hdrVersionTag}", OdinClientErrorCode.VersionTagMismatch);
-                // throw new OdinDatabaseVersionTagMismatchException(DatabaseType.Unknown, $"Mismatching version tag {item.hdrVersionTag}");
             }
         }
 
