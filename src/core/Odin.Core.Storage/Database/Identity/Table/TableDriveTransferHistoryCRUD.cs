using System;
using System.Data;
using System.Data.Common;
using System.Collections.Generic;
using System.Runtime.CompilerServices;
using System.Threading.Tasks;
using Odin.Core.Time;
using Odin.Core.Identity;
using Odin.Core.Storage.Database.System.Connection;
using Odin.Core.Storage.Database.Identity.Connection;
using Odin.Core.Storage.Factory;
using Odin.Core.Util;

// THIS FILE IS AUTO GENERATED - DO NOT EDIT

namespace Odin.Core.Storage.Database.Identity.Table
{
    public class DriveTransferHistoryRecord
    {
        private Int64 _rowId;
        public Int64 rowId
        {
           get {
                   return _rowId;
               }
           set {
                  _rowId = value;
               }
        }
        private Guid _identityId;
        public Guid identityId
        {
           get {
                   return _identityId;
               }
           set {
                  _identityId = value;
               }
        }
        private Guid _driveId;
        public Guid driveId
        {
           get {
                   return _driveId;
               }
           set {
                  _driveId = value;
               }
        }
        private Guid _fileId;
        public Guid fileId
        {
           get {
                   return _fileId;
               }
           set {
                  _fileId = value;
               }
        }
        private OdinId _remoteIdentityId;
        public OdinId remoteIdentityId
        {
           get {
                   return _remoteIdentityId;
               }
           set {
                  _remoteIdentityId = value;
               }
        }
        private Int32 _latestTransferStatus;
        public Int32 latestTransferStatus
        {
           get {
                   return _latestTransferStatus;
               }
           set {
                  _latestTransferStatus = value;
               }
        }
        private Boolean _isInOutbox;
        public Boolean isInOutbox
        {
           get {
                   return _isInOutbox;
               }
           set {
                  _isInOutbox = value;
               }
        }
        private Guid? _latestSuccessfullyDeliveredVersionTag;
        public Guid? latestSuccessfullyDeliveredVersionTag
        {
           get {
                   return _latestSuccessfullyDeliveredVersionTag;
               }
           set {
                  _latestSuccessfullyDeliveredVersionTag = value;
               }
        }
        private Boolean _isReadByRecipient;
        public Boolean isReadByRecipient
        {
           get {
                   return _isReadByRecipient;
               }
           set {
                  _isReadByRecipient = value;
               }
        }
    } // End of class DriveTransferHistoryRecord

    public abstract class TableDriveTransferHistoryCRUD
    {
        private readonly ScopedIdentityConnectionFactory _scopedConnectionFactory;

        protected TableDriveTransferHistoryCRUD(CacheHelper cache, ScopedIdentityConnectionFactory scopedConnectionFactory)
        {
            _scopedConnectionFactory = scopedConnectionFactory;
        }


        public virtual async Task EnsureTableExistsAsync(bool dropExisting = false)
        {
            await using var cn = await _scopedConnectionFactory.CreateScopedConnectionAsync();
            await using var cmd = cn.CreateCommand();
            if (dropExisting)
            {
                cmd.CommandText = "DROP TABLE IF EXISTS DriveTransferHistory;";
                await cmd.ExecuteNonQueryAsync();
            }
            var rowid = "";
            if (_scopedConnectionFactory.DatabaseType == DatabaseType.Postgres)
               rowid = "rowid BIGSERIAL PRIMARY KEY,";
            else
               rowid = "rowId INTEGER PRIMARY KEY AUTOINCREMENT,";
            var wori = "";
            cmd.CommandText =
                "CREATE TABLE IF NOT EXISTS DriveTransferHistory("
                   +rowid
                   +"identityId BYTEA NOT NULL, "
                   +"driveId BYTEA NOT NULL, "
                   +"fileId BYTEA NOT NULL, "
                   +"remoteIdentityId TEXT NOT NULL, "
                   +"latestTransferStatus BIGINT NOT NULL, "
                   +"isInOutbox BOOLEAN NOT NULL, "
                   +"latestSuccessfullyDeliveredVersionTag BYTEA , "
                   +"isReadByRecipient BOOLEAN NOT NULL "
                   +", UNIQUE(identityId,driveId,fileId,remoteIdentityId)"
                   +$"){wori};"
                   +"CREATE INDEX IF NOT EXISTS Idx0DriveTransferHistory ON DriveTransferHistory(identityId,driveId,fileId);"
                   ;
            await cmd.ExecuteNonQueryAsync();
        }

        protected virtual async Task<int> InsertAsync(DriveTransferHistoryRecord item)
        {
            item.identityId.AssertGuidNotEmpty("Guid parameter identityId cannot be set to Empty GUID.");
            item.driveId.AssertGuidNotEmpty("Guid parameter driveId cannot be set to Empty GUID.");
            item.fileId.AssertGuidNotEmpty("Guid parameter fileId cannot be set to Empty GUID.");
            item.latestSuccessfullyDeliveredVersionTag.AssertGuidNotEmpty("Guid parameter latestSuccessfullyDeliveredVersionTag cannot be set to Empty GUID.");
            await using var cn = await _scopedConnectionFactory.CreateScopedConnectionAsync();
            await using var insertCommand = cn.CreateCommand();
            {
                insertCommand.CommandText = "INSERT INTO DriveTransferHistory (identityId,driveId,fileId,remoteIdentityId,latestTransferStatus,isInOutbox,latestSuccessfullyDeliveredVersionTag,isReadByRecipient) " +
                                             "VALUES (@identityId,@driveId,@fileId,@remoteIdentityId,@latestTransferStatus,@isInOutbox,@latestSuccessfullyDeliveredVersionTag,@isReadByRecipient)"+
<<<<<<< HEAD
                                             "RETURNING -1;";
=======
                                             "RETURNING rowid;";
>>>>>>> 27a6e525
                var insertParam1 = insertCommand.CreateParameter();
                insertParam1.ParameterName = "@identityId";
                insertCommand.Parameters.Add(insertParam1);
                var insertParam2 = insertCommand.CreateParameter();
                insertParam2.ParameterName = "@driveId";
                insertCommand.Parameters.Add(insertParam2);
                var insertParam3 = insertCommand.CreateParameter();
                insertParam3.ParameterName = "@fileId";
                insertCommand.Parameters.Add(insertParam3);
                var insertParam4 = insertCommand.CreateParameter();
                insertParam4.ParameterName = "@remoteIdentityId";
                insertCommand.Parameters.Add(insertParam4);
                var insertParam5 = insertCommand.CreateParameter();
                insertParam5.ParameterName = "@latestTransferStatus";
                insertCommand.Parameters.Add(insertParam5);
                var insertParam6 = insertCommand.CreateParameter();
                insertParam6.ParameterName = "@isInOutbox";
                insertCommand.Parameters.Add(insertParam6);
                var insertParam7 = insertCommand.CreateParameter();
                insertParam7.ParameterName = "@latestSuccessfullyDeliveredVersionTag";
                insertCommand.Parameters.Add(insertParam7);
                var insertParam8 = insertCommand.CreateParameter();
                insertParam8.ParameterName = "@isReadByRecipient";
                insertCommand.Parameters.Add(insertParam8);
                insertParam1.Value = item.identityId.ToByteArray();
                insertParam2.Value = item.driveId.ToByteArray();
                insertParam3.Value = item.fileId.ToByteArray();
                insertParam4.Value = item.remoteIdentityId.DomainName;
                insertParam5.Value = item.latestTransferStatus;
                insertParam6.Value = item.isInOutbox;
                insertParam7.Value = item.latestSuccessfullyDeliveredVersionTag?.ToByteArray() ?? (object)DBNull.Value;
                insertParam8.Value = item.isReadByRecipient;
                await using var rdr = await insertCommand.ExecuteReaderAsync(CommandBehavior.SingleRow);
                if (await rdr.ReadAsync())
                {
                     item.rowId = (long)rdr[0];
                    return 1;
                }
                return 0;
            }
        }

        protected virtual async Task<bool> TryInsertAsync(DriveTransferHistoryRecord item)
        {
            item.identityId.AssertGuidNotEmpty("Guid parameter identityId cannot be set to Empty GUID.");
            item.driveId.AssertGuidNotEmpty("Guid parameter driveId cannot be set to Empty GUID.");
            item.fileId.AssertGuidNotEmpty("Guid parameter fileId cannot be set to Empty GUID.");
            item.latestSuccessfullyDeliveredVersionTag.AssertGuidNotEmpty("Guid parameter latestSuccessfullyDeliveredVersionTag cannot be set to Empty GUID.");
            await using var cn = await _scopedConnectionFactory.CreateScopedConnectionAsync();
            await using var insertCommand = cn.CreateCommand();
            {
                insertCommand.CommandText = "INSERT INTO DriveTransferHistory (identityId,driveId,fileId,remoteIdentityId,latestTransferStatus,isInOutbox,latestSuccessfullyDeliveredVersionTag,isReadByRecipient) " +
                                             "VALUES (@identityId,@driveId,@fileId,@remoteIdentityId,@latestTransferStatus,@isInOutbox,@latestSuccessfullyDeliveredVersionTag,@isReadByRecipient) " +
                                             "ON CONFLICT DO NOTHING "+
<<<<<<< HEAD
                                             ";";
=======
                                             "RETURNING rowid;";
>>>>>>> 27a6e525
                var insertParam1 = insertCommand.CreateParameter();
                insertParam1.ParameterName = "@identityId";
                insertCommand.Parameters.Add(insertParam1);
                var insertParam2 = insertCommand.CreateParameter();
                insertParam2.ParameterName = "@driveId";
                insertCommand.Parameters.Add(insertParam2);
                var insertParam3 = insertCommand.CreateParameter();
                insertParam3.ParameterName = "@fileId";
                insertCommand.Parameters.Add(insertParam3);
                var insertParam4 = insertCommand.CreateParameter();
                insertParam4.ParameterName = "@remoteIdentityId";
                insertCommand.Parameters.Add(insertParam4);
                var insertParam5 = insertCommand.CreateParameter();
                insertParam5.ParameterName = "@latestTransferStatus";
                insertCommand.Parameters.Add(insertParam5);
                var insertParam6 = insertCommand.CreateParameter();
                insertParam6.ParameterName = "@isInOutbox";
                insertCommand.Parameters.Add(insertParam6);
                var insertParam7 = insertCommand.CreateParameter();
                insertParam7.ParameterName = "@latestSuccessfullyDeliveredVersionTag";
                insertCommand.Parameters.Add(insertParam7);
                var insertParam8 = insertCommand.CreateParameter();
                insertParam8.ParameterName = "@isReadByRecipient";
                insertCommand.Parameters.Add(insertParam8);
                insertParam1.Value = item.identityId.ToByteArray();
                insertParam2.Value = item.driveId.ToByteArray();
                insertParam3.Value = item.fileId.ToByteArray();
                insertParam4.Value = item.remoteIdentityId.DomainName;
                insertParam5.Value = item.latestTransferStatus;
                insertParam6.Value = item.isInOutbox;
                insertParam7.Value = item.latestSuccessfullyDeliveredVersionTag?.ToByteArray() ?? (object)DBNull.Value;
                insertParam8.Value = item.isReadByRecipient;
                await using var rdr = await insertCommand.ExecuteReaderAsync(CommandBehavior.SingleRow);
                if (await rdr.ReadAsync())
                {
<<<<<<< HEAD
                     if (rdr[0] != DBNull.Value) item.rowId = (long)rdr[0];
=======
                     item.rowId = (long)rdr[0];
>>>>>>> 27a6e525
                    return true;
                }
                return false;
            }
        }

        protected virtual async Task<int> UpsertAsync(DriveTransferHistoryRecord item)
        {
            item.identityId.AssertGuidNotEmpty("Guid parameter identityId cannot be set to Empty GUID.");
            item.driveId.AssertGuidNotEmpty("Guid parameter driveId cannot be set to Empty GUID.");
            item.fileId.AssertGuidNotEmpty("Guid parameter fileId cannot be set to Empty GUID.");
            item.latestSuccessfullyDeliveredVersionTag.AssertGuidNotEmpty("Guid parameter latestSuccessfullyDeliveredVersionTag cannot be set to Empty GUID.");
            await using var cn = await _scopedConnectionFactory.CreateScopedConnectionAsync();
            await using var upsertCommand = cn.CreateCommand();
            {
                upsertCommand.CommandText = "INSERT INTO DriveTransferHistory (identityId,driveId,fileId,remoteIdentityId,latestTransferStatus,isInOutbox,latestSuccessfullyDeliveredVersionTag,isReadByRecipient) " +
                                             "VALUES (@identityId,@driveId,@fileId,@remoteIdentityId,@latestTransferStatus,@isInOutbox,@latestSuccessfullyDeliveredVersionTag,@isReadByRecipient)"+
                                             "ON CONFLICT (identityId,driveId,fileId,remoteIdentityId) DO UPDATE "+
                                             "SET latestTransferStatus = @latestTransferStatus,isInOutbox = @isInOutbox,latestSuccessfullyDeliveredVersionTag = @latestSuccessfullyDeliveredVersionTag,isReadByRecipient = @isReadByRecipient "+
                                             "RETURNING -1,-1,rowId;";
                var upsertParam1 = upsertCommand.CreateParameter();
                upsertParam1.ParameterName = "@identityId";
                upsertCommand.Parameters.Add(upsertParam1);
                var upsertParam2 = upsertCommand.CreateParameter();
                upsertParam2.ParameterName = "@driveId";
                upsertCommand.Parameters.Add(upsertParam2);
                var upsertParam3 = upsertCommand.CreateParameter();
                upsertParam3.ParameterName = "@fileId";
                upsertCommand.Parameters.Add(upsertParam3);
                var upsertParam4 = upsertCommand.CreateParameter();
                upsertParam4.ParameterName = "@remoteIdentityId";
                upsertCommand.Parameters.Add(upsertParam4);
                var upsertParam5 = upsertCommand.CreateParameter();
                upsertParam5.ParameterName = "@latestTransferStatus";
                upsertCommand.Parameters.Add(upsertParam5);
                var upsertParam6 = upsertCommand.CreateParameter();
                upsertParam6.ParameterName = "@isInOutbox";
                upsertCommand.Parameters.Add(upsertParam6);
                var upsertParam7 = upsertCommand.CreateParameter();
                upsertParam7.ParameterName = "@latestSuccessfullyDeliveredVersionTag";
                upsertCommand.Parameters.Add(upsertParam7);
                var upsertParam8 = upsertCommand.CreateParameter();
                upsertParam8.ParameterName = "@isReadByRecipient";
                upsertCommand.Parameters.Add(upsertParam8);
                upsertParam1.Value = item.identityId.ToByteArray();
                upsertParam2.Value = item.driveId.ToByteArray();
                upsertParam3.Value = item.fileId.ToByteArray();
                upsertParam4.Value = item.remoteIdentityId.DomainName;
                upsertParam5.Value = item.latestTransferStatus;
                upsertParam6.Value = item.isInOutbox;
                upsertParam7.Value = item.latestSuccessfullyDeliveredVersionTag?.ToByteArray() ?? (object)DBNull.Value;
                upsertParam8.Value = item.isReadByRecipient;
                await using var rdr = await upsertCommand.ExecuteReaderAsync(CommandBehavior.SingleRow);
                if (await rdr.ReadAsync())
                {
                   item.rowId = (long) rdr[2];
                   return 1;
                }
                return 0;
            }
        }

        protected virtual async Task<int> UpdateAsync(DriveTransferHistoryRecord item)
        {
            item.identityId.AssertGuidNotEmpty("Guid parameter identityId cannot be set to Empty GUID.");
            item.driveId.AssertGuidNotEmpty("Guid parameter driveId cannot be set to Empty GUID.");
            item.fileId.AssertGuidNotEmpty("Guid parameter fileId cannot be set to Empty GUID.");
            item.latestSuccessfullyDeliveredVersionTag.AssertGuidNotEmpty("Guid parameter latestSuccessfullyDeliveredVersionTag cannot be set to Empty GUID.");
            await using var cn = await _scopedConnectionFactory.CreateScopedConnectionAsync();
            await using var updateCommand = cn.CreateCommand();
            {
                updateCommand.CommandText = "UPDATE DriveTransferHistory " +
                                             "SET latestTransferStatus = @latestTransferStatus,isInOutbox = @isInOutbox,latestSuccessfullyDeliveredVersionTag = @latestSuccessfullyDeliveredVersionTag,isReadByRecipient = @isReadByRecipient "+
                                             "WHERE (identityId = @identityId AND driveId = @driveId AND fileId = @fileId AND remoteIdentityId = @remoteIdentityId)";
                var updateParam1 = updateCommand.CreateParameter();
                updateParam1.ParameterName = "@identityId";
                updateCommand.Parameters.Add(updateParam1);
                var updateParam2 = updateCommand.CreateParameter();
                updateParam2.ParameterName = "@driveId";
                updateCommand.Parameters.Add(updateParam2);
                var updateParam3 = updateCommand.CreateParameter();
                updateParam3.ParameterName = "@fileId";
                updateCommand.Parameters.Add(updateParam3);
                var updateParam4 = updateCommand.CreateParameter();
                updateParam4.ParameterName = "@remoteIdentityId";
                updateCommand.Parameters.Add(updateParam4);
                var updateParam5 = updateCommand.CreateParameter();
                updateParam5.ParameterName = "@latestTransferStatus";
                updateCommand.Parameters.Add(updateParam5);
                var updateParam6 = updateCommand.CreateParameter();
                updateParam6.ParameterName = "@isInOutbox";
                updateCommand.Parameters.Add(updateParam6);
                var updateParam7 = updateCommand.CreateParameter();
                updateParam7.ParameterName = "@latestSuccessfullyDeliveredVersionTag";
                updateCommand.Parameters.Add(updateParam7);
                var updateParam8 = updateCommand.CreateParameter();
                updateParam8.ParameterName = "@isReadByRecipient";
                updateCommand.Parameters.Add(updateParam8);
                updateParam1.Value = item.identityId.ToByteArray();
                updateParam2.Value = item.driveId.ToByteArray();
                updateParam3.Value = item.fileId.ToByteArray();
                updateParam4.Value = item.remoteIdentityId.DomainName;
                updateParam5.Value = item.latestTransferStatus;
                updateParam6.Value = item.isInOutbox;
                updateParam7.Value = item.latestSuccessfullyDeliveredVersionTag?.ToByteArray() ?? (object)DBNull.Value;
                updateParam8.Value = item.isReadByRecipient;
                var count = await updateCommand.ExecuteNonQueryAsync();
                if (count > 0)
                {
                }
                return count;
            }
        }

        protected virtual async Task<int> GetCountAsync()
        {
            await using var cn = await _scopedConnectionFactory.CreateScopedConnectionAsync();
            await using var getCountCommand = cn.CreateCommand();
            {
                 // TODO: this is SQLite specific
                getCountCommand.CommandText = "SELECT COUNT(*) FROM DriveTransferHistory;";
                var count = await getCountCommand.ExecuteScalarAsync();
                if (count == null || count == DBNull.Value || !(count is int || count is long))
                    return -1;
                else
                    return Convert.ToInt32(count);
            }
        }

        public static List<string> GetColumnNames()
        {
            var sl = new List<string>();
            sl.Add("rowId");
            sl.Add("identityId");
            sl.Add("driveId");
            sl.Add("fileId");
            sl.Add("remoteIdentityId");
            sl.Add("latestTransferStatus");
            sl.Add("isInOutbox");
            sl.Add("latestSuccessfullyDeliveredVersionTag");
            sl.Add("isReadByRecipient");
            return sl;
        }

        protected virtual async Task<int> GetDriveCountAsync(Guid driveId)
        {
            await using var cn = await _scopedConnectionFactory.CreateScopedConnectionAsync();
            await using var getCountDriveCommand = cn.CreateCommand();
            {
                 // TODO: this is SQLite specific
                getCountDriveCommand.CommandText = "SELECT COUNT(*) FROM DriveTransferHistory WHERE driveId = $driveId;";
                var getCountDriveParam1 = getCountDriveCommand.CreateParameter();
                getCountDriveParam1.ParameterName = "$driveId";
                getCountDriveCommand.Parameters.Add(getCountDriveParam1);
                getCountDriveParam1.Value = driveId.ToByteArray();
                var count = await getCountDriveCommand.ExecuteScalarAsync();
                if (count == null || count == DBNull.Value || !(count is int || count is long))
                    return -1;
                else
                    return Convert.ToInt32(count);
            } // using
        }

        // SELECT rowId,identityId,driveId,fileId,remoteIdentityId,latestTransferStatus,isInOutbox,latestSuccessfullyDeliveredVersionTag,isReadByRecipient
        protected DriveTransferHistoryRecord ReadRecordFromReaderAll(DbDataReader rdr)
        {
            var result = new List<DriveTransferHistoryRecord>();
#pragma warning disable CS0168
            long bytesRead;
#pragma warning restore CS0168
            var guid = new byte[16];
            var item = new DriveTransferHistoryRecord();
            item.rowId = (rdr[0] == DBNull.Value) ? throw new Exception("item is NULL, but set as NOT NULL") : (long)rdr[0];
            item.identityId = (rdr[1] == DBNull.Value) ? throw new Exception("item is NULL, but set as NOT NULL") : new Guid((byte[])rdr[1]);
            item.driveId = (rdr[2] == DBNull.Value) ? throw new Exception("item is NULL, but set as NOT NULL") : new Guid((byte[])rdr[2]);
            item.fileId = (rdr[3] == DBNull.Value) ? throw new Exception("item is NULL, but set as NOT NULL") : new Guid((byte[])rdr[3]);
            item.remoteIdentityId = (rdr[4] == DBNull.Value) ?                 throw new Exception("item is NULL, but set as NOT NULL") : new OdinId((string)rdr[4]);
            item.latestTransferStatus = (rdr[5] == DBNull.Value) ? throw new Exception("item is NULL, but set as NOT NULL") : (int)(long)rdr[5];
            item.isInOutbox = (rdr[6] == DBNull.Value) ? throw new Exception("item is NULL, but set as NOT NULL") : Convert.ToBoolean(rdr[6]);
            item.latestSuccessfullyDeliveredVersionTag = (rdr[7] == DBNull.Value) ? null : new Guid((byte[])rdr[7]);
            item.isReadByRecipient = (rdr[8] == DBNull.Value) ? throw new Exception("item is NULL, but set as NOT NULL") : Convert.ToBoolean(rdr[8]);
            return item;
       }

        protected virtual async Task<int> DeleteAllRowsAsync(Guid identityId,Guid driveId,Guid fileId)
        {
            await using var cn = await _scopedConnectionFactory.CreateScopedConnectionAsync();
            await using var delete0Command = cn.CreateCommand();
            {
                delete0Command.CommandText = "DELETE FROM DriveTransferHistory " +
                                             "WHERE identityId = @identityId AND driveId = @driveId AND fileId = @fileId";
                var delete0Param1 = delete0Command.CreateParameter();
                delete0Param1.ParameterName = "@identityId";
                delete0Command.Parameters.Add(delete0Param1);
                var delete0Param2 = delete0Command.CreateParameter();
                delete0Param2.ParameterName = "@driveId";
                delete0Command.Parameters.Add(delete0Param2);
                var delete0Param3 = delete0Command.CreateParameter();
                delete0Param3.ParameterName = "@fileId";
                delete0Command.Parameters.Add(delete0Param3);

                delete0Param1.Value = identityId.ToByteArray();
                delete0Param2.Value = driveId.ToByteArray();
                delete0Param3.Value = fileId.ToByteArray();
                var count = await delete0Command.ExecuteNonQueryAsync();
                return count;
            }
        }

        protected virtual async Task<int> DeleteAsync(Guid identityId,Guid driveId,Guid fileId,OdinId remoteIdentityId)
        {
            await using var cn = await _scopedConnectionFactory.CreateScopedConnectionAsync();
            await using var delete1Command = cn.CreateCommand();
            {
                delete1Command.CommandText = "DELETE FROM DriveTransferHistory " +
                                             "WHERE identityId = @identityId AND driveId = @driveId AND fileId = @fileId AND remoteIdentityId = @remoteIdentityId";
                var delete1Param1 = delete1Command.CreateParameter();
                delete1Param1.ParameterName = "@identityId";
                delete1Command.Parameters.Add(delete1Param1);
                var delete1Param2 = delete1Command.CreateParameter();
                delete1Param2.ParameterName = "@driveId";
                delete1Command.Parameters.Add(delete1Param2);
                var delete1Param3 = delete1Command.CreateParameter();
                delete1Param3.ParameterName = "@fileId";
                delete1Command.Parameters.Add(delete1Param3);
                var delete1Param4 = delete1Command.CreateParameter();
                delete1Param4.ParameterName = "@remoteIdentityId";
                delete1Command.Parameters.Add(delete1Param4);

                delete1Param1.Value = identityId.ToByteArray();
                delete1Param2.Value = driveId.ToByteArray();
                delete1Param3.Value = fileId.ToByteArray();
                delete1Param4.Value = remoteIdentityId.DomainName;
                var count = await delete1Command.ExecuteNonQueryAsync();
                return count;
            }
        }

        protected DriveTransferHistoryRecord ReadRecordFromReader0(DbDataReader rdr,Guid identityId,Guid driveId,Guid fileId)
        {
            var result = new List<DriveTransferHistoryRecord>();
#pragma warning disable CS0168
            long bytesRead;
#pragma warning restore CS0168
            var guid = new byte[16];
            var item = new DriveTransferHistoryRecord();
            item.identityId = identityId;
            item.driveId = driveId;
            item.fileId = fileId;
            item.rowId = (rdr[0] == DBNull.Value) ? throw new Exception("item is NULL, but set as NOT NULL") : (long)rdr[0];
            item.remoteIdentityId = (rdr[1] == DBNull.Value) ?                 throw new Exception("item is NULL, but set as NOT NULL") : new OdinId((string)rdr[1]);
            item.latestTransferStatus = (rdr[2] == DBNull.Value) ? throw new Exception("item is NULL, but set as NOT NULL") : (int)(long)rdr[2];
            item.isInOutbox = (rdr[3] == DBNull.Value) ? throw new Exception("item is NULL, but set as NOT NULL") : Convert.ToBoolean(rdr[3]);
            item.latestSuccessfullyDeliveredVersionTag = (rdr[4] == DBNull.Value) ? null : new Guid((byte[])rdr[4]);
            item.isReadByRecipient = (rdr[5] == DBNull.Value) ? throw new Exception("item is NULL, but set as NOT NULL") : Convert.ToBoolean(rdr[5]);
            return item;
       }

        protected virtual async Task<List<DriveTransferHistoryRecord>> GetAsync(Guid identityId,Guid driveId,Guid fileId)
        {
            await using var cn = await _scopedConnectionFactory.CreateScopedConnectionAsync();
            await using var get0Command = cn.CreateCommand();
            {
                get0Command.CommandText = "SELECT rowId,remoteIdentityId,latestTransferStatus,isInOutbox,latestSuccessfullyDeliveredVersionTag,isReadByRecipient FROM DriveTransferHistory " +
                                             "WHERE identityId = @identityId AND driveId = @driveId AND fileId = @fileId;"+
                                             ";";
                var get0Param1 = get0Command.CreateParameter();
                get0Param1.ParameterName = "@identityId";
                get0Command.Parameters.Add(get0Param1);
                var get0Param2 = get0Command.CreateParameter();
                get0Param2.ParameterName = "@driveId";
                get0Command.Parameters.Add(get0Param2);
                var get0Param3 = get0Command.CreateParameter();
                get0Param3.ParameterName = "@fileId";
                get0Command.Parameters.Add(get0Param3);

                get0Param1.Value = identityId.ToByteArray();
                get0Param2.Value = driveId.ToByteArray();
                get0Param3.Value = fileId.ToByteArray();
                {
                    using (var rdr = await get0Command.ExecuteReaderAsync(CommandBehavior.Default))
                    {
                        if (await rdr.ReadAsync() == false)
                        {
                            return new List<DriveTransferHistoryRecord>();
                        }
                        var result = new List<DriveTransferHistoryRecord>();
                        while (true)
                        {
                            result.Add(ReadRecordFromReader0(rdr,identityId,driveId,fileId));
                            if (!await rdr.ReadAsync())
                                break;
                        }
                        return result;
                    } // using
                } //
            } // using
        }

        protected DriveTransferHistoryRecord ReadRecordFromReader1(DbDataReader rdr,Guid identityId,Guid driveId,Guid fileId,OdinId remoteIdentityId)
        {
            var result = new List<DriveTransferHistoryRecord>();
#pragma warning disable CS0168
            long bytesRead;
#pragma warning restore CS0168
            var guid = new byte[16];
            var item = new DriveTransferHistoryRecord();
            item.identityId = identityId;
            item.driveId = driveId;
            item.fileId = fileId;
            item.remoteIdentityId = remoteIdentityId;
            item.rowId = (rdr[0] == DBNull.Value) ? throw new Exception("item is NULL, but set as NOT NULL") : (long)rdr[0];
            item.latestTransferStatus = (rdr[1] == DBNull.Value) ? throw new Exception("item is NULL, but set as NOT NULL") : (int)(long)rdr[1];
            item.isInOutbox = (rdr[2] == DBNull.Value) ? throw new Exception("item is NULL, but set as NOT NULL") : Convert.ToBoolean(rdr[2]);
            item.latestSuccessfullyDeliveredVersionTag = (rdr[3] == DBNull.Value) ? null : new Guid((byte[])rdr[3]);
            item.isReadByRecipient = (rdr[4] == DBNull.Value) ? throw new Exception("item is NULL, but set as NOT NULL") : Convert.ToBoolean(rdr[4]);
            return item;
       }

        protected virtual async Task<DriveTransferHistoryRecord> GetAsync(Guid identityId,Guid driveId,Guid fileId,OdinId remoteIdentityId)
        {
            await using var cn = await _scopedConnectionFactory.CreateScopedConnectionAsync();
            await using var get1Command = cn.CreateCommand();
            {
                get1Command.CommandText = "SELECT rowId,latestTransferStatus,isInOutbox,latestSuccessfullyDeliveredVersionTag,isReadByRecipient FROM DriveTransferHistory " +
                                             "WHERE identityId = @identityId AND driveId = @driveId AND fileId = @fileId AND remoteIdentityId = @remoteIdentityId LIMIT 1;"+
                                             ";";
                var get1Param1 = get1Command.CreateParameter();
                get1Param1.ParameterName = "@identityId";
                get1Command.Parameters.Add(get1Param1);
                var get1Param2 = get1Command.CreateParameter();
                get1Param2.ParameterName = "@driveId";
                get1Command.Parameters.Add(get1Param2);
                var get1Param3 = get1Command.CreateParameter();
                get1Param3.ParameterName = "@fileId";
                get1Command.Parameters.Add(get1Param3);
                var get1Param4 = get1Command.CreateParameter();
                get1Param4.ParameterName = "@remoteIdentityId";
                get1Command.Parameters.Add(get1Param4);

                get1Param1.Value = identityId.ToByteArray();
                get1Param2.Value = driveId.ToByteArray();
                get1Param3.Value = fileId.ToByteArray();
                get1Param4.Value = remoteIdentityId.DomainName;
                {
                    using (var rdr = await get1Command.ExecuteReaderAsync(CommandBehavior.SingleRow))
                    {
                        if (await rdr.ReadAsync() == false)
                        {
                            return null;
                        }
                        var r = ReadRecordFromReader1(rdr,identityId,driveId,fileId,remoteIdentityId);
                        return r;
                    } // using
                } //
            } // using
        }

        protected virtual async Task<(List<DriveTransferHistoryRecord>, Int64? nextCursor)> PagingByRowIdAsync(int count, Int64? inCursor)
        {
            if (count < 1)
                throw new Exception("Count must be at least 1.");
            if (count == int.MaxValue)
                count--; // avoid overflow when doing +1 on the param below
            if (inCursor == null)
                inCursor = 0;

            await using var cn = await _scopedConnectionFactory.CreateScopedConnectionAsync();
            await using var getPaging0Command = cn.CreateCommand();
            {
                getPaging0Command.CommandText = "SELECT rowId,identityId,driveId,fileId,remoteIdentityId,latestTransferStatus,isInOutbox,latestSuccessfullyDeliveredVersionTag,isReadByRecipient FROM DriveTransferHistory " +
                                            "WHERE rowId > @rowId  ORDER BY rowId ASC  LIMIT @count;";
                var getPaging0Param1 = getPaging0Command.CreateParameter();
                getPaging0Param1.ParameterName = "@rowId";
                getPaging0Command.Parameters.Add(getPaging0Param1);
                var getPaging0Param2 = getPaging0Command.CreateParameter();
                getPaging0Param2.ParameterName = "@count";
                getPaging0Command.Parameters.Add(getPaging0Param2);

                getPaging0Param1.Value = inCursor;
                getPaging0Param2.Value = count+1;

                {
                    await using (var rdr = await getPaging0Command.ExecuteReaderAsync(CommandBehavior.Default))
                    {
                        var result = new List<DriveTransferHistoryRecord>();
                        Int64? nextCursor;
                        int n = 0;
                        while ((n < count) && await rdr.ReadAsync())
                        {
                            n++;
                            result.Add(ReadRecordFromReaderAll(rdr));
                        } // while
                        if ((n > 0) && await rdr.ReadAsync())
                        {
                                nextCursor = result[n - 1].rowId;
                        }
                        else
                        {
                            nextCursor = null;
                        }
                        return (result, nextCursor);
                    } // using
                } //
            } // using 
        } // PagingGet

    }
}<|MERGE_RESOLUTION|>--- conflicted
+++ resolved
@@ -163,11 +163,7 @@
             {
                 insertCommand.CommandText = "INSERT INTO DriveTransferHistory (identityId,driveId,fileId,remoteIdentityId,latestTransferStatus,isInOutbox,latestSuccessfullyDeliveredVersionTag,isReadByRecipient) " +
                                              "VALUES (@identityId,@driveId,@fileId,@remoteIdentityId,@latestTransferStatus,@isInOutbox,@latestSuccessfullyDeliveredVersionTag,@isReadByRecipient)"+
-<<<<<<< HEAD
-                                             "RETURNING -1;";
-=======
                                              "RETURNING rowid;";
->>>>>>> 27a6e525
                 var insertParam1 = insertCommand.CreateParameter();
                 insertParam1.ParameterName = "@identityId";
                 insertCommand.Parameters.Add(insertParam1);
@@ -222,11 +218,7 @@
                 insertCommand.CommandText = "INSERT INTO DriveTransferHistory (identityId,driveId,fileId,remoteIdentityId,latestTransferStatus,isInOutbox,latestSuccessfullyDeliveredVersionTag,isReadByRecipient) " +
                                              "VALUES (@identityId,@driveId,@fileId,@remoteIdentityId,@latestTransferStatus,@isInOutbox,@latestSuccessfullyDeliveredVersionTag,@isReadByRecipient) " +
                                              "ON CONFLICT DO NOTHING "+
-<<<<<<< HEAD
-                                             ";";
-=======
                                              "RETURNING rowid;";
->>>>>>> 27a6e525
                 var insertParam1 = insertCommand.CreateParameter();
                 insertParam1.ParameterName = "@identityId";
                 insertCommand.Parameters.Add(insertParam1);
@@ -262,11 +254,7 @@
                 await using var rdr = await insertCommand.ExecuteReaderAsync(CommandBehavior.SingleRow);
                 if (await rdr.ReadAsync())
                 {
-<<<<<<< HEAD
-                     if (rdr[0] != DBNull.Value) item.rowId = (long)rdr[0];
-=======
                      item.rowId = (long)rdr[0];
->>>>>>> 27a6e525
                     return true;
                 }
                 return false;
