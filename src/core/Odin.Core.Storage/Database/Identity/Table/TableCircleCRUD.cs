--- conflicted
+++ resolved
@@ -144,11 +144,7 @@
             {
                 insertCommand.CommandText = "INSERT INTO Circle (identityId,circleId,circleName,data) " +
                                              "VALUES (@identityId,@circleId,@circleName,@data)"+
-<<<<<<< HEAD
-                                             "RETURNING -1;";
-=======
                                              "RETURNING rowid;";
->>>>>>> 27a6e525
                 var insertParam1 = insertCommand.CreateParameter();
                 insertParam1.ParameterName = "@identityId";
                 insertCommand.Parameters.Add(insertParam1);
@@ -186,11 +182,7 @@
                 insertCommand.CommandText = "INSERT INTO Circle (identityId,circleId,circleName,data) " +
                                              "VALUES (@identityId,@circleId,@circleName,@data) " +
                                              "ON CONFLICT DO NOTHING "+
-<<<<<<< HEAD
-                                             ";";
-=======
                                              "RETURNING rowid;";
->>>>>>> 27a6e525
                 var insertParam1 = insertCommand.CreateParameter();
                 insertParam1.ParameterName = "@identityId";
                 insertCommand.Parameters.Add(insertParam1);
@@ -210,11 +202,7 @@
                 await using var rdr = await insertCommand.ExecuteReaderAsync(CommandBehavior.SingleRow);
                 if (await rdr.ReadAsync())
                 {
-<<<<<<< HEAD
-                     if (rdr[0] != DBNull.Value) item.rowId = (long)rdr[0];
-=======
                      item.rowId = (long)rdr[0];
->>>>>>> 27a6e525
                    _cache.AddOrUpdate("TableCircleCRUD", item.identityId.ToString()+item.circleId.ToString(), item);
                     return true;
                 }
