--- conflicted
+++ resolved
@@ -123,11 +123,7 @@
                rowid = "rowId INTEGER PRIMARY KEY AUTOINCREMENT,";
             var wori = "";
             cmd.CommandText =
-<<<<<<< HEAD
-                "CREATE TABLE IF NOT EXISTS circle("
-=======
                 "CREATE TABLE IF NOT EXISTS Circle("
->>>>>>> 2a7d5277
                    +rowid
                    +"identityId BYTEA NOT NULL, "
                    +"circleId BYTEA NOT NULL UNIQUE, "
@@ -146,11 +142,7 @@
             await using var cn = await _scopedConnectionFactory.CreateScopedConnectionAsync();
             await using var insertCommand = cn.CreateCommand();
             {
-<<<<<<< HEAD
-                insertCommand.CommandText = "INSERT INTO circle (identityId,circleId,circleName,data) " +
-=======
                 insertCommand.CommandText = "INSERT INTO Circle (identityId,circleId,circleName,data) " +
->>>>>>> 2a7d5277
                                              "VALUES (@identityId,@circleId,@circleName,@data)";
                 var insertParam1 = insertCommand.CreateParameter();
                 insertParam1.ParameterName = "@identityId";
@@ -184,11 +176,7 @@
             await using var cn = await _scopedConnectionFactory.CreateScopedConnectionAsync();
             await using var insertCommand = cn.CreateCommand();
             {
-<<<<<<< HEAD
-                insertCommand.CommandText = "INSERT INTO circle (identityId,circleId,circleName,data) " +
-=======
                 insertCommand.CommandText = "INSERT INTO Circle (identityId,circleId,circleName,data) " +
->>>>>>> 2a7d5277
                                              "VALUES (@identityId,@circleId,@circleName,@data) " +
                                              "ON CONFLICT DO NOTHING";
                 var insertParam1 = insertCommand.CreateParameter();
@@ -223,11 +211,7 @@
             await using var cn = await _scopedConnectionFactory.CreateScopedConnectionAsync();
             await using var upsertCommand = cn.CreateCommand();
             {
-<<<<<<< HEAD
-                upsertCommand.CommandText = "INSERT INTO circle (identityId,circleId,circleName,data) " +
-=======
                 upsertCommand.CommandText = "INSERT INTO Circle (identityId,circleId,circleName,data) " +
->>>>>>> 2a7d5277
                                              "VALUES (@identityId,@circleId,@circleName,@data)"+
                                              "ON CONFLICT (identityId,circleId) DO UPDATE "+
                                              "SET circleName = @circleName,data = @data "+
@@ -383,11 +367,7 @@
             await using var cn = await _scopedConnectionFactory.CreateScopedConnectionAsync();
             await using var get0Command = cn.CreateCommand();
             {
-<<<<<<< HEAD
-                get0Command.CommandText = "SELECT rowId,circleName,data FROM circle " +
-=======
                 get0Command.CommandText = "SELECT rowId,circleName,data FROM Circle " +
->>>>>>> 2a7d5277
                                              "WHERE identityId = @identityId AND circleId = @circleId LIMIT 1;"+
                                              ";";
                 var get0Param1 = get0Command.CreateParameter();
@@ -427,11 +407,7 @@
             await using var cn = await _scopedConnectionFactory.CreateScopedConnectionAsync();
             await using var getPaging2Command = cn.CreateCommand();
             {
-<<<<<<< HEAD
-                getPaging2Command.CommandText = "SELECT rowId,identityId,circleId,circleName,data FROM circle " +
-=======
                 getPaging2Command.CommandText = "SELECT rowId,identityId,circleId,circleName,data FROM Circle " +
->>>>>>> 2a7d5277
                                             "WHERE (identityId = @identityId) AND circleId > @circleId  ORDER BY circleId ASC  LIMIT @count;";
                 var getPaging2Param1 = getPaging2Command.CreateParameter();
                 getPaging2Param1.ParameterName = "@circleId";
@@ -484,11 +460,7 @@
             await using var cn = await _scopedConnectionFactory.CreateScopedConnectionAsync();
             await using var getPaging0Command = cn.CreateCommand();
             {
-<<<<<<< HEAD
-                getPaging0Command.CommandText = "SELECT rowId,identityId,circleId,circleName,data FROM circle " +
-=======
                 getPaging0Command.CommandText = "SELECT rowId,identityId,circleId,circleName,data FROM Circle " +
->>>>>>> 2a7d5277
                                             "WHERE rowId > @rowId  ORDER BY rowId ASC  LIMIT @count;";
                 var getPaging0Param1 = getPaging0Command.CreateParameter();
                 getPaging0Param1.ParameterName = "@rowId";
