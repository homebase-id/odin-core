using System;
using System.Collections.Generic;

namespace Odin.Core.Storage.Database.Identity.Migrations;

public class TableDrivesMigrationList : MigrationListBase
{
    public TableDrivesMigrationList()
    {
        Migrations = new List<MigrationBase>() {
<<<<<<< HEAD
            new TableDrivesMigrationV0(this),
            new TableDrivesMigrationV20250723(this),
=======
            new TableDrivesMigrationV0(-1),
>>>>>>> ae5f6b0f
            // AUTO-INSERT-MARKER
        };
    }

}<|MERGE_RESOLUTION|>--- conflicted
+++ resolved
@@ -1,5 +1,6 @@
 using System;
 using System.Collections.Generic;
+using Odin.Core.Storage.Database.Identity.Table;
 
 namespace Odin.Core.Storage.Database.Identity.Migrations;
 
@@ -8,12 +9,8 @@
     public TableDrivesMigrationList()
     {
         Migrations = new List<MigrationBase>() {
-<<<<<<< HEAD
-            new TableDrivesMigrationV0(this),
+            new TableDrivesMigrationV0(0),
             new TableDrivesMigrationV20250723(this),
-=======
-            new TableDrivesMigrationV0(-1),
->>>>>>> ae5f6b0f
             // AUTO-INSERT-MARKER
         };
     }
