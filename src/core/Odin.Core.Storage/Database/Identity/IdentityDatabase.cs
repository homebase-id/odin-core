using System;
using System.Collections.Immutable;
using System.Threading.Tasks;
using Autofac;
using Odin.Core.Storage.Database.Identity.Abstractions;
using Odin.Core.Storage.Database.Identity.Connection;
using Odin.Core.Storage.Database.Identity.Table;
using Odin.Core.Storage.Factory;

namespace Odin.Core.Storage.Database.Identity;

public class IdentityDatabase(ILifetimeScope lifetimeScope) : AbstractDatabase<IIdentityDbConnectionFactory>(lifetimeScope)
{
    //
    // Put all database tables alphabetically here.
    // Don't forget to add the table to the lazy properties as well.
    //
    public static readonly ImmutableList<Type> TableTypes =
    [
        typeof(TableAppGrants),
        typeof(TableAppNotifications),
        typeof(TableCircle),
        typeof(TableCircleMember),
        typeof(TableConnections),
        typeof(TableDriveAclIndex),
        typeof(TableDriveLocalTagIndex),
        typeof(TableDriveMainIndex),
        typeof(TableDriveReactions),
        typeof(TableDriveTagIndex),
        typeof(TableFollowsMe),
        typeof(TableImFollowing),
        typeof(TableInbox),
        typeof(TableKeyThreeValue),
        typeof(TableKeyTwoValue),
        typeof(TableKeyUniqueThreeValue),
        typeof(TableKeyValue),
        typeof(TableOutbox)
    ];

    //
    // Put all database table caches alphabetically here.
    // Don't forget to add the cache to the lazy properties as well.
    //
    public static readonly ImmutableList<Type> TableCacheTypes = [
        typeof(TableKeyValueCache),
    ];

    private readonly ILifetimeScope _lifetimeScope = lifetimeScope;

    //
    // Table convenience properties
    //
    private Lazy<TableAppGrants> _appGrants;
    public TableAppGrants AppGrants => LazyResolve(ref _appGrants);
    private Lazy<TableAppNotifications> _appNotifications;
    public TableAppNotifications AppNotifications => LazyResolve(ref _appNotifications);
    private Lazy<TableCircle> _circle;
    public TableCircle Circle => LazyResolve(ref _circle);
    private Lazy<TableCircleMember> _circleMember;
    public TableCircleMember CircleMember => LazyResolve(ref _circleMember);
    private Lazy<TableConnections> _connections;
    public TableConnections Connections => LazyResolve(ref _connections);
    private Lazy<TableDriveAclIndex> _driveAclIndex;
<<<<<<< HEAD
    public TableDriveLocalTagIndex DriveLocalTagIndex => GetTable(ref _driveLocalTagIndex);
    private Lazy<TableDriveLocalTagIndex> _driveLocalTagIndex;
    public TableDriveAclIndex DriveAclIndex => GetTable(ref _driveAclIndex);
=======
    public TableDriveAclIndex DriveAclIndex => LazyResolve(ref _driveAclIndex);
>>>>>>> 37ddf00e
    private Lazy<TableDriveMainIndex> _driveMainIndex;
    public TableDriveMainIndex DriveMainIndex => LazyResolve(ref _driveMainIndex);
    private Lazy<TableDriveReactions> _driveReactions;
    public TableDriveReactions DriveReactions => LazyResolve(ref _driveReactions);
    private Lazy<TableDriveTagIndex> _driveTagIndex;
    public TableDriveTagIndex DriveTagIndex => LazyResolve(ref _driveTagIndex);
    private Lazy<TableFollowsMe> _followsMe;
    public TableFollowsMe FollowsMe => LazyResolve(ref _followsMe);
    private Lazy<TableImFollowing> _imFollowing;
    public TableImFollowing ImFollowing => LazyResolve(ref _imFollowing);
    private Lazy<TableInbox> _inbox;
    public TableInbox Inbox => LazyResolve(ref _inbox);
    private Lazy<TableKeyThreeValue> _keyThreeValue;
    public TableKeyThreeValue KeyThreeValue => LazyResolve(ref _keyThreeValue);
    private Lazy<TableKeyTwoValue> _keyTwoValue;
    public TableKeyTwoValue KeyTwoValue => LazyResolve(ref _keyTwoValue);
    private Lazy<TableKeyUniqueThreeValue> _keyUniqueThreeValue;
    public TableKeyUniqueThreeValue KeyUniqueThreeValue => LazyResolve(ref _keyUniqueThreeValue);
    private Lazy<TableKeyValue> _keyValue;
    public TableKeyValue KeyValue => LazyResolve(ref _keyValue);
    private Lazy<TableOutbox> _outbox;
    public TableOutbox Outbox => LazyResolve(ref _outbox);

    //
    // Table cache convenience properties
    //
    private Lazy<TableKeyValueCache> _keyValueCache;
    public TableKeyValueCache KeyValueCache => LazyResolve(ref _keyValueCache);

    //
    // Abstraction convenience properties (resolved, not injected)
    //
    private Lazy<MainIndexMeta> _mainIndexMeta;
<<<<<<< HEAD
    public MainIndexMeta MainIndexMeta => GetTable(ref _mainIndexMeta);
    
    private Lazy<LocalMetadataDataOperations> _localTags;
    public LocalMetadataDataOperations LocalMetadataDataOperations => GetTable(ref _localTags);
=======
    public MainIndexMeta MainIndexMeta => LazyResolve(ref _mainIndexMeta);
>>>>>>> 37ddf00e

    //
    // Connection
    //
    public override async Task<IConnectionWrapper> CreateScopedConnectionAsync()
    {
        var factory = _lifetimeScope.Resolve<ScopedIdentityConnectionFactory>();
        var cn = await factory.CreateScopedConnectionAsync();
        return cn;
    }

    //
    // Transaction
    //
    public override async Task<IScopedTransaction> BeginStackedTransactionAsync()
    {
        var factory = _lifetimeScope.Resolve<ScopedIdentityTransactionFactory>();
        var tx = await factory.BeginStackedTransactionAsync();
        return tx;
    }

    //
    // Migration
    //

    // SEB:NOTE this is temporary until we have a proper migration system
    public override async Task CreateDatabaseAsync(bool dropExistingTables = false)
    {
        await using var tx = await BeginStackedTransactionAsync();
        foreach (var tableType in TableTypes)
        {
            var table = (ITableMigrator)_lifetimeScope.Resolve(tableType);
            await table.EnsureTableExistsAsync(dropExistingTables);
        }

        tx.Commit();
    }
}<|MERGE_RESOLUTION|>--- conflicted
+++ resolved
@@ -61,13 +61,9 @@
     private Lazy<TableConnections> _connections;
     public TableConnections Connections => LazyResolve(ref _connections);
     private Lazy<TableDriveAclIndex> _driveAclIndex;
-<<<<<<< HEAD
-    public TableDriveLocalTagIndex DriveLocalTagIndex => GetTable(ref _driveLocalTagIndex);
+    public TableDriveLocalTagIndex DriveLocalTagIndex => LazyResolve(ref _driveLocalTagIndex);
     private Lazy<TableDriveLocalTagIndex> _driveLocalTagIndex;
-    public TableDriveAclIndex DriveAclIndex => GetTable(ref _driveAclIndex);
-=======
     public TableDriveAclIndex DriveAclIndex => LazyResolve(ref _driveAclIndex);
->>>>>>> 37ddf00e
     private Lazy<TableDriveMainIndex> _driveMainIndex;
     public TableDriveMainIndex DriveMainIndex => LazyResolve(ref _driveMainIndex);
     private Lazy<TableDriveReactions> _driveReactions;
@@ -101,14 +97,10 @@
     // Abstraction convenience properties (resolved, not injected)
     //
     private Lazy<MainIndexMeta> _mainIndexMeta;
-<<<<<<< HEAD
-    public MainIndexMeta MainIndexMeta => GetTable(ref _mainIndexMeta);
-    
+    public MainIndexMeta MainIndexMeta => LazyResolve(ref _mainIndexMeta);
+
     private Lazy<LocalMetadataDataOperations> _localTags;
-    public LocalMetadataDataOperations LocalMetadataDataOperations => GetTable(ref _localTags);
-=======
-    public MainIndexMeta MainIndexMeta => LazyResolve(ref _mainIndexMeta);
->>>>>>> 37ddf00e
+    public LocalMetadataDataOperations LocalMetadataDataOperations => LazyResolve(ref _localTags);
 
     //
     // Connection
