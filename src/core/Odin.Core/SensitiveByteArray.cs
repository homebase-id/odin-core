--- conflicted
+++ resolved
@@ -48,17 +48,13 @@
 
         public void Dispose()
         {
-<<<<<<< HEAD
             this.Wipe();
             GC.SuppressFinalize(this);
-=======
-            Wipe();
         }
 
         public SensitiveByteArray Clone()
         {
             return new SensitiveByteArray(this);
->>>>>>> 916e5d9e
         }
 
         public void Wipe()
