--- conflicted
+++ resolved
@@ -75,11 +75,7 @@
     IdentityMustBeConnected = 5002,
     ConnectionRequestToYourself = 5003,
     BlockedConnection = 5004,
-<<<<<<< HEAD
-    CannotSendConnectionRequestToValidConnection = 5005, 
-=======
     CannotSendConnectionRequestToValidConnection = 5005,
->>>>>>> 82cc89ea
     RemoteServerMissingOutgoingRequest = 5006,
 
     // App or YouAuth Domain Errors 60xx
