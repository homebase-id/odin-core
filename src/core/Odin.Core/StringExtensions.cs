--- conflicted
+++ resolved
@@ -8,19 +8,17 @@
         {
             return System.Text.Encoding.UTF8.GetBytes(str);
         }
-<<<<<<< HEAD
 
         public static byte[] FromBase64(this string str)
         {
             return Convert.FromBase64String(str);
-=======
-        
+        }
+
         public static string Reverse(this string str)
         {
             var charArray = str.ToCharArray();
             System.Array.Reverse(charArray);
             return new string(charArray);
->>>>>>> eaac10b9
         }
     }
 }