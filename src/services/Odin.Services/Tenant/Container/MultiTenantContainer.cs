--- conflicted
+++ resolved
@@ -8,11 +8,7 @@
 using Autofac.Core;
 using Autofac.Core.Lifetime;
 using Autofac.Core.Resolving;
-<<<<<<< HEAD
-using Odin.Services.Configuration;
-=======
 using Odin.Core.Exceptions;
->>>>>>> b365198d
 
 #nullable enable
 namespace Odin.Services.Tenant.Container;
@@ -20,35 +16,11 @@
 public sealed class MultiTenantContainer(IContainer applicationContainer) : IContainer
 {
     // This is the base application container
-<<<<<<< HEAD
-    private readonly  IContainer _applicationContainer;
-
-    // This action configures a container builder
-    private readonly Action<ContainerBuilder, Tenant, OdinConfiguration> _tenantServiceConfiguration;
-    private readonly Action<ILifetimeScope, Tenant> _tenantInitialization;
-    private readonly OdinConfiguration _config;
-=======
->>>>>>> b365198d
 
     // This dictionary keeps track of all of the tenant scopes that we have created
     private readonly ConcurrentDictionary<string, Lazy<ILifetimeScope>> _tenantLifetimeScopes = new();
     private bool _disposed;
 
-<<<<<<< HEAD
-    public MultiTenantContainer(
-        IContainer applicationContainer,
-        Action<ContainerBuilder, Tenant, OdinConfiguration> serviceConfiguration,
-        Action<ILifetimeScope, Tenant> tenantInitialization,
-        OdinConfiguration config)
-    {
-        _applicationContainer = applicationContainer;
-        _tenantServiceConfiguration = serviceConfiguration;
-        _tenantInitialization = tenantInitialization;
-        _config = config;
-    }
-
-=======
->>>>>>> b365198d
     //
 
     /// <summary>
@@ -99,25 +71,9 @@
         }
 
         // SEB:NOTE
-<<<<<<< HEAD
-        // The valueFactory is not run under lock, so we use Lazy<> to make sure that it is only executed once
-        lazyScope = _tenantLifetimeScopes.GetOrAdd(tenantId, _ => new Lazy<ILifetimeScope>(() =>
-        {
-            var tenant = new Tenant(tenantId);
-
-            // Configure a new lifetime scope for the tenant
-            var lifetimeScope = _applicationContainer.BeginLifetimeScope(
-                tenantId,
-                cb => _tenantServiceConfiguration(cb, tenant, _config));
-
-            _tenantInitialization(lifetimeScope, tenant);
-            return lifetimeScope;
-        }));
-=======
         // The valueFactory is not run under lock, so we use Lazy<> to make sure that it is only created once
         var lazyScope = _tenantLifetimeScopes.GetOrAdd(tenant, _ => new Lazy<ILifetimeScope>(() =>
             applicationContainer.BeginLifetimeScope(tenant, configurationAction)));
->>>>>>> b365198d
 
         return lazyScope.Value;
     }
