--- conflicted
+++ resolved
@@ -2,30 +2,12 @@
 using Autofac;
 using Autofac.Extensions.DependencyInjection;
 using Microsoft.Extensions.DependencyInjection;
-using Odin.Services.Configuration;
 
 #nullable enable
 namespace Odin.Services.Tenant.Container
 {
     public class MultiTenantServiceProviderFactory : IServiceProviderFactory<ContainerBuilder>
     {
-<<<<<<< HEAD
-        private readonly Action<ContainerBuilder, Tenant, OdinConfiguration> _tenantServicesConfiguration;
-        private readonly Action<ILifetimeScope, Tenant> _tenantInitialization;
-        private readonly OdinConfiguration _config;
-
-        public MultiTenantServiceProviderFactory(
-            Action<ContainerBuilder, Tenant, OdinConfiguration> tenantServicesConfiguration,
-            Action<ILifetimeScope, Tenant> tenantInitialization,
-            OdinConfiguration config)
-        {
-            _tenantServicesConfiguration = tenantServicesConfiguration;
-            _tenantInitialization = tenantInitialization;
-            _config = config;
-        }
-        
-=======
->>>>>>> b365198d
         //
 
         public ContainerBuilder CreateBuilder(IServiceCollection services)
@@ -52,15 +34,7 @@
                 .As<IMultiTenantContainerAccessor>()
                 .SingleInstance();
             
-<<<<<<< HEAD
-            container = new MultiTenantContainer(
-                containerBuilder.Build(), 
-                _tenantServicesConfiguration,
-                _tenantInitialization,
-                _config);
-=======
             container = new MultiTenantContainer(containerBuilder.Build());
->>>>>>> b365198d
 
             return new AutofacServiceProvider(container);
         }
