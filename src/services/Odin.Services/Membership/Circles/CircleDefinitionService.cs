using System;
using System.Collections.Generic;
using System.Linq;
using System.Threading.Tasks;
using Odin.Core;
using Odin.Core.Exceptions;
using Odin.Core.Storage;
<<<<<<< HEAD
=======
using Odin.Core.Storage.SQLite;
using Odin.Core.Storage.SQLite.IdentityDatabase;
>>>>>>> edb954a8
using Odin.Core.Time;
using Odin.Services.Authorization.ExchangeGrants;
using Odin.Services.Authorization.Permissions;
using Odin.Services.Base;
using Odin.Services.Drives;
using Odin.Services.Drives.Management;

namespace Odin.Services.Membership.Circles
{
    public class CircleDefinitionService
    {
        private readonly TenantSystemStorage _tenantSystemStorage;
        private readonly DriveManager _driveManager;

        private readonly byte[] _circleDataType = Guid.Parse("2a915ab8-412e-42d8-b157-a123f107f224").ToByteArray();
        private readonly ThreeKeyValueStorage _circleValueStorage;

        public CircleDefinitionService(TenantSystemStorage tenantSystemStorage, DriveManager driveManager)
        {
            _tenantSystemStorage = tenantSystemStorage;
            _driveManager = driveManager;
            const string circleValueContextKey = "dc1c198c-c280-4b9c-93ce-d417d0a58491";
            _circleValueStorage = tenantSystemStorage.CreateThreeKeyValueStorage(Guid.Parse(circleValueContextKey));
        }

        public async Task<CircleDefinition> Create(CreateCircleRequest request)
        {
            return await this.CreateCircleInternal(request);
        }

<<<<<<< HEAD
        public async Task EnsureSystemCirclesExist()
        {
            var confirmedCircleDefinition = this.GetCircle(SystemCircleConstants.ConfirmedConnectionsCircleId);
            if (null == confirmedCircleDefinition)
=======
        public async Task CreateSystemCircle()
        {
            if (null == this.GetCircle(SystemCircleConstants.ConnectedIdentitiesSystemCircleId))
>>>>>>> edb954a8
            {
                var def = SystemCircleConstants.ConfirmedConnectionsDefinition;
                await this.CreateCircleInternal(new CreateCircleRequest
                {
<<<<<<< HEAD
                    Id = def.Id,
                    Name = def.Name,
                    Description = def.Description,
                    DriveGrants = def.DriveGrants,
                    Permissions = def.Permissions
                }, skipValidation: true);
            }
            else
            {
                if (SystemCircleConstants.ConfirmedConnectionsDefinition != confirmedCircleDefinition)
                {
                    await this.Update(SystemCircleConstants.ConfirmedConnectionsDefinition);
                }
            }

            var autoCircleDef = this.GetCircle(SystemCircleConstants.AutoConnectionsCircleId);
            if (null == autoCircleDef)
            {
                var def = SystemCircleConstants.AutoConnectionsSystemCircleDefinition;
                await this.CreateCircleInternal(new CreateCircleRequest
                {
                    Id = def.Id,
                    Name = def.Name,
                    Description = def.Description,
                    DriveGrants = def.DriveGrants,
                    Permissions = def.Permissions
                }, skipValidation: true);
            }
            else
            {
                if (SystemCircleConstants.AutoConnectionsSystemCircleDefinition != autoCircleDef)
                {
                    await this.Update(SystemCircleConstants.AutoConnectionsSystemCircleDefinition);
                }
=======
                    Id = SystemCircleConstants.ConnectedIdentitiesSystemCircleId.Value,
                    Name = "All Connected Identities",
                    Description = "All Connected Identities",
                    DriveGrants = SystemCircleConstants.ConnectedIdentitiesSystemCircleInitialDrives,
                    Permissions = new PermissionSet()
                    {
                        Keys = new List<int>()
                    }
                }, skipValidation: true);
>>>>>>> edb954a8
            }
        }


        public async Task Update(CircleDefinition newCircleDefinition)
        {
            await AssertValid(newCircleDefinition.Permissions, newCircleDefinition.DriveGrants?.ToList());

            var existingCircle = this.GetCircle(newCircleDefinition.Id);

            if (null == existingCircle)
            {
                throw new OdinClientException($"Invalid circle {newCircleDefinition.Id}", OdinClientErrorCode.UnknownId);
            }

            existingCircle.LastUpdated = UnixTimeUtc.Now().milliseconds;
            existingCircle.Description = newCircleDefinition.Description;
            existingCircle.Name = newCircleDefinition.Name;
            existingCircle.DriveGrants = newCircleDefinition.DriveGrants;
            existingCircle.Permissions = newCircleDefinition.Permissions;

            _circleValueStorage.Upsert(_tenantSystemStorage.IdentityDatabase, existingCircle.Id, GuidId.Empty, _circleDataType, newCircleDefinition);
        }

        public bool IsEnabled(GuidId circleId)
        {
            var circle = this.GetCircle(circleId);
            return !circle?.Disabled ?? false;
        }

        public CircleDefinition GetCircle(GuidId circleId)
        {
            var def = _circleValueStorage.Get<CircleDefinition>(_tenantSystemStorage.IdentityDatabase, circleId);
            return def;
        }

<<<<<<< HEAD

        public Task<List<CircleDefinition>> GetCircles(bool includeSystemCircle)
        {
            var circles = (_circleValueStorage.GetByCategory<CircleDefinition>(_tenantSystemStorage.IdentityDatabase, _circleDataType) ?? []).ToList();
=======
        public Task<IEnumerable<CircleDefinition>> GetCircles(bool includeSystemCircle)
        {
            var circles = _circleValueStorage.GetByCategory<CircleDefinition>(_tenantSystemStorage.IdentityDatabase, _circleDataType);
>>>>>>> edb954a8
            if (!includeSystemCircle)
            {
                circles.RemoveAll(def => SystemCircleConstants.AllSystemCircles.Exists(sc => sc == def.Id));
            }

            return Task.FromResult(circles);
        }

        public Task Delete(GuidId id)
        {
            var circle = GetCircle(id);

            if (null == circle)
            {
                throw new OdinClientException($"Invalid circle {id}", OdinClientErrorCode.UnknownId);
            }

            //TODO: update the circle.Permissions and circle.Drives for all members of the circle
            _circleValueStorage.Delete(_tenantSystemStorage.IdentityDatabase, id);
            return Task.CompletedTask;
        }

        public async Task AssertValidDriveGrants(IEnumerable<DriveGrantRequest> driveGrantRequests)
        {
            if (null == driveGrantRequests)
            {
                return;
            }

            foreach (var dgr in driveGrantRequests)
            {
                //fail if the drive is invalid
                var driveId = await _driveManager.GetDriveIdByAlias(dgr.PermissionedDrive.Drive, _tenantSystemStorage.IdentityDatabase);

                if (driveId == null)
                {
                    throw new OdinClientException("Invalid drive specified on DriveGrantRequest", OdinClientErrorCode.InvalidGrantNonExistingDrive);
                }

                var drive = await _driveManager.GetDrive(driveId.GetValueOrDefault(), _tenantSystemStorage.IdentityDatabase);

                //Allow access when OwnerOnly AND the only permission is Write or React; TODO: this defeats purpose of owneronly drive, i think
                var hasValidPermission = dgr.PermissionedDrive.Permission.HasFlag(DrivePermission.Write) ||
                                         dgr.PermissionedDrive.Permission.HasFlag(DrivePermission.React);
                if (drive.OwnerOnly && !hasValidPermission)
                {
                    throw new OdinSecurityException("Cannot grant access to owner-only drives to circles");
                }
            }
        }

        //

        private async Task AssertValid(PermissionSet permissionSet, List<DriveGrantRequest> driveGrantRequests)
        {
            bool hasDrives = driveGrantRequests?.Any() ?? false;
            bool hasPermissions = permissionSet?.Keys?.Any() ?? false;

            if (!hasPermissions && !hasDrives)
            {
                throw new OdinClientException("A circle must grant at least one drive or one permission",
                    OdinClientErrorCode.AtLeastOneDriveOrPermissionRequiredForCircle);
            }

            if (hasPermissions)
            {
                AssertValidPermissionSet(permissionSet);
            }

            if (hasDrives)
            {
                await AssertValidDriveGrants(driveGrantRequests);
            }
        }

        private void AssertValidPermissionSet(PermissionSet permissionSet)
        {
            if (permissionSet.Keys.Any(k => !PermissionKeyAllowance.IsValidCirclePermission(k)))
            {
                throw new OdinClientException("Invalid Permission key specified");
            }
        }

        private async Task<CircleDefinition> CreateCircleInternal(CreateCircleRequest request, bool skipValidation = false)
        {
            if (!skipValidation)
            {
                await AssertValid(request.Permissions, request.DriveGrants?.ToList());
            }

            if (null != this.GetCircle(request.Id))
            {
                throw new OdinClientException("Circle with Id already exists", OdinClientErrorCode.IdAlreadyExists);
            }

            var now = UnixTimeUtc.Now().milliseconds;
            var circle = new CircleDefinition()
            {
                Id = request.Id,
                Created = now,
                LastUpdated = now,
                Name = request.Name,
                Description = request.Description,
                DriveGrants = request.DriveGrants,
                Permissions = request.Permissions
            };

            _circleValueStorage.Upsert(_tenantSystemStorage.IdentityDatabase, circle.Id, GuidId.Empty, _circleDataType, circle);

            return circle;
        }
    }
}<|MERGE_RESOLUTION|>--- conflicted
+++ resolved
@@ -5,11 +5,6 @@
 using Odin.Core;
 using Odin.Core.Exceptions;
 using Odin.Core.Storage;
-<<<<<<< HEAD
-=======
-using Odin.Core.Storage.SQLite;
-using Odin.Core.Storage.SQLite.IdentityDatabase;
->>>>>>> edb954a8
 using Odin.Core.Time;
 using Odin.Services.Authorization.ExchangeGrants;
 using Odin.Services.Authorization.Permissions;
@@ -40,21 +35,14 @@
             return await this.CreateCircleInternal(request);
         }
 
-<<<<<<< HEAD
         public async Task EnsureSystemCirclesExist()
         {
             var confirmedCircleDefinition = this.GetCircle(SystemCircleConstants.ConfirmedConnectionsCircleId);
             if (null == confirmedCircleDefinition)
-=======
-        public async Task CreateSystemCircle()
-        {
-            if (null == this.GetCircle(SystemCircleConstants.ConnectedIdentitiesSystemCircleId))
->>>>>>> edb954a8
             {
                 var def = SystemCircleConstants.ConfirmedConnectionsDefinition;
                 await this.CreateCircleInternal(new CreateCircleRequest
                 {
-<<<<<<< HEAD
                     Id = def.Id,
                     Name = def.Name,
                     Description = def.Description,
@@ -89,20 +77,8 @@
                 {
                     await this.Update(SystemCircleConstants.AutoConnectionsSystemCircleDefinition);
                 }
-=======
-                    Id = SystemCircleConstants.ConnectedIdentitiesSystemCircleId.Value,
-                    Name = "All Connected Identities",
-                    Description = "All Connected Identities",
-                    DriveGrants = SystemCircleConstants.ConnectedIdentitiesSystemCircleInitialDrives,
-                    Permissions = new PermissionSet()
-                    {
-                        Keys = new List<int>()
-                    }
-                }, skipValidation: true);
->>>>>>> edb954a8
-            }
-        }
-
+            }
+        }
 
         public async Task Update(CircleDefinition newCircleDefinition)
         {
@@ -135,17 +111,10 @@
             var def = _circleValueStorage.Get<CircleDefinition>(_tenantSystemStorage.IdentityDatabase, circleId);
             return def;
         }
-
-<<<<<<< HEAD
-
+        
         public Task<List<CircleDefinition>> GetCircles(bool includeSystemCircle)
         {
             var circles = (_circleValueStorage.GetByCategory<CircleDefinition>(_tenantSystemStorage.IdentityDatabase, _circleDataType) ?? []).ToList();
-=======
-        public Task<IEnumerable<CircleDefinition>> GetCircles(bool includeSystemCircle)
-        {
-            var circles = _circleValueStorage.GetByCategory<CircleDefinition>(_tenantSystemStorage.IdentityDatabase, _circleDataType);
->>>>>>> edb954a8
             if (!includeSystemCircle)
             {
                 circles.RemoveAll(def => SystemCircleConstants.AllSystemCircles.Exists(sc => sc == def.Id));
