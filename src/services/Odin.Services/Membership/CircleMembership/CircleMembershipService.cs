--- conflicted
+++ resolved
@@ -29,36 +29,12 @@
     ExchangeGrantService exchangeGrantService,
     ILogger<CircleMembershipService> logger)
 {
-<<<<<<< HEAD
-    private readonly TenantSystemStorage _tenantSystemStorage;
-    private readonly CircleDefinitionService _circleDefinitionService;
-    private readonly ExchangeGrantService _exchangeGrantService;
-    private readonly ILogger<CircleMembershipService> _logger;
-
-    public CircleMembershipService(TenantSystemStorage tenantSystemStorage, CircleDefinitionService circleDefinitionService,
-        ExchangeGrantService exchangeGrantService, ILogger<CircleMembershipService> logger)
-    {
-        _tenantSystemStorage = tenantSystemStorage;
-        _circleDefinitionService = circleDefinitionService;
-        _exchangeGrantService = exchangeGrantService;
-
-        _logger = logger;
-    }
-
     public void DeleteMemberFromAllCircles(AsciiDomainName domainName, DomainType domainType, DatabaseConnection cn)
     {
         //Note: I updated this to delete by a given domain type so when you login via youauth, your ICR circles are not deleted -_-
         var memberId = OdinId.ToHashId(domainName);
-        var circleMemberRecords = _tenantSystemStorage.CircleMemberStorage.GetMemberCirclesAndData(cn, memberId);
+        var circleMemberRecords = tenantSystemStorage.CircleMemberStorage.GetMemberCirclesAndData(cn, memberId);
         cn.CreateCommitUnitOfWork(() =>
-=======
-    public void DeleteMemberFromAllCircles(AsciiDomainName domainName, DomainType domainType)
-    {
-        //Note: I updated this to delete by a given domain type so when you login via youauth, your ICR circles are not deleted -_-
-        var memberId = OdinId.ToHashId(domainName);
-        var circleMemberRecords = tenantSystemStorage.CircleMemberStorage.GetMemberCirclesAndData(memberId);
-        using (tenantSystemStorage.CreateCommitUnitOfWork())
->>>>>>> 39d0c6fc
         {
             foreach (var circleMemberRecord in circleMemberRecords)
             {
@@ -66,11 +42,7 @@
                     .ToStringFromUtf8Bytes());
                 if (sd.DomainType == domainType)
                 {
-<<<<<<< HEAD
-                    _tenantSystemStorage.CircleMemberStorage.Delete(cn, sd.CircleGrant.CircleId, memberId);
-=======
-                    tenantSystemStorage.CircleMemberStorage.Delete(sd.CircleGrant.CircleId, memberId);
->>>>>>> 39d0c6fc
+                    tenantSystemStorage.CircleMemberStorage.Delete(cn, sd.CircleGrant.CircleId, memberId);
                 }
             }
         });
@@ -81,11 +53,7 @@
 
     public IEnumerable<CircleGrant> GetCirclesGrantsByDomain(AsciiDomainName domainName, DomainType domainType, DatabaseConnection cn)
     {
-<<<<<<< HEAD
-        var circleMemberRecords = _tenantSystemStorage.CircleMemberStorage.GetMemberCirclesAndData(cn, OdinId.ToHashId(domainName)).Select(d =>
-=======
-        var circleMemberRecords = tenantSystemStorage.CircleMemberStorage.GetMemberCirclesAndData(OdinId.ToHashId(domainName)).Select(d =>
->>>>>>> 39d0c6fc
+        var circleMemberRecords = tenantSystemStorage.CircleMemberStorage.GetMemberCirclesAndData(cn, OdinId.ToHashId(domainName)).Select(d =>
             OdinSystemSerializer.Deserialize<CircleMemberStorageData>(d.data.ToStringFromUtf8Bytes())
         );
 
@@ -106,11 +74,7 @@
             }
         }
 
-<<<<<<< HEAD
-        var memberBytesList = _tenantSystemStorage.CircleMemberStorage.GetCircleMembers(cn, circleId);
-=======
-        var memberBytesList = tenantSystemStorage.CircleMemberStorage.GetCircleMembers(circleId);
->>>>>>> 39d0c6fc
+        var memberBytesList = tenantSystemStorage.CircleMemberStorage.GetCircleMembers(cn, circleId);
         var result = memberBytesList.Select(item =>
         {
             var data = OdinSystemSerializer.Deserialize<CircleMemberStorageData>(item.data.ToStringFromUtf8Bytes());
@@ -139,29 +103,18 @@
             }).ToUtf8ByteArray()
         };
 
-<<<<<<< HEAD
-        _tenantSystemStorage.CircleMemberStorage.UpsertCircleMembers(cn, new List<CircleMemberRecord>() { circleMemberRecord });
-=======
         // tenantSystemStorage.CircleMemberStorage.Insert(circleMemberRecord);
-        tenantSystemStorage.CircleMemberStorage.Upsert(circleMemberRecord);
+        tenantSystemStorage.CircleMemberStorage.Upsert(cn, circleMemberRecord);
         // tenantSystemStorage.CircleMemberStorage.UpsertCircleMembers([circleMemberRecord]);
->>>>>>> 39d0c6fc
     }
 
     // Grants
 
-<<<<<<< HEAD
-    public async Task<CircleGrant> CreateCircleGrant(CircleDefinition def, SensitiveByteArray keyStoreKey, SensitiveByteArray masterKey, DatabaseConnection cn)
+    public async Task<CircleGrant> CreateCircleGrant(CircleDefinition def, SensitiveByteArray keyStoreKey, SensitiveByteArray masterKey,
+        IOdinContext odinContext, DatabaseConnection cn)
     {
         //map the exchange grant to a structure that matches ICR
-        var grant = await _exchangeGrantService.CreateExchangeGrant(cn, keyStoreKey, def.Permissions, def.DriveGrants, masterKey);
-=======
-    public async Task<CircleGrant> CreateCircleGrant(CircleDefinition def, SensitiveByteArray keyStoreKey, SensitiveByteArray masterKey,
-        IOdinContext odinContext)
-    {
-        //map the exchange grant to a structure that matches ICR
-        var grant = await exchangeGrantService.CreateExchangeGrant(keyStoreKey, def.Permissions, def.DriveGrants, masterKey, icrKey: null);
->>>>>>> 39d0c6fc
+        var grant = await exchangeGrantService.CreateExchangeGrant(cn, keyStoreKey, def.Permissions, def.DriveGrants, masterKey, icrKey: null);
         return new CircleGrant()
         {
             CircleId = def.Id,
@@ -194,13 +147,8 @@
 
         foreach (var id in deduplicated)
         {
-<<<<<<< HEAD
             var def = this.GetCircle(id, odinContext, cn);
-            var cg = await this.CreateCircleGrant(def, keyStoreKey, masterKey, cn);
-=======
-            var def = this.GetCircle(id, odinContext);
-            var cg = await this.CreateCircleGrant(def, keyStoreKey, masterKey, null);
->>>>>>> 39d0c6fc
+            var cg = await this.CreateCircleGrant(def, keyStoreKey, masterKey, null, cn);
 
             if (circleGrants.ContainsKey(id.Value))
             {
@@ -261,20 +209,11 @@
     /// <summary>
     /// Creates a circle definition
     /// </summary>
-<<<<<<< HEAD
-    /// <param name="request"></param>
     public async Task CreateCircleDefinition(CreateCircleRequest request, IOdinContext odinContext, DatabaseConnection cn)
     {
         odinContext.Caller.AssertHasMasterKey();
 
-        await _circleDefinitionService.Create(request, cn);
-=======
-    public async Task CreateCircleDefinition(CreateCircleRequest request, IOdinContext odinContext)
-    {
-        odinContext.Caller.AssertHasMasterKey();
-
-        await circleDefinitionService.Create(request);
->>>>>>> 39d0c6fc
+        await circleDefinitionService.Create(request, cn);
     }
 
     /// <summary>
@@ -288,97 +227,59 @@
         }
 
         odinContext.PermissionsContext.AssertHasPermission(PermissionKeys.ReadCircleMembership);
-<<<<<<< HEAD
-        var circles = await _circleDefinitionService.GetCircles(includeSystemCircle, cn);
-=======
-        var circles = await circleDefinitionService.GetCircles(includeSystemCircle);
->>>>>>> 39d0c6fc
+        var circles = await circleDefinitionService.GetCircles(includeSystemCircle, cn);
         return circles;
     }
 
     public CircleDefinition GetCircle(GuidId circleId, IOdinContext odinContext, DatabaseConnection cn)
     {
         odinContext.PermissionsContext.AssertHasPermission(PermissionKeys.ReadCircleMembership);
-<<<<<<< HEAD
-        return _circleDefinitionService.GetCircle(circleId, cn);
-=======
-        return circleDefinitionService.GetCircle(circleId);
->>>>>>> 39d0c6fc
+        return circleDefinitionService.GetCircle(circleId, cn);
     }
 
     public async Task AssertValidDriveGrants(IEnumerable<DriveGrantRequest> driveGrants, DatabaseConnection cn)
     {
-<<<<<<< HEAD
-        await _circleDefinitionService.AssertValidDriveGrants(driveGrants, cn);
-=======
-        await circleDefinitionService.AssertValidDriveGrants(driveGrants);
->>>>>>> 39d0c6fc
+        await circleDefinitionService.AssertValidDriveGrants(driveGrants, cn);
     }
 
     public async Task Update(CircleDefinition circleDef, IOdinContext odinContext, DatabaseConnection cn)
     {
         odinContext.Caller.AssertHasMasterKey();
 
-<<<<<<< HEAD
-        await _circleDefinitionService.Update(circleDef, cn);
-=======
-        await circleDefinitionService.Update(circleDef);
->>>>>>> 39d0c6fc
+        await circleDefinitionService.Update(circleDef, cn);
     }
 
     public async Task Delete(GuidId circleId, IOdinContext odinContext, DatabaseConnection cn)
     {
         odinContext.Caller.AssertHasMasterKey();
 
-<<<<<<< HEAD
-        await _circleDefinitionService.Delete(circleId, cn);
-=======
-        await circleDefinitionService.Delete(circleId);
->>>>>>> 39d0c6fc
+        await circleDefinitionService.Delete(circleId, cn);
     }
 
     /// <summary>
     /// Disables a circle without removing it.  The grants provided by the circle will not be available to the members
     /// </summary>
-<<<<<<< HEAD
-    /// <param name="circleId"></param>
     public async Task DisableCircle(GuidId circleId, IOdinContext odinContext, DatabaseConnection cn)
-=======
-    public async Task DisableCircle(GuidId circleId, IOdinContext odinContext)
->>>>>>> 39d0c6fc
     {
         odinContext.Caller.AssertHasMasterKey();
 
         var circle = this.GetCircle(circleId, odinContext, cn);
         circle.Disabled = true;
         circle.LastUpdated = UnixTimeUtc.Now().milliseconds;
-<<<<<<< HEAD
-        await _circleDefinitionService.Update(circle, cn);
-=======
-        await circleDefinitionService.Update(circle);
->>>>>>> 39d0c6fc
+        await circleDefinitionService.Update(circle, cn);
     }
 
     /// <summary>
     /// Enables a circle
     /// </summary>
-<<<<<<< HEAD
-    /// <param name="circleId"></param>
     public async Task EnableCircle(GuidId circleId, IOdinContext odinContext, DatabaseConnection cn)
-=======
-    public async Task EnableCircle(GuidId circleId, IOdinContext odinContext)
->>>>>>> 39d0c6fc
     {
         odinContext.Caller.AssertHasMasterKey();
 
         var circle = this.GetCircle(circleId, odinContext, cn);
         circle.Disabled = false;
         circle.LastUpdated = UnixTimeUtc.Now().milliseconds;
-<<<<<<< HEAD
-        await _circleDefinitionService.Update(circle, cn);
-=======
-        await circleDefinitionService.Update(circle);
->>>>>>> 39d0c6fc
+        await circleDefinitionService.Update(circle, cn);
     }
 
     /// <summary>
@@ -389,20 +290,12 @@
     {
         odinContext.Caller.AssertHasMasterKey();
 
-<<<<<<< HEAD
-        await _circleDefinitionService.CreateSystemCircle(cn);
-=======
-        await circleDefinitionService.CreateSystemCircle();
->>>>>>> 39d0c6fc
+        await circleDefinitionService.CreateSystemCircle(cn);
     }
 
     private bool CircleIsEnabled(GuidId circleId, out bool exists, DatabaseConnection cn)
     {
-<<<<<<< HEAD
-        var circle = _circleDefinitionService.GetCircle(circleId, cn);
-=======
-        var circle = circleDefinitionService.GetCircle(circleId);
->>>>>>> 39d0c6fc
+        var circle = circleDefinitionService.GetCircle(circleId, cn);
         exists = circle != null;
         return !circle?.Disabled ?? false;
     }
