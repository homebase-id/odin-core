--- conflicted
+++ resolved
@@ -41,12 +41,8 @@
     private readonly CircleNetworkRequestService _circleNetworkRequestService;
     private readonly ILogger<CircleNetworkIntroductionService> _logger;
     private readonly IMediator _mediator;
-<<<<<<< HEAD
-    private readonly TableKeyThreeValue _tblKeyThreeValue;
     private readonly PeerOutbox _peerOutbox;
-=======
     private readonly IdentityDatabase _db;
->>>>>>> 23bac5d5
     private readonly PushNotificationService _pushNotificationService;
     private readonly PublicPrivateKeyService _publicPrivateKeyService;
     private readonly DriveManager _driveManager;
@@ -61,29 +57,19 @@
         IOdinHttpClientFactory odinHttpClientFactory,
         FileSystemResolver fileSystemResolver,
         IMediator mediator,
-<<<<<<< HEAD
-        TableKeyThreeValue tblKeyThreeValue,
         PeerOutbox peerOutbox,
         PushNotificationService pushNotificationService,
         PublicPrivateKeyService publicPrivateKeyService,
         DriveManager driveManager,
-        TenantContext tenantContext) : base(odinHttpClientFactory, circleNetworkService, fileSystemResolver,
-        odinConfiguration)
-=======
-        IdentityDatabase db,
-        PushNotificationService pushNotificationService)
+        TenantContext tenantContext,
+        IdentityDatabase db)
         : base(odinHttpClientFactory, circleNetworkService, fileSystemResolver, odinConfiguration)
->>>>>>> 23bac5d5
     {
         _circleNetworkRequestService = circleNetworkRequestService;
         _logger = logger;
         _mediator = mediator;
-<<<<<<< HEAD
-        _tblKeyThreeValue = tblKeyThreeValue;
         _peerOutbox = peerOutbox;
-=======
         _db = db;
->>>>>>> 23bac5d5
         _pushNotificationService = pushNotificationService;
         _publicPrivateKeyService = publicPrivateKeyService;
         _driveManager = driveManager;
@@ -377,12 +363,7 @@
     public async Task<List<IdentityIntroduction>> GetReceivedIntroductionsAsync(IOdinContext odinContext)
     {
         odinContext.PermissionsContext.AssertHasPermission(PermissionKeys.ReadConnectionRequests);
-<<<<<<< HEAD
-        var results = await ReceivedIntroductionValueStorage.GetByCategoryAsync<IdentityIntroduction>(_tblKeyThreeValue,
-            ReceivedIntroductionDataType);
-=======
         var results = await ReceivedIntroductionValueStorage.GetByCategoryAsync<IdentityIntroduction>(_db.KeyThreeValue, ReceivedIntroductionDataType);
->>>>>>> 23bac5d5
         return results.ToList();
     }
 
@@ -522,7 +503,7 @@
 
         try
         {
-            await ReceivedIntroductionValueStorage.UpsertAsync(_tblKeyThreeValue,
+            await ReceivedIntroductionValueStorage.UpsertAsync(_db.KeyThreeValue,
                 recipient,
                 dataTypeKey: iid.IntroducerOdinId.ToHashId().ToByteArray(),
                 ReceivedIntroductionDataType, iid);
@@ -552,34 +533,11 @@
         }
         catch (Exception e)
         {
-<<<<<<< HEAD
             _logger.LogError(e, "Failed to enqueue ConnectIntroducee for recipient: [{recipient}]", recipient);
         }
-=======
-            Id = id,
-            Recipient = recipient,
-            Message = intro.Message,
-            IntroducerOdinId = introducer,
-            ContactData = new ContactRequestData(),
-            CircleIds = [],
-            ConnectionRequestOrigin = ConnectionRequestOrigin.Introduction
-        };
-
-        intro.SendAttemptCount++;
-        intro.LastProcessed = UnixTimeUtc.Now();
-        await UpsertIntroductionAsync(intro);
-
-        await _circleNetworkRequestService.SendConnectionRequestAsync(requestHeader, cancellationToken, odinContext);
-    }
-
-    private async Task UpsertIntroductionAsync(IdentityIntroduction intro)
-    {
-        await ReceivedIntroductionValueStorage.UpsertAsync(_db.KeyThreeValue, intro.Identity,
-            dataTypeKey: intro.IntroducerOdinId.ToHashId().ToByteArray(),
-            ReceivedIntroductionDataType, intro);
->>>>>>> 23bac5d5
-    }
-
+
+    }
+    
     private async Task DeleteIntroductionsToAsync(OdinId identity)
     {
         _logger.LogDebug("Deleting introduction sent to {identity}", identity);
@@ -589,15 +547,8 @@
     private async Task DeleteIntroductionsFromAsync(OdinId introducer)
     {
         _logger.LogDebug("Deleting introduction sent from {identity}", introducer);
-
-
-        var introductionsFromIdentity = await
-<<<<<<< HEAD
-            ReceivedIntroductionValueStorage.GetByDataTypeAsync<IdentityIntroduction>(_tblKeyThreeValue,
-                introducer.ToHashId().ToByteArray());
-=======
-            ReceivedIntroductionValueStorage.GetByDataTypeAsync<IdentityIntroduction>(_db.KeyThreeValue, introducer.ToHashId().ToByteArray());
->>>>>>> 23bac5d5
+        
+        var introductionsFromIdentity = await ReceivedIntroductionValueStorage.GetByDataTypeAsync<IdentityIntroduction>(_db.KeyThreeValue, introducer.ToHashId().ToByteArray());
 
         foreach (var introduction in introductionsFromIdentity)
         {
@@ -608,15 +559,8 @@
     public async Task DeleteIntroductionsAsync(IOdinContext odinContext)
     {
         _logger.LogDebug("Deleting all introductions");
-
-
         odinContext.PermissionsContext.AssertHasPermission(PermissionKeys.SendIntroductions);
-<<<<<<< HEAD
-        var results = await ReceivedIntroductionValueStorage.GetByCategoryAsync<IdentityIntroduction>(_tblKeyThreeValue,
-            ReceivedIntroductionDataType);
-=======
         var results = await ReceivedIntroductionValueStorage.GetByCategoryAsync<IdentityIntroduction>(_db.KeyThreeValue, ReceivedIntroductionDataType);
->>>>>>> 23bac5d5
         foreach (var intro in results)
         {
             await ReceivedIntroductionValueStorage.DeleteAsync(_db.KeyThreeValue, intro.Identity);
