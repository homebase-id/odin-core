--- conflicted
+++ resolved
@@ -213,25 +213,9 @@
 
             if (header.ConnectionRequestOrigin == ConnectionRequestOrigin.Introduction)
             {
-<<<<<<< HEAD
-                //TODO: encrypting the key store key here is wierd.  this should be done in the exchange grant service
-                MasterKeyEncryptedKeyStoreKey = new SymmetricKeyEncryptedAes(masterKey, keyStoreKey),
-                IsRevoked = false,
-                CircleGrants = await _circleMembershipService.CreateCircleGrantListWithSystemCircleAsync(
-                    header.CircleIds?.ToList() ?? new List<GuidId>(),
-                    keyStoreKey, odinContext),
-                AppGrants = await _dbs.CreateAppCircleGrantListWithSystemCircleAsync(header.CircleIds?.ToList() ?? new List<GuidId>(), keyStoreKey, odinContext),
-                AccessRegistration = accessRegistration
-            };
-
-            keyStoreKey.Wipe();
-            tempRawKey.Wipe();
-            ByteArrayUtil.WipeByteArray(outgoingRequest.TempRawKey);
-=======
                 await HandleConnectionRequestInternalForIntroductionAsync(header, odinContext);
                 return;
             }
->>>>>>> 71b9fe28
 
             if (header.ConnectionRequestOrigin == ConnectionRequestOrigin.IdentityOwner)
             {
@@ -407,11 +391,6 @@
                 MasterKeyEncryptedKeyStoreKey =
                     odinContext.Caller.HasMasterKey ? new SymmetricKeyEncryptedAes(masterKey, keyStoreKey) : null,
                 IsRevoked = false,
-<<<<<<< HEAD
-                CircleGrants = await _circleMembershipService.CreateCircleGrantListWithSystemCircleAsync(header.CircleIds?.ToList() ?? new List<GuidId>(),
-                    keyStoreKey, odinContext),
-                AppGrants = await _dbs.CreateAppCircleGrantListWithSystemCircleAsync(header.CircleIds?.ToList() ?? new List<GuidId>(), keyStoreKey, odinContext),
-=======
                 CircleGrants = await _circleMembershipService.CreateCircleGrantListWithSystemCircleAsync(
                     keyStoreKey,
                     circles,
@@ -421,7 +400,6 @@
                 AppGrants = await _cns.CreateAppCircleGrantListWithSystemCircle(keyStoreKey, circles,
                     incomingRequest.ConnectionRequestOrigin, masterKey,
                     odinContext),
->>>>>>> 71b9fe28
                 AccessRegistration = accessRegistration
             };
 
