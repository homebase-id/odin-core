--- conflicted
+++ resolved
@@ -596,11 +596,7 @@
             var combined = ByteArrayUtil.Combine(randomCode.ToByteArray(), odinContext.PermissionsContext.SharedSecretKey.GetKey());
             var expectedHash = ByteArrayUtil.CalculateSHA256Hash(combined);
 
-<<<<<<< HEAD
-            bool success = false;
-=======
             var result = new IcrVerificationResult();
->>>>>>> fb0683d0
             try
             {
                 var clientAuthToken = await ResolveClientAccessToken(recipient, odinContext, cn, false);
@@ -626,11 +622,6 @@
                         response = await client.VerifyConnection(encryptedPayload);
                         if (response.IsSuccessStatusCode)
                         {
-<<<<<<< HEAD
-                            //only compare if we get back a good code, so we don't kill
-                            //an ICR because the remote server is not responding
-                            success = ByteArrayUtil.EquiByteArrayCompare(response.Content.Hash, expectedHash);
-=======
                             var vcr = response.Content;
                             
                             //only compare if we get back a good code, so we don't kill
@@ -640,17 +631,11 @@
                             {
                                 result.IsValid = ByteArrayUtil.EquiByteArrayCompare(vcr.Hash, expectedHash);
                             }
->>>>>>> fb0683d0
                         }
                         else
                         {
                             // If we got back any other type of response, let's tell the caller
-<<<<<<< HEAD
-                            //TODO: need to handle scenarios here
-                            throw new OdinSystemException("TODO");
-=======
                             throw new OdinSystemException("Cannot verify connection due to remote server error");
->>>>>>> fb0683d0
                         }
                     });
             }
@@ -659,14 +644,7 @@
                 throw e.InnerException ?? e;
             }
 
-<<<<<<< HEAD
-            return new IcrVerificationResult()
-            {
-                IsValid = success
-            };
-=======
             return result;
->>>>>>> fb0683d0
         }
 
         private Task DeletePendingRequestInternal(OdinId sender, DatabaseConnection cn)
@@ -742,16 +720,12 @@
 
     public class IcrVerificationResult
     {
-<<<<<<< HEAD
-        public bool IsValid { get; init; }
-=======
         public bool IsValid { get; set; }
         
         /// <summary>
         /// If true, indicates the remote identity considered the caller as connected; even if the connection was invalid
         /// </summary>
         public bool RemoteIdentityWasConnected { get; set; }
->>>>>>> fb0683d0
     }
 
     public class VerificationCode
