﻿using System;
using System.Collections.Generic;
using System.Linq;
using System.Net;
using System.Net.Http;
using System.Threading;
using System.Threading.Tasks;
using MediatR;
using Microsoft.Extensions.Logging;
using Odin.Core;
using Odin.Core.Cryptography.Data;
using Odin.Core.Exceptions;
using Odin.Core.Fluff;
using Odin.Core.Identity;
using Odin.Core.Serialization;
using Odin.Core.Storage;
using Odin.Core.Storage.Database.Identity.Table;
using Odin.Core.Time;
using Odin.Core.Util;
using Odin.Services.AppNotifications.ClientNotifications;
using Odin.Services.Authorization.ExchangeGrants;
using Odin.Services.Authorization.Permissions;
using Odin.Services.Base;
using Odin.Services.Configuration;
using Odin.Services.DataSubscription.Follower;
using Odin.Services.Drives;
using Odin.Services.Drives.Management;
using Odin.Services.EncryptionKeyService;
using Odin.Services.Membership.CircleMembership;
using Odin.Services.Membership.Connections.Verification;
using Odin.Services.Peer;
using Odin.Services.Util;
using Refit;


namespace Odin.Services.Membership.Connections.Requests
{
    /// <summary>
    /// Establishes connections between individuals
    /// </summary>
    public class CircleNetworkRequestService : PeerServiceBase
    {
        private const PublicPrivateKeyType KeyType = PublicPrivateKeyType.OnlineIcrEncryptedKey;
        private static readonly byte[] PendingRequestsDataType = Guid.Parse("e8597025-97b8-4736-8f6c-76ae696acd86").ToByteArray();
        private static readonly byte[] SentRequestsDataType = Guid.Parse("32130ad3-d8aa-445a-a932-162cb4d499b4").ToByteArray();

        private const string PendingContextKey = "11e5788a-8117-489e-9412-f2ab2978b46d";
        private readonly ThreeKeyValueStorage _pendingRequestValueStorage = TenantSystemStorage.CreateThreeKeyValueStorage(Guid.Parse(PendingContextKey));

        private const string SentContextKey = "27a49f56-dd00-4383-bf5e-cd94e3ac193b";
        private readonly ThreeKeyValueStorage _sentRequestValueStorage = TenantSystemStorage.CreateThreeKeyValueStorage(Guid.Parse(SentContextKey));

        private readonly CircleNetworkService _cns;
        private readonly ILogger<CircleNetworkRequestService> _logger;
        private readonly IOdinHttpClientFactory _odinHttpClientFactory;

        private readonly IMediator _mediator;
        private readonly TenantContext _tenantContext;
        private readonly PublicPrivateKeyService _publicPrivateKeyService;
        private readonly ExchangeGrantService _exchangeGrantService;
        private readonly IcrKeyService _icrKeyService;
        private readonly DriveManager _driveManager;
        private readonly CircleMembershipService _circleMembershipService;
        private readonly FollowerService _followerService;
        private readonly CircleNetworkVerificationService _verificationService;
        private readonly OdinConfiguration _odinConfiguration;
        private readonly TableKeyThreeValue _tblKeyThreeValue;

        public CircleNetworkRequestService(
            CircleNetworkService cns,
            ILogger<CircleNetworkRequestService> logger,
            IOdinHttpClientFactory odinHttpClientFactory,
            IMediator mediator,
            TenantContext tenantContext,
            PublicPrivateKeyService publicPrivateKeyService,
            ExchangeGrantService exchangeGrantService,
            IcrKeyService icrKeyService,
            CircleMembershipService circleMembershipService,
            DriveManager driveManager,
            FollowerService followerService,
            FileSystemResolver fileSystemResolver,
            CircleNetworkVerificationService verificationService,
<<<<<<< HEAD
            OdinConfiguration odinConfiguration,
            TableKeyThreeValue tblKeyThreeValue)
            : base(odinHttpClientFactory, cns, fileSystemResolver)
=======
            OdinConfiguration odinConfiguration)
            : base(odinHttpClientFactory, cns, fileSystemResolver, odinConfiguration)
>>>>>>> 210b4b6f
        {
            _cns = cns;
            _logger = logger;
            _odinHttpClientFactory = odinHttpClientFactory;
            _mediator = mediator;
            _tenantContext = tenantContext;
            _publicPrivateKeyService = publicPrivateKeyService;
            _exchangeGrantService = exchangeGrantService;
            _icrKeyService = icrKeyService;
            _circleMembershipService = circleMembershipService;
            _driveManager = driveManager;
            _followerService = followerService;
            _verificationService = verificationService;
            _odinConfiguration = odinConfiguration;
            _tblKeyThreeValue = tblKeyThreeValue;
        }

        /// <summary>
        /// Gets a pending request by its sender
        /// </summary>
        public async Task<ConnectionRequest> GetPendingRequestAsync(OdinId sender, IOdinContext odinContext)
        {
            
            odinContext.PermissionsContext.AssertHasPermission(PermissionKeys.ReadConnectionRequests);
            var header = await _pendingRequestValueStorage.GetAsync<PendingConnectionRequestHeader>(_tblKeyThreeValue, MakePendingRequestsKey(sender));

            if (null == header)
            {
                return null;
            }

            bool isValidPublicKey;
            byte[] payloadBytes;

            // Updated to fall back to ecc encryption until we fully remove RSA
            if (null == header.Payload)
            {
                if (null == header.EccEncryptedPayload)
                {
                    _logger.LogDebug($"RSA Payload for incoming/pending request from {sender} was null");
                    return null;
                }

                payloadBytes = await _publicPrivateKeyService.EccDecryptPayload(KeyType, header.EccEncryptedPayload, odinContext);
            }
            else
            {
                (isValidPublicKey, payloadBytes) =
                    await _publicPrivateKeyService.RsaDecryptPayloadAsync(PublicPrivateKeyType.OnlineKey, header.Payload, odinContext);

                if (isValidPublicKey == false)
                {
                    throw new OdinClientException("Invalid or expired public key", OdinClientErrorCode.InvalidOrExpiredRsaKey);
                }
            }

            // To use an online key, we need to store most of the payload encrypted but need to know who it's from
            ConnectionRequest request = OdinSystemSerializer.Deserialize<ConnectionRequest>(payloadBytes.ToStringFromUtf8Bytes());
            request.ReceivedTimestampMilliseconds = header.ReceivedTimestampMilliseconds;
            request.SenderOdinId = header.SenderOdinId;
            return request;
        }

        /// <summary>
        /// Gets a list of requests awaiting approval.
        /// </summary>
        /// <returns></returns>
        public async Task<PagedResult<PendingConnectionRequestHeader>> GetPendingRequestsAsync(PageOptions pageOptions,
            IOdinContext odinContext)
        {
            
            odinContext.PermissionsContext.AssertHasPermission(PermissionKeys.ReadConnectionRequests);
<<<<<<< HEAD
            var results = await _pendingRequestValueStorage.GetByCategoryAsync<PendingConnectionRequestHeader>(_tblKeyThreeValue, PendingRequestsDataType);
=======
            var results =
                await _pendingRequestValueStorage.GetByCategoryAsync<PendingConnectionRequestHeader>(db, _pendingRequestsDataType);
>>>>>>> 210b4b6f
            return new PagedResult<PendingConnectionRequestHeader>(pageOptions, 1, results.Select(p => p.Redacted()).ToList());
        }

        /// <summary>
        /// Get outgoing requests awaiting approval by their recipient
        /// </summary>
        /// <returns></returns>
        public async Task<PagedResult<ConnectionRequest>> GetSentRequestsAsync(PageOptions pageOptions, IOdinContext odinContext)
        {
            
            odinContext.PermissionsContext.AssertHasPermission(PermissionKeys.ReadConnectionRequests);
            var results = await _sentRequestValueStorage.GetByCategoryAsync<ConnectionRequest>(_tblKeyThreeValue, SentRequestsDataType);
            return new PagedResult<ConnectionRequest>(pageOptions, 1, results.ToList());
        }

        /// <summary>
        /// Sends a <see cref="ConnectionRequest"/> as an invitation.
        /// </summary>
        /// <returns></returns>
        public async Task SendConnectionRequestAsync(ConnectionRequestHeader header, CancellationToken cancellationToken,
            IOdinContext odinContext)
        {
            if (header.ConnectionRequestOrigin == ConnectionRequestOrigin.IdentityOwner)
            {
                odinContext.AssertCanManageConnections();
            }

            var recipient = (OdinId)header.Recipient;
            if (recipient == odinContext.Caller.OdinId)
            {
                throw new OdinClientException(
                    "I get it, connecting with yourself is critical..yet you sent a connection request to yourself but you are already you",
                    OdinClientErrorCode.ConnectionRequestToYourself);
            }

            // Check if already connected
            var existingConnection = await _cns.GetIcrAsync((OdinId)header.Recipient, odinContext);
            if (existingConnection.Status == ConnectionStatus.Blocked)
            {
                throw new OdinClientException("You've blocked this connection", OdinClientErrorCode.BlockedConnection);
            }

            if (existingConnection.IsConnected())
            {
                if ((await _verificationService.VerifyConnectionAsync(recipient, cancellationToken, odinContext)).IsValid)
                {
                    // connection is good
                    throw new OdinClientException("Cannot send connection request to a valid connection",
                        OdinClientErrorCode.CannotSendConnectionRequestToValidConnection);
                }
            }

            if (header.ConnectionRequestOrigin == ConnectionRequestOrigin.Introduction)
            {
                await HandleConnectionRequestInternalForIntroductionAsync(header, odinContext);
                return;
            }

            if (header.ConnectionRequestOrigin == ConnectionRequestOrigin.IdentityOwner)
            {
                await HandleConnectionRequestInternalForIdentityOwnerAsync(header, odinContext);
            }
        }

        /// <summary>
        /// Stores a new pending/incoming request that is not yet accepted.
        /// </summary>
        public async Task ReceiveConnectionRequestAsync(EccEncryptedPayload payload, CancellationToken cancellationToken,
            IOdinContext odinContext)
        {
            odinContext.Caller.AssertCallerIsAuthenticated();

            //TODO: check robot detection code

            if (!await _publicPrivateKeyService.IsValidEccPublicKeyAsync(KeyType,
                    payload.EncryptionPublicKeyCrc32))
            {
                throw new OdinClientException("Encrypted Payload Public Key does not match recipient");
            }

            var sender = odinContext.GetCallerOdinIdOrFail();
            var recipient = _tenantContext.HostOdinId;

            var existingConnection = await _cns.GetIcrAsync(sender, odinContext, true);
            if (existingConnection.Status == ConnectionStatus.Blocked)
            {
                throw new OdinSecurityException("Identity is blocked");
            }

            //TODO: I removed this because the caller does not have the required shared secret; will revisit later if checking this is crucial
            if (existingConnection.IsConnected())
            {
                try
                {
                    if ((await _verificationService.VerifyConnectionAsync(sender, cancellationToken, odinContext)).IsValid)
                    {
                        _logger.LogInformation("Validated connection with {sender}, connection is good", sender);

                        //TODO decide if we should throw an error here?
                        return;
                    }
                }
                catch (OdinIdentityVerificationException)
                {
                    // This can occur if the sender does not have access to the ICR
                    //No-op, ignore this issue
                }
            }

            //Check if a request was sent to the sender
            var sentRequest = await GetSentRequestInternalAsync(sender);
            if (null != sentRequest)
            {
                //we can auto-accept
                _logger.LogInformation("Auto-accepting connection request from {sender}", sender);
                //Note: nothing to do here for now because of the MasterKeyAvailableBackgroundService
                // will check this same logic and auto-approve
                // However, if we drop the MasterKeyAvailableBackgroundService - we will need to
                // put in an inbox item to perform the auto-accept
            }

            var request = new PendingConnectionRequestHeader()
            {
                SenderOdinId = odinContext.GetCallerOdinIdOrFail(),
                ReceivedTimestampMilliseconds = UnixTimeUtc.Now(),
                // Payload = payload
                EccEncryptedPayload = payload
            };

            await UpsertPendingConnectionRequestAsync(request);
            
            await _mediator.Publish(new ConnectionRequestReceived()
            {
                Sender = request.SenderOdinId,
                Recipient = recipient,
                OdinContext = odinContext,
            });
        }

        /// <summary>
        /// Gets a connection request sent to the specified recipient
        /// </summary>
        /// <returns>Returns the <see cref="ConnectionRequest"/> if one exists, otherwise null</returns>
        public async Task<ConnectionRequest> GetSentRequest(OdinId recipient, IOdinContext odinContext)
        {
            odinContext.PermissionsContext.AssertHasPermission(PermissionKeys.ReadConnectionRequests);

            return await this.GetSentRequestInternalAsync(recipient);
        }

        /// <summary>
        /// Deletes the sent request record.  If the recipient accepts the request
        /// after it has been delete, the connection will not be established.
        /// 
        /// This does not notify the original recipient
        /// </summary>
        public Task DeleteSentRequest(OdinId recipient, IOdinContext odinContext)
        {
            odinContext.AssertCanManageConnections();
            return DeleteSentRequestInternalAsync(recipient);
        }

        private async Task DeleteSentRequestInternalAsync(OdinId recipient)
        {
            
            var newKey = MakeSentRequestsKey(recipient);
            var recordFromNewKeyFormat = await _sentRequestValueStorage.GetAsync<ConnectionRequest>(_tblKeyThreeValue, newKey);
            if (null != recordFromNewKeyFormat)
            {
                await _sentRequestValueStorage.DeleteAsync(_tblKeyThreeValue, newKey);
                return;
            }

            try
            {
                //old method
                await _sentRequestValueStorage.DeleteAsync(_tblKeyThreeValue, recipient.ToHashId());
                return;
            }
            catch (Exception e)
            {
                throw new OdinSystemException("old key lookup method failed", e);
            }
        }

        /// <summary>
        /// Accepts a connection request.  This will store the public key certificate 
        /// of the sender then send the recipients public key certificate to the sender.
        /// </summary>
        public async Task AcceptConnectionRequestAsync(AcceptRequestHeader header, bool tryOverrideAcl, IOdinContext odinContext)
        {
            header.Validate();

            var incomingRequest = await GetPendingRequestAsync((OdinId)header.Sender, odinContext);
            if (null == incomingRequest)
            {
                throw new OdinClientException($"No pending request was found from sender [{header.Sender}]");
            }

            incomingRequest.Validate();
            var senderOdinId = (OdinId)incomingRequest.SenderOdinId;
            AccessExchangeGrant accessGrant = null;

            //Note: this option is used for auto-accepting connection requests for the Invitation feature
            if (tryOverrideAcl)
            {
                //If I had previously sent a connection request; use the ACLs I already created
                var existingSentRequest = await GetSentRequestInternalAsync(senderOdinId);
                if (null != existingSentRequest)
                {
                    accessGrant = existingSentRequest.PendingAccessExchangeGrant;
                }
            }

            _logger.LogInformation($"Accept Connection request called for sender {senderOdinId} to {incomingRequest.Recipient}");
            var remoteClientAccessToken = ClientAccessToken.FromPortableBytes64(incomingRequest.ClientAccessToken64);

            var keyStoreKey = ByteArrayUtil.GetRndByteArray(16).ToSensitiveByteArray();

            // Note: We want to use the same shared secret for the identities so let use the shared secret created
            // by the identity who sent the request
            var (accessRegistration, clientAccessTokenReply) = await _exchangeGrantService.CreateClientAccessToken(keyStoreKey,
                ClientTokenType.IdentityConnectionRegistration,
                sharedSecret: remoteClientAccessToken.SharedSecret);

            SensitiveByteArray masterKey = odinContext.Caller.HasMasterKey ? odinContext.Caller.GetMasterKey() : null;
            var circles = header.CircleIds?.ToList() ?? new List<GuidId>();
            accessGrant ??= new AccessExchangeGrant()
            {
                MasterKeyEncryptedKeyStoreKey =
                    odinContext.Caller.HasMasterKey ? new SymmetricKeyEncryptedAes(masterKey, keyStoreKey) : null,
                IsRevoked = false,
                CircleGrants = await _circleMembershipService.CreateCircleGrantListWithSystemCircleAsync(
                    keyStoreKey,
                    circles,
                    incomingRequest.ConnectionRequestOrigin,
                    masterKey,
                    odinContext),
                AppGrants = await _cns.CreateAppCircleGrantListWithSystemCircle(keyStoreKey, circles,
                    incomingRequest.ConnectionRequestOrigin, masterKey,
                    odinContext),
                AccessRegistration = accessRegistration
            };


            var verificationHash = _cns.CreateVerificationHash(
                incomingRequest.VerificationRandomCode,
                remoteClientAccessToken.SharedSecret);

            EncryptedClientAccessToken encryptedCat = null;
            (EccEncryptedPayload Token, EccEncryptedPayload KeyStoreKey) eccEncryptedKeys = default;

            if (odinContext.Caller.HasMasterKey)
            {
                //TODO: read ICR key from app?
                encryptedCat = await _icrKeyService.EncryptClientAccessTokenUsingIrcKeyAsync(remoteClientAccessToken, odinContext);
            }
            else
            {
                //TODO: should we validate all drives are write-only ?

                var eccEncryptedCat = await _publicPrivateKeyService.EccEncryptPayload(KeyType,
                    remoteClientAccessToken.ToPortableBytes());

                var eccEncryptedKeyStoreKey = await _publicPrivateKeyService.EccEncryptPayload(KeyType,
                    keyStoreKey.GetKey());

                eccEncryptedKeys = (Token: eccEncryptedCat, KeyStoreKey: eccEncryptedKeyStoreKey);
            }

            await _cns.ConnectAsync(senderOdinId,
                accessGrant,
                keys: (encryptedCat, eccEncryptedKeys),
                incomingRequest.ContactData,
                incomingRequest.ConnectionRequestOrigin,
                incomingRequest.IntroducerOdinId,
                verificationHash,
                odinContext);

            keyStoreKey.Wipe();

            // Now tell the remote to establish the connection

            ConnectionRequestReply acceptedReq = new()
            {
                SenderOdinId = _tenantContext.HostOdinId,
                ContactData = header.ContactData,
                ClientAccessTokenReply64 = clientAccessTokenReply.ToPortableBytes64(),
                TempKey = incomingRequest.TempRawKey,
                VerificationHash = verificationHash
            };

            var authenticationToken64 = remoteClientAccessToken.ToAuthenticationToken().ToPortableBytes64();

            ApiResponse<NoResultResponse> httpResponse = null;

            try
            {
                await TryRetry.WithDelayAsync(
                    _odinConfiguration.Host.PeerOperationMaxAttempts,
                    _odinConfiguration.Host.PeerOperationDelayMs,
                    CancellationToken.None,
                    async () =>
                    {
                        var json = OdinSystemSerializer.Serialize(acceptedReq);
                        var encryptedPayload =
                            SharedSecretEncryptedPayload.Encrypt(json.ToUtf8ByteArray(), remoteClientAccessToken.SharedSecret);
                        var d = new Dictionary<string, string>()
                        {
                            { OdinHeaderNames.EstablishConnectionAuthToken, authenticationToken64 }
                        };
                        var client = _odinHttpClientFactory.CreateClient<ICircleNetworkRequestHttpClient>(senderOdinId, headers: d);

                        httpResponse = await client.EstablishConnection(encryptedPayload);
                    });
            }
            catch (TryRetryException)
            {
                throw new OdinSystemException(
                    $"Failed to establish connection request.  Either response was empty or server returned a failure");
            }

            if (!httpResponse.IsSuccessStatusCode)
            {
                if (httpResponse.StatusCode == HttpStatusCode.Forbidden)
                {
                    // The remote server does not have a corresponding outgoing request for this sender
                    throw new OdinClientException("The remote identity does not have a corresponding outgoing request.",
                        OdinClientErrorCode.RemoteServerMissingOutgoingRequest);
                }

                throw new OdinSystemException(
                    $"Failed to establish connection request.  Either response was empty or server returned a failure");
            }

            await this.DeleteSentRequestInternalAsync(senderOdinId);
            await this.DeletePendingRequestInternal(senderOdinId);

            try
            {
                _logger.LogDebug("AcceptConnectionRequest - Running SynchronizeChannelFiles");
                await _followerService.SynchronizeChannelFilesAsync(senderOdinId, odinContext, remoteClientAccessToken.SharedSecret);
            }
            catch (Exception e)
            {
                _logger.LogError(e, "Failed while trying to sync channels");
            }

            remoteClientAccessToken.AccessTokenHalfKey.Wipe();
            remoteClientAccessToken.SharedSecret.Wipe();
        }

        /// <summary>
        /// Establishes a connection between two individuals.  This must be called
        /// from a recipient who has accepted a sender's connection request
        /// </summary>
        public async Task EstablishConnection(SharedSecretEncryptedPayload payload, string authenticationToken64, IOdinContext odinContext)
        {
            // Note: This method runs under the Transit Context because it's called by another identity
            // therefore, all operations that require master key or owner access must have already been completed

            //TODO: need to add a blacklist and other checks to see if we want to accept the request from the incoming DI

            var authToken = ClientAuthenticationToken.FromPortableBytes64(authenticationToken64);

            var originalRequest = await GetSentRequestInternalAsync(odinContext.GetCallerOdinIdOrFail());

            //Assert that I previously sent a request to the dotIdentity attempting to connected with me
            if (null == originalRequest)
            {
                throw new OdinSecurityException("The original request no longer exists in Sent Requests");
            }

            var recipient = (OdinId)originalRequest.Recipient;

            var (keyStoreKey, sharedSecret) =
                originalRequest.PendingAccessExchangeGrant.AccessRegistration.DecryptUsingClientAuthenticationToken(authToken);
            var payloadBytes = payload.Decrypt(sharedSecret);

            ConnectionRequestReply reply = OdinSystemSerializer.Deserialize<ConnectionRequestReply>(payloadBytes.ToStringFromUtf8Bytes());

            if (!ByteArrayUtil.EquiByteArrayCompare(originalRequest.VerificationHash, reply.VerificationHash))
            {
                throw new OdinSecurityException("The original request's verification has does not match the reply");
            }

            var remoteClientAccessToken = ClientAccessToken.FromPortableBytes64(reply.ClientAccessTokenReply64);

            EncryptedClientAccessToken encryptedCat = null;
            (EccEncryptedPayload Token, EccEncryptedPayload KeyStoreKey) eccEncryptedKeys = default;

            var tempKey = reply.TempKey.ToSensitiveByteArray();
            SensitiveByteArray rawIcrKey = null;

            // if we never had a key...
            if (originalRequest.TempEncryptedIcrKey == null)
            {
                // we're here because the original request was
                // automatically sent (w/o the owner)
                //TODO: should we validate all drives are write-only ?

                var eccEncryptedCat = await _publicPrivateKeyService.EccEncryptPayload(KeyType,
                    remoteClientAccessToken.ToPortableBytes());

                var eccEncryptedKeyStoreKey = await _publicPrivateKeyService.EccEncryptPayload(KeyType,
                    keyStoreKey.GetKey());

                eccEncryptedKeys = (Token: eccEncryptedCat, KeyStoreKey: eccEncryptedKeyStoreKey);
            }
            else
            {
                rawIcrKey = originalRequest.TempEncryptedIcrKey?.DecryptKeyClone(tempKey);
                encryptedCat = EncryptedClientAccessToken.Encrypt(rawIcrKey, remoteClientAccessToken);
            }


            await _cns.ConnectAsync(reply.SenderOdinId,
                originalRequest.PendingAccessExchangeGrant,
                keys: (encryptedCat, eccEncryptedKeys),
                reply.ContactData,
                originalRequest.ConnectionRequestOrigin,
                originalRequest.IntroducerOdinId,
                originalRequest.VerificationHash,
                odinContext);

            try
            {
                if (originalRequest.TempEncryptedFeedDriveStorageKey != null)
                {
                    var feedDriveId = await _driveManager.GetDriveIdByAliasAsync(SystemDriveConstants.FeedDrive);
                    var patchedContext = OdinContextUpgrades.PrepForSynchronizeChannelFiles(odinContext,
                        feedDriveId.GetValueOrDefault(),
                        tempKey,
                        originalRequest.TempEncryptedFeedDriveStorageKey,
                        originalRequest.TempEncryptedIcrKey);

                    _logger.LogDebug("EstablishConnection - Running SynchronizeChannelFiles");
                    await _followerService.SynchronizeChannelFilesAsync(recipient, patchedContext, sharedSecret);
                }
                else
                {
                    _logger.LogDebug("skipping Feed drive sync since no temp feed drive storage key was available");
                }
            }
            catch (Exception e)
            {
                _logger.LogError(e, "Failed to sync channel files");
            }

            rawIcrKey?.Wipe();
            tempKey.Wipe();

            await this.DeleteSentRequestInternalAsync(recipient);
            await this.DeletePendingRequestInternal(recipient);

            if (originalRequest.ConnectionRequestOrigin == ConnectionRequestOrigin.Introduction)
            {
                await _mediator.Publish(new IntroductionsAcceptedNotification()
                {
                    Recipient = recipient,
                    IntroducerOdinId = originalRequest.IntroducerOdinId.GetValueOrDefault(),
                    OdinContext = odinContext,
                });
            }
            else
            {
                await _mediator.Publish(new ConnectionRequestAcceptedNotification()
                {
                    Sender = (OdinId)originalRequest.SenderOdinId,
                    Recipient = recipient,
                    OdinContext = odinContext,
                });
            }
        }

        /// <summary>
        /// Deletes a pending request.  This is useful if the user decides to ignore a request.
        /// </summary>
        public Task DeletePendingRequest(OdinId sender, IOdinContext odinContext)
        {
            odinContext.AssertCanManageConnections();
            return DeletePendingRequestInternal(sender);
        }

        public async Task<bool> HasPendingOrSentRequest(OdinId identity, IOdinContext odinContext)
        {
            odinContext.PermissionsContext.AssertHasPermission(PermissionKeys.ReadConnectionRequests);
            var hasPendingRequest = await HasPendingRequestInternal(identity);
            if (hasPendingRequest)
            {
                return true;
            }

            var hasSentRequest = await GetSentRequestInternalAsync(identity);
            if (null != hasSentRequest)
            {
                return true;
            }

            return false;
        }

        private async Task<bool> HasPendingRequestInternal(OdinId sender)
        {
            
            var header = await _pendingRequestValueStorage.GetAsync<PendingConnectionRequestHeader>(_tblKeyThreeValue, MakePendingRequestsKey(sender));
            return header != null;
        }

        private async Task DeletePendingRequestInternal(OdinId sender)
        {
            
            var newKey = MakePendingRequestsKey(sender);
            var recordFromNewKeyFormat = await _pendingRequestValueStorage.GetAsync<PendingConnectionRequestHeader>(_tblKeyThreeValue, newKey);
            if (null != recordFromNewKeyFormat)
            {
                await _pendingRequestValueStorage.DeleteAsync(_tblKeyThreeValue, newKey);
                return;
            }

            //try the old key
            try
            {
                await _pendingRequestValueStorage.DeleteAsync(_tblKeyThreeValue, sender.ToHashId());
                return;
            }
            catch (Exception e)
            {
                throw new OdinSystemException("Failed with old key lookup method.", e);
            }
        }

        private async Task UpsertSentConnectionRequestAsync(ConnectionRequest request)
        {
            
            request.SenderOdinId = _tenantContext.HostOdinId; //store for when we support multiple domains per identity
<<<<<<< HEAD
            await _sentRequestValueStorage.UpsertAsync(_tblKeyThreeValue, MakeSentRequestsKey(new OdinId(request.Recipient)), GuidId.Empty, SentRequestsDataType,
=======
            await _sentRequestValueStorage.UpsertAsync(db, MakeSentRequestsKey(new OdinId(request.Recipient)), GuidId.Empty,
                _sentRequestsDataType,
>>>>>>> 210b4b6f
                request);
        }

        private async Task UpsertPendingConnectionRequestAsync(PendingConnectionRequestHeader request)
        {
<<<<<<< HEAD
            
            await _pendingRequestValueStorage.UpsertAsync(_tblKeyThreeValue, MakePendingRequestsKey(request.SenderOdinId), GuidId.Empty, PendingRequestsDataType,
=======
            var db = _tenantSystemStorage.IdentityDatabase;
            await _pendingRequestValueStorage.UpsertAsync(db, MakePendingRequestsKey(request.SenderOdinId), GuidId.Empty,
                _pendingRequestsDataType,
>>>>>>> 210b4b6f
                request);
        }

        private async Task<ConnectionRequest> GetSentRequestInternalAsync(OdinId recipient)
        {
            
            var result = await _sentRequestValueStorage.GetAsync<ConnectionRequest>(_tblKeyThreeValue, MakeSentRequestsKey(recipient));
            return result;
        }

        private Guid MakeSentRequestsKey(OdinId recipient)
        {
            var combined = ByteArrayUtil.Combine(recipient.ToHashId().ToByteArray(), SentRequestsDataType);
            var bytes = ByteArrayUtil.ReduceSHA256Hash(combined);
            return new Guid(bytes);
        }

        private Guid MakePendingRequestsKey(OdinId sender)
        {
            var combined = ByteArrayUtil.Combine(sender.ToHashId().ToByteArray(), PendingRequestsDataType);
            var bytes = ByteArrayUtil.ReduceSHA256Hash(combined);
            return new Guid(bytes);
        }

        private async Task HandleConnectionRequestInternalForIdentityOwnerAsync(ConnectionRequestHeader header, IOdinContext odinContext)
        {
            odinContext.AssertCanManageConnections();
            var masterKey = odinContext.Caller.GetMasterKey();

            var recipient = (OdinId)header.Recipient;

            _logger.LogDebug("Sending Identity-owner-connection request to {recipient}", recipient);

            var incomingRequest = await this.GetPendingRequestAsync(recipient, odinContext);
            if (incomingRequest != null)
            {
                // just accept the request; using the ACL info (header.CircleIds, etc.)
                var ac = new AcceptRequestHeader
                {
                    Sender = recipient,
                    CircleIds = header.CircleIds,
                    ContactData = header.ContactData
                };

                await this.AcceptConnectionRequestAsync(ac, tryOverrideAcl: false, odinContext);
                return;
            }

            var existingOutgoingRequest = await this.GetSentRequestInternalAsync(recipient);
            if (null == existingOutgoingRequest)
            {
                await CreateAndSendRequestInternalAsync(header, masterKey, odinContext);
            }
            else
            {
                if (existingOutgoingRequest.ConnectionRequestOrigin == ConnectionRequestOrigin.Introduction)
                {
                    //overwrite this with new request and send it
                    await CreateAndSendRequestInternalAsync(header, masterKey, odinContext);
                }
                else if (existingOutgoingRequest.ConnectionRequestOrigin == ConnectionRequestOrigin.IdentityOwner)
                {
                    //merge with existing request
                    var newCircles = header.CircleIds ?? [];
                    var exitingCircles = existingOutgoingRequest.PendingAccessExchangeGrant.CircleGrants.Keys.Select(c => new GuidId(c))
                        .ToList();
                    newCircles.AddRange(exitingCircles.Where(c => !newCircles.Exists(nc => nc == c)).ToList());
                    header.CircleIds = newCircles;
                    await CreateAndSendRequestInternalAsync(header, masterKey, odinContext);
                }
            }
        }

        private async Task HandleConnectionRequestInternalForIntroductionAsync(ConnectionRequestHeader header, IOdinContext odinContext)
        {
            OdinValidationUtils.AssertNotNullOrEmpty(header.IntroducerOdinId, nameof(header.IntroducerOdinId));

            //
            // validate you can only have write access to drives with allowAnonymous = false
            //

            // TODO - ?? not yet sure how I want to handle this
            // await ValidateWriteOnlyDriveGrants(header, odinContext, cn);

            var recipient = (OdinId)header.Recipient;

            _logger.LogDebug("Sending Introduced-connection request to {recipient}", recipient);

            if (_tenantContext.Settings.DisableAutoAcceptIntroductions)
            {
                var existingOutgoingRequest = await this.GetSentRequestInternalAsync(recipient);
                if (null == existingOutgoingRequest)
                {
                    await CreateAndSendRequestInternalAsync(header, masterKey: null, odinContext);
                }
                else
                {
                    var existingRequestOrigin = existingOutgoingRequest.ConnectionRequestOrigin;
                    if (existingRequestOrigin == ConnectionRequestOrigin.Introduction)
                    {
                        // overwrite this with newly incoming request and send it
                        // reason: the new request is created by the owner, so it will more explicit info (like circles)
                        await CreateAndSendRequestInternalAsync(header, masterKey: null, odinContext);
                    }
                    else if (existingRequestOrigin == ConnectionRequestOrigin.IdentityOwner)
                    {
                        // Resend the request - using the circles from the existing request
                        header.CircleIds = existingOutgoingRequest.PendingAccessExchangeGrant.CircleGrants.Keys.Select(c => new GuidId(c))
                            .ToList();
                        await CreateAndSendRequestInternalAsync(header, masterKey: null, odinContext);
                    }
                }
            }
            else
            {
                var incomingRequest = await this.GetPendingRequestAsync(recipient, odinContext);
                if (incomingRequest == null)
                {
                    await CreateAndSendRequestInternalAsync(header, masterKey: null, odinContext);
                }
                else
                {
                    // just accept the request; using the ACL info (header.CircleIds, etc.)
                    var ac = new AcceptRequestHeader
                    {
                        Sender = recipient,
                        CircleIds = header.CircleIds,
                        ContactData = header.ContactData
                    };

                    await this.AcceptConnectionRequestAsync(ac, tryOverrideAcl: false, odinContext);
                }
            }
        }

        private async Task CreateAndSendRequestInternalAsync(ConnectionRequestHeader header, SensitiveByteArray masterKey,
            IOdinContext odinContext)
        {
            var keyStoreKey = ByteArrayUtil.GetRndByteArray(16).ToSensitiveByteArray();

            var circles = header.CircleIds?.ToList() ?? new List<GuidId>();

            var (clientAccessToken, grant) = await CreateTokenAndExchangeGrantAsync(keyStoreKey, circles, header.ConnectionRequestOrigin,
                masterKey, odinContext);

            var tempRawKey = ByteArrayUtil.GetRndByteArray(16).ToSensitiveByteArray();
            var outgoingRequest = new ConnectionRequest
            {
                Id = header.Id,
                ContactData = header.ContactData,
                Recipient = header.Recipient,
                Message = header.Message,
                ClientAccessToken64 = clientAccessToken.ToPortableBytes64(),
                TempRawKey = tempRawKey.GetKey(), //give the key to the recipient, so they can give it back when they accept the request
                VerificationRandomCode = ByteArrayUtil.GetRandomCryptoGuid(),
                ConnectionRequestOrigin = header.ConnectionRequestOrigin,
                IntroducerOdinId = header.IntroducerOdinId
            };

            await TrySendRequestInternalAsync((OdinId)header.Recipient, outgoingRequest, odinContext);

            outgoingRequest.VerificationHash =
                _cns.CreateVerificationHash(outgoingRequest.VerificationRandomCode, clientAccessToken.SharedSecret);

            clientAccessToken.SharedSecret.Wipe();
            clientAccessToken.AccessTokenHalfKey.Wipe();

            //
            // Note: These items are set after we send the request, so we can store them locally only
            //
            outgoingRequest.ClientAccessToken64 = "";
            outgoingRequest.PendingAccessExchangeGrant = grant;

            if (header.ConnectionRequestOrigin == ConnectionRequestOrigin.IdentityOwner)
            {
                var rawIcrKey = odinContext.PermissionsContext.GetIcrKey();
                outgoingRequest.TempEncryptedIcrKey = new SymmetricKeyEncryptedAes(tempRawKey, rawIcrKey);

                var feedDriveId = odinContext.PermissionsContext.GetDriveId(SystemDriveConstants.FeedDrive);
                var feedDriveStorageKey = odinContext.PermissionsContext.GetDriveStorageKey(feedDriveId);
                outgoingRequest.TempEncryptedFeedDriveStorageKey = new SymmetricKeyEncryptedAes(tempRawKey, feedDriveStorageKey);
            }

            keyStoreKey.Wipe();
            tempRawKey.Wipe();
            outgoingRequest.TempRawKey.Wipe();

            await UpsertSentConnectionRequestAsync(outgoingRequest);
        }

        private async Task<(ClientAccessToken clientAccessToken, AccessExchangeGrant)> CreateTokenAndExchangeGrantAsync(
            SensitiveByteArray keyStoreKey,
            List<GuidId> circles,
            ConnectionRequestOrigin origin,
            SensitiveByteArray masterKey,
            IOdinContext odinContext)
        {
            var (accessRegistration, clientAccessToken) = await _exchangeGrantService.CreateClientAccessToken(
                keyStoreKey,
                ClientTokenType.IdentityConnectionRegistration);

            var grant = new AccessExchangeGrant()
            {
                // We allow this to be null in the case of connection requests coming due to an introduction
                MasterKeyEncryptedKeyStoreKey = masterKey == null ? null : new SymmetricKeyEncryptedAes(masterKey, keyStoreKey),
                IsRevoked = false,
                CircleGrants = await _circleMembershipService.CreateCircleGrantListWithSystemCircleAsync(
                    keyStoreKey,
                    circles,
                    origin,
                    masterKey,
                    odinContext),
                AppGrants = await _cns.CreateAppCircleGrantListWithSystemCircle(keyStoreKey, circles, origin, masterKey, odinContext),
                AccessRegistration = accessRegistration
            };

            return (clientAccessToken, grant);
        }

        private async Task TrySendRequestInternalAsync(OdinId recipient, ConnectionRequest request, IOdinContext odinContext)
        {
            async Task<(bool encryptionSucceeded, ApiResponse<HttpContent> deliveryResponse)> Send()
            {
                EccEncryptedPayload eccEncryptedPayload;
                try
                {
                    var payloadBytes = OdinSystemSerializer.Serialize(request).ToUtf8ByteArray();
                    eccEncryptedPayload = await _publicPrivateKeyService.EccEncryptPayloadForRecipientAsync(
                        KeyType,
                        recipient,
                        payloadBytes);
                }
                catch (OdinRemoteIdentityException e)
                {
                    _logger.LogInformation(e, "Failed to encrypt payload for recipient");
                    return (false, null);
                }

                var token = await ResolveClientAccessTokenAsync(recipient, odinContext, false);
                var client = token == null
                    ? _odinHttpClientFactory.CreateClient<ICircleNetworkRequestHttpClient>(recipient)
                    : _odinHttpClientFactory.CreateClientUsingAccessToken<ICircleNetworkRequestHttpClient>(recipient,
                        token.ToAuthenticationToken());

                var response = await client.DeliverConnectionRequest(eccEncryptedPayload);
                return (response.StatusCode != HttpStatusCode.BadRequest, response);
            }

            var sendResult1 = await Send();
            if (!sendResult1.encryptionSucceeded)
            {
                _logger.LogDebug("TrySendRequestInternal to {recipient} failed the first time. Invalidating public key cache and retrying",
                    recipient);
                await _publicPrivateKeyService.InvalidateRecipientEccPublicKeyAsync(KeyType, recipient);
                sendResult1 = await Send();

                if (!sendResult1.encryptionSucceeded)
                {
                    throw new OdinRemoteIdentityException("Failed to encrypt payload for recipient");
                }
            }

            if (sendResult1.deliveryResponse.StatusCode == HttpStatusCode.Forbidden)
            {
                throw new OdinSecurityException("Remote server denied connection");
            }

            if (!sendResult1.deliveryResponse.IsSuccessStatusCode)
            {
                var sendResult2 = await Send();
                if (sendResult2.deliveryResponse.StatusCode == HttpStatusCode.Forbidden)
                {
                    throw new OdinSecurityException("Remote server denied connection");
                }

                if (!sendResult2.deliveryResponse.IsSuccessStatusCode)
                {
                    throw new OdinClientException("Failed to establish connection request");
                }
            }
        }
    }
}<|MERGE_RESOLUTION|>--- conflicted
+++ resolved
@@ -80,14 +80,9 @@
             FollowerService followerService,
             FileSystemResolver fileSystemResolver,
             CircleNetworkVerificationService verificationService,
-<<<<<<< HEAD
             OdinConfiguration odinConfiguration,
             TableKeyThreeValue tblKeyThreeValue)
-            : base(odinHttpClientFactory, cns, fileSystemResolver)
-=======
-            OdinConfiguration odinConfiguration)
             : base(odinHttpClientFactory, cns, fileSystemResolver, odinConfiguration)
->>>>>>> 210b4b6f
         {
             _cns = cns;
             _logger = logger;
@@ -110,7 +105,6 @@
         /// </summary>
         public async Task<ConnectionRequest> GetPendingRequestAsync(OdinId sender, IOdinContext odinContext)
         {
-            
             odinContext.PermissionsContext.AssertHasPermission(PermissionKeys.ReadConnectionRequests);
             var header = await _pendingRequestValueStorage.GetAsync<PendingConnectionRequestHeader>(_tblKeyThreeValue, MakePendingRequestsKey(sender));
 
@@ -158,14 +152,8 @@
         public async Task<PagedResult<PendingConnectionRequestHeader>> GetPendingRequestsAsync(PageOptions pageOptions,
             IOdinContext odinContext)
         {
-            
             odinContext.PermissionsContext.AssertHasPermission(PermissionKeys.ReadConnectionRequests);
-<<<<<<< HEAD
             var results = await _pendingRequestValueStorage.GetByCategoryAsync<PendingConnectionRequestHeader>(_tblKeyThreeValue, PendingRequestsDataType);
-=======
-            var results =
-                await _pendingRequestValueStorage.GetByCategoryAsync<PendingConnectionRequestHeader>(db, _pendingRequestsDataType);
->>>>>>> 210b4b6f
             return new PagedResult<PendingConnectionRequestHeader>(pageOptions, 1, results.Select(p => p.Redacted()).ToList());
         }
 
@@ -175,7 +163,6 @@
         /// <returns></returns>
         public async Task<PagedResult<ConnectionRequest>> GetSentRequestsAsync(PageOptions pageOptions, IOdinContext odinContext)
         {
-            
             odinContext.PermissionsContext.AssertHasPermission(PermissionKeys.ReadConnectionRequests);
             var results = await _sentRequestValueStorage.GetByCategoryAsync<ConnectionRequest>(_tblKeyThreeValue, SentRequestsDataType);
             return new PagedResult<ConnectionRequest>(pageOptions, 1, results.ToList());
@@ -296,7 +283,7 @@
             };
 
             await UpsertPendingConnectionRequestAsync(request);
-            
+
             await _mediator.Publish(new ConnectionRequestReceived()
             {
                 Sender = request.SenderOdinId,
@@ -330,7 +317,7 @@
 
         private async Task DeleteSentRequestInternalAsync(OdinId recipient)
         {
-            
+
             var newKey = MakeSentRequestsKey(recipient);
             var recordFromNewKeyFormat = await _sentRequestValueStorage.GetAsync<ConnectionRequest>(_tblKeyThreeValue, newKey);
             if (null != recordFromNewKeyFormat)
@@ -670,14 +657,12 @@
 
         private async Task<bool> HasPendingRequestInternal(OdinId sender)
         {
-            
             var header = await _pendingRequestValueStorage.GetAsync<PendingConnectionRequestHeader>(_tblKeyThreeValue, MakePendingRequestsKey(sender));
             return header != null;
         }
 
         private async Task DeletePendingRequestInternal(OdinId sender)
         {
-            
             var newKey = MakePendingRequestsKey(sender);
             var recordFromNewKeyFormat = await _pendingRequestValueStorage.GetAsync<PendingConnectionRequestHeader>(_tblKeyThreeValue, newKey);
             if (null != recordFromNewKeyFormat)
@@ -700,33 +685,19 @@
 
         private async Task UpsertSentConnectionRequestAsync(ConnectionRequest request)
         {
-            
             request.SenderOdinId = _tenantContext.HostOdinId; //store for when we support multiple domains per identity
-<<<<<<< HEAD
             await _sentRequestValueStorage.UpsertAsync(_tblKeyThreeValue, MakeSentRequestsKey(new OdinId(request.Recipient)), GuidId.Empty, SentRequestsDataType,
-=======
-            await _sentRequestValueStorage.UpsertAsync(db, MakeSentRequestsKey(new OdinId(request.Recipient)), GuidId.Empty,
-                _sentRequestsDataType,
->>>>>>> 210b4b6f
                 request);
         }
 
         private async Task UpsertPendingConnectionRequestAsync(PendingConnectionRequestHeader request)
         {
-<<<<<<< HEAD
-            
             await _pendingRequestValueStorage.UpsertAsync(_tblKeyThreeValue, MakePendingRequestsKey(request.SenderOdinId), GuidId.Empty, PendingRequestsDataType,
-=======
-            var db = _tenantSystemStorage.IdentityDatabase;
-            await _pendingRequestValueStorage.UpsertAsync(db, MakePendingRequestsKey(request.SenderOdinId), GuidId.Empty,
-                _pendingRequestsDataType,
->>>>>>> 210b4b6f
                 request);
         }
 
         private async Task<ConnectionRequest> GetSentRequestInternalAsync(OdinId recipient)
         {
-            
             var result = await _sentRequestValueStorage.GetAsync<ConnectionRequest>(_tblKeyThreeValue, MakeSentRequestsKey(recipient));
             return result;
         }
