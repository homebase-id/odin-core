--- conflicted
+++ resolved
@@ -109,18 +109,11 @@
         /// <summary>
         /// Gets a pending request by its sender
         /// </summary>
-<<<<<<< HEAD
-        public async Task<ConnectionRequest> GetPendingRequest(OdinId sender, IOdinContext odinContext)
+        public async Task<ConnectionRequest> GetPendingRequestAsync(OdinId sender, IOdinContext odinContext)
         {
             var db = _tenantSystemStorage.IdentityDatabase;
             odinContext.PermissionsContext.AssertHasPermission(PermissionKeys.ReadConnectionRequests);
-            var header = _pendingRequestValueStorage.Get<PendingConnectionRequestHeader>(db, MakePendingRequestsKey(sender));
-=======
-        public async Task<ConnectionRequest> GetPendingRequestAsync(OdinId sender, IOdinContext odinContext, IdentityDatabase db)
-        {
-            odinContext.AssertCanManageConnections();
             var header = await _pendingRequestValueStorage.GetAsync<PendingConnectionRequestHeader>(db, MakePendingRequestsKey(sender));
->>>>>>> 30089c7b
 
             if (null == header)
             {
@@ -139,17 +132,11 @@
                     return null;
                 }
 
-<<<<<<< HEAD
                 payloadBytes = await _publicPrivateKeyService.EccDecryptPayload(KeyType, header.EccEncryptedPayload, odinContext);
             }
             else
-=======
-            var (isValidPublicKey, payloadBytes) =
-                await _publicPrivateKeyService.RsaDecryptPayloadAsync(PublicPrivateKeyType.OnlineKey, header.Payload, odinContext, db);
-            if (isValidPublicKey == false)
->>>>>>> 30089c7b
-            {
-                (isValidPublicKey, payloadBytes) = await _publicPrivateKeyService.RsaDecryptPayload(KeyType, header.Payload, odinContext);
+            {
+                (isValidPublicKey, payloadBytes) = await _publicPrivateKeyService.RsaDecryptPayloadAsync(KeyType, header.Payload, odinContext);
 
                 if (isValidPublicKey == false)
                 {
@@ -168,34 +155,19 @@
         /// Gets a list of requests awaiting approval.
         /// </summary>
         /// <returns></returns>
-<<<<<<< HEAD
-        public async Task<PagedResult<PendingConnectionRequestHeader>> GetPendingRequests(PageOptions pageOptions, IOdinContext odinContext)
-=======
-        public async Task<PagedResult<PendingConnectionRequestHeader>> GetPendingRequestsAsync(PageOptions pageOptions, IOdinContext odinContext,
-            IdentityDatabase db)
->>>>>>> 30089c7b
+        public async Task<PagedResult<PendingConnectionRequestHeader>> GetPendingRequestsAsync(PageOptions pageOptions, IOdinContext odinContext)
         {
             var db = _tenantSystemStorage.IdentityDatabase;
             odinContext.PermissionsContext.AssertHasPermission(PermissionKeys.ReadConnectionRequests);
-<<<<<<< HEAD
-            var results = _pendingRequestValueStorage.GetByCategory<PendingConnectionRequestHeader>(db, _pendingRequestsDataType);
-            return await Task.FromResult(
-                new PagedResult<PendingConnectionRequestHeader>(pageOptions, 1, results.Select(p => p.Redacted()).ToList()));
-=======
             var results = await _pendingRequestValueStorage.GetByCategoryAsync<PendingConnectionRequestHeader>(db, _pendingRequestsDataType);
             return new PagedResult<PendingConnectionRequestHeader>(pageOptions, 1, results.Select(p => p.Redacted()).ToList());
->>>>>>> 30089c7b
         }
 
         /// <summary>
         /// Get outgoing requests awaiting approval by their recipient
         /// </summary>
         /// <returns></returns>
-<<<<<<< HEAD
-        public async Task<PagedResult<ConnectionRequest>> GetSentRequests(PageOptions pageOptions, IOdinContext odinContext)
-=======
-        public async Task<PagedResult<ConnectionRequest>> GetSentRequestsAsync(PageOptions pageOptions, IOdinContext odinContext, IdentityDatabase db)
->>>>>>> 30089c7b
+        public async Task<PagedResult<ConnectionRequest>> GetSentRequestsAsync(PageOptions pageOptions, IOdinContext odinContext)
         {
             var db = _tenantSystemStorage.IdentityDatabase;
             odinContext.PermissionsContext.AssertHasPermission(PermissionKeys.ReadConnectionRequests);
@@ -207,11 +179,7 @@
         /// Sends a <see cref="ConnectionRequest"/> as an invitation.
         /// </summary>
         /// <returns></returns>
-<<<<<<< HEAD
-        public async Task SendConnectionRequest(ConnectionRequestHeader header, IOdinContext odinContext)
-=======
-        public async Task SendConnectionRequestAsync(ConnectionRequestHeader header, IOdinContext odinContext, IdentityDatabase db)
->>>>>>> 30089c7b
+        public async Task SendConnectionRequestAsync(ConnectionRequestHeader header, IOdinContext odinContext)
         {
             if (header.ConnectionRequestOrigin == ConnectionRequestOrigin.IdentityOwner)
             {
@@ -227,43 +195,15 @@
             }
 
             // Check if already connected
-            var existingConnection = await _cns.GetIcr((OdinId)header.Recipient, odinContext);
+            var existingConnection = await _cns.GetIcrAsync((OdinId)header.Recipient, odinContext);
             if (existingConnection.Status == ConnectionStatus.Blocked)
             {
-<<<<<<< HEAD
                 throw new OdinClientException("You've blocked this connection", OdinClientErrorCode.BlockedConnection);
-=======
-                Id = header.Id,
-                ContactData = header.ContactData,
-                Recipient = header.Recipient,
-                Message = header.Message,
-                ClientAccessToken64 = clientAccessToken.ToPortableBytes64(),
-                TempRawKey = tempRawKey.GetKey(),
-                TempEncryptedIcrKey = default,
-                TempEncryptedFeedDriveStorageKey = default
-            };
-
-            async Task<bool> TrySendRequest()
-            {
-                var payloadBytes = OdinSystemSerializer.Serialize(outgoingRequest).ToUtf8ByteArray();
-                var rsaEncryptedPayload = await _publicPrivateKeyService.RsaEncryptPayloadForRecipientAsync(PublicPrivateKeyType.OnlineKey,
-                    (OdinId)header.Recipient, payloadBytes, db);
-                var client = _odinHttpClientFactory.CreateClient<ICircleNetworkRequestHttpClient>((OdinId)outgoingRequest.Recipient);
-                var response = await client.DeliverConnectionRequest(rsaEncryptedPayload);
-                return response.Content is { Success: true } && response.IsSuccessStatusCode;
->>>>>>> 30089c7b
             }
 
             if (existingConnection.IsConnected())
             {
-<<<<<<< HEAD
-                if ((await _verificationService.VerifyConnection(recipient, odinContext)).IsValid)
-=======
-                //public key might be invalid, destroy the cache item
-                await _publicPrivateKeyService.InvalidateRecipientRsaPublicKeyAsync((OdinId)header.Recipient, db);
-
-                if (!await TrySendRequest())
->>>>>>> 30089c7b
+                if ((await _verificationService.VerifyConnectionAsync(recipient, odinContext)).IsValid)
                 {
                     // connection is good
                     throw new OdinClientException("Cannot send connection request to a valid connection",
@@ -271,66 +211,28 @@
                 }
             }
 
-<<<<<<< HEAD
             if (header.ConnectionRequestOrigin == ConnectionRequestOrigin.Introduction)
             {
-                await HandleConnectionRequestInternalForIntroduction(header, odinContext);
+                await HandleConnectionRequestInternalForIntroductionAsync(header, odinContext);
                 return;
             }
 
             if (header.ConnectionRequestOrigin == ConnectionRequestOrigin.IdentityOwner)
             {
-                await HandleConnectionRequestInternalForIdentityOwner(header, odinContext);
-            }
-=======
-            clientAccessToken.SharedSecret.Wipe();
-            clientAccessToken.AccessTokenHalfKey.Wipe();
-
-            //Note: the pending access reg id attached only AFTER we send the request
-            outgoingRequest.ClientAccessToken64 = "";
-
-            // Create a grant per circle
-            var masterKey = odinContext.Caller.GetMasterKey();
-
-            var feedDriveId = odinContext.PermissionsContext.GetDriveId(SystemDriveConstants.FeedDrive);
-            var feedDriveStorageKey = odinContext.PermissionsContext.GetDriveStorageKey(feedDriveId);
-
-            outgoingRequest.TempEncryptedIcrKey = await _icrKeyService.ReEncryptIcrKeyAsync(tempRawKey, odinContext);
-            outgoingRequest.TempEncryptedFeedDriveStorageKey = new SymmetricKeyEncryptedAes(tempRawKey, feedDriveStorageKey);
-            outgoingRequest.PendingAccessExchangeGrant = new AccessExchangeGrant()
-            {
-                //TODO: encrypting the key store key here is wierd.  this should be done in the exchange grant service
-                MasterKeyEncryptedKeyStoreKey = new SymmetricKeyEncryptedAes(masterKey, keyStoreKey),
-                IsRevoked = false,
-                CircleGrants = await _circleMembershipService.CreateCircleGrantListWithSystemCircleAsync(
-                    header.CircleIds?.ToList() ?? new List<GuidId>(),
-                    keyStoreKey, odinContext),
-                AppGrants = await _dbs.CreateAppCircleGrantListWithSystemCircle(header.CircleIds?.ToList() ?? new List<GuidId>(), keyStoreKey, odinContext),
-                AccessRegistration = accessRegistration
-            };
-
-            keyStoreKey.Wipe();
-            tempRawKey.Wipe();
-            ByteArrayUtil.WipeByteArray(outgoingRequest.TempRawKey);
-
-            await UpsertSentConnectionRequestAsync(outgoingRequest, db);
->>>>>>> 30089c7b
+                await HandleConnectionRequestInternalForIdentityOwnerAsync(header, odinContext);
+            }
         }
 
         /// <summary>
         /// Stores a new pending/incoming request that is not yet accepted.
         /// </summary>
-<<<<<<< HEAD
-        public async Task ReceiveConnectionRequest(EccEncryptedPayload payload, IOdinContext odinContext)
-=======
-        public async Task ReceiveConnectionRequestAsync(RsaEncryptedPayload payload, IOdinContext odinContext, IdentityDatabase db)
->>>>>>> 30089c7b
+        public async Task ReceiveConnectionRequestAsync(EccEncryptedPayload payload, IOdinContext odinContext)
         {
             odinContext.Caller.AssertCallerIsAuthenticated();
 
             //TODO: check robot detection code
 
-            if (!await _publicPrivateKeyService.IsValidEccPublicKey(KeyType,
+            if (!await _publicPrivateKeyService.IsValidEccPublicKeyAsync(KeyType,
                     payload.EncryptionPublicKeyCrc32))
             {
                 throw new OdinClientException("Encrypted Payload Public Key does not match recipient");
@@ -339,7 +241,7 @@
             var sender = odinContext.GetCallerOdinIdOrFail();
             var recipient = _tenantContext.HostOdinId;
 
-            var existingConnection = await _cns.GetIcr(sender, odinContext, true);
+            var existingConnection = await _cns.GetIcrAsync(sender, odinContext, true);
             if (existingConnection.Status == ConnectionStatus.Blocked)
             {
                 throw new OdinSecurityException("Identity is blocked");
@@ -350,7 +252,7 @@
             {
                 try
                 {
-                    if ((await _verificationService.VerifyConnection(sender, odinContext)).IsValid)
+                    if ((await _verificationService.VerifyConnectionAsync(sender, odinContext)).IsValid)
                     {
                         _logger.LogInformation("Validated connection with {sender}, connection is good", sender);
 
@@ -366,7 +268,7 @@
             }
 
             //Check if a request was sent to the sender
-            var sentRequest = await GetSentRequestInternal(sender);
+            var sentRequest = await GetSentRequestInternalAsync(sender);
             if (null != sentRequest)
             {
                 //we can auto-accept
@@ -385,13 +287,8 @@
                 EccEncryptedPayload = payload
             };
 
-<<<<<<< HEAD
-            UpsertPendingConnectionRequest(request);
+            await UpsertPendingConnectionRequestAsync(request);
             var db = _tenantSystemStorage.IdentityDatabase;
-=======
-            await UpsertPendingConnectionRequestAsync(request, db);
-
->>>>>>> 30089c7b
             await _mediator.Publish(new ConnectionRequestReceived()
             {
                 Sender = request.SenderOdinId,
@@ -409,11 +306,7 @@
         {
             odinContext.PermissionsContext.AssertHasPermission(PermissionKeys.ReadConnectionRequests);
 
-<<<<<<< HEAD
-            return await this.GetSentRequestInternal(recipient);
-=======
-            return await this.GetSentRequestInternalAsync(recipient, db);
->>>>>>> 30089c7b
+            return await this.GetSentRequestInternalAsync(recipient);
         }
 
         /// <summary>
@@ -425,17 +318,10 @@
         public Task DeleteSentRequest(OdinId recipient, IOdinContext odinContext)
         {
             odinContext.AssertCanManageConnections();
-<<<<<<< HEAD
-            return DeleteSentRequestInternal(recipient);
-        }
-
-        private Task DeleteSentRequestInternal(OdinId recipient)
-=======
-            return DeleteSentRequestInternalAsync(recipient, db);
-        }
-
-        private async Task DeleteSentRequestInternalAsync(OdinId recipient, IdentityDatabase db)
->>>>>>> 30089c7b
+            return DeleteSentRequestInternalAsync(recipient);
+        }
+
+        private async Task DeleteSentRequestInternalAsync(OdinId recipient)
         {
             var db = _tenantSystemStorage.IdentityDatabase;
             var newKey = MakeSentRequestsKey(recipient);
@@ -450,6 +336,7 @@
             {
                 //old method
                 await _sentRequestValueStorage.DeleteAsync(db, recipient.ToHashId());
+                return;
             }
             catch (Exception e)
             {
@@ -461,21 +348,12 @@
         /// Accepts a connection request.  This will store the public key certificate 
         /// of the sender then send the recipients public key certificate to the sender.
         /// </summary>
-<<<<<<< HEAD
-        public async Task AcceptConnectionRequest(AcceptRequestHeader header, bool tryOverrideAcl, IOdinContext odinContext)
-=======
-        public async Task AcceptConnectionRequestAsync(AcceptRequestHeader header, IOdinContext odinContext, IdentityDatabase db)
->>>>>>> 30089c7b
+        public async Task AcceptConnectionRequestAsync(AcceptRequestHeader header, bool tryOverrideAcl, IOdinContext odinContext)
         {
             header.Validate();
 
-<<<<<<< HEAD
-            var incomingRequest = await GetPendingRequest((OdinId)header.Sender, odinContext);
+            var incomingRequest = await GetPendingRequestAsync((OdinId)header.Sender, odinContext);
             if (null == incomingRequest)
-=======
-            var pendingRequest = await GetPendingRequestAsync((OdinId)header.Sender, odinContext, db);
-            if (null == pendingRequest)
->>>>>>> 30089c7b
             {
                 throw new OdinClientException($"No pending request was found from sender [{header.Sender}]");
             }
@@ -488,7 +366,7 @@
             if (tryOverrideAcl)
             {
                 //If I had previously sent a connection request; use the ACLs I already created
-                var existingSentRequest = await GetSentRequestInternal(senderOdinId);
+                var existingSentRequest = await GetSentRequestInternalAsync(senderOdinId);
                 if (null != existingSentRequest)
                 {
                     accessGrant = existingSentRequest.PendingAccessExchangeGrant;
@@ -513,8 +391,7 @@
                 MasterKeyEncryptedKeyStoreKey =
                     odinContext.Caller.HasMasterKey ? new SymmetricKeyEncryptedAes(masterKey, keyStoreKey) : null,
                 IsRevoked = false,
-<<<<<<< HEAD
-                CircleGrants = await _circleMembershipService.CreateCircleGrantListWithSystemCircle(
+                CircleGrants = await _circleMembershipService.CreateCircleGrantListWithSystemCircleAsync(
                     keyStoreKey,
                     circles,
                     incomingRequest.ConnectionRequestOrigin,
@@ -523,15 +400,9 @@
                 AppGrants = await _cns.CreateAppCircleGrantListWithSystemCircle(keyStoreKey, circles,
                     incomingRequest.ConnectionRequestOrigin, masterKey,
                     odinContext),
-=======
-                CircleGrants = await _circleMembershipService.CreateCircleGrantListWithSystemCircleAsync(header.CircleIds?.ToList() ?? new List<GuidId>(),
-                    keyStoreKey, odinContext),
-                AppGrants = await _dbs.CreateAppCircleGrantListWithSystemCircle(header.CircleIds?.ToList() ?? new List<GuidId>(), keyStoreKey, odinContext),
->>>>>>> 30089c7b
                 AccessRegistration = accessRegistration
             };
 
-<<<<<<< HEAD
 
             var verificationHash = _cns.CreateVerificationHash(
                 incomingRequest.VerificationRandomCode,
@@ -543,7 +414,7 @@
             if (odinContext.Caller.HasMasterKey)
             {
                 //TODO: read ICR key from app?
-                encryptedCat = _icrKeyService.EncryptClientAccessTokenUsingIrcKey(remoteClientAccessToken, odinContext);
+                encryptedCat = await _icrKeyService.EncryptClientAccessTokenUsingIrcKeyAsync(remoteClientAccessToken, odinContext);
             }
             else
             {
@@ -558,7 +429,7 @@
                 eccEncryptedKeys = (Token: eccEncryptedCat, KeyStoreKey: eccEncryptedKeyStoreKey);
             }
 
-            await _cns.Connect(senderOdinId,
+            await _cns.ConnectAsync(senderOdinId,
                 accessGrant,
                 keys: (encryptedCat, eccEncryptedKeys),
                 incomingRequest.ContactData,
@@ -568,10 +439,6 @@
                 odinContext);
 
             keyStoreKey.Wipe();
-=======
-            var encryptedCat = await _icrKeyService.EncryptClientAccessTokenUsingIrcKeyAsync(remoteClientAccessToken, odinContext);
-            await _dbs.ConnectAsync(senderOdinId, accessGrant, encryptedCat, pendingRequest.ContactData, odinContext);
->>>>>>> 30089c7b
 
             // Now tell the remote to establish the connection
 
@@ -627,7 +494,7 @@
                     $"Failed to establish connection request.  Either response was empty or server returned a failure");
             }
 
-            await this.DeleteSentRequestInternal(senderOdinId);
+            await this.DeleteSentRequestInternalAsync(senderOdinId);
             await this.DeletePendingRequestInternal(senderOdinId);
 
             try
@@ -658,11 +525,7 @@
 
             var authToken = ClientAuthenticationToken.FromPortableBytes64(authenticationToken64);
 
-<<<<<<< HEAD
-            var originalRequest = await GetSentRequestInternal(odinContext.GetCallerOdinIdOrFail());
-=======
-            var originalRequest = await GetSentRequestInternalAsync(odinContext.GetCallerOdinIdOrFail(), db);
->>>>>>> 30089c7b
+            var originalRequest = await GetSentRequestInternalAsync(odinContext.GetCallerOdinIdOrFail());
 
             //Assert that I previously sent a request to the dotIdentity attempting to connected with me
             if (null == originalRequest)
@@ -698,7 +561,6 @@
                 // automatically sent (w/o the owner)
                 //TODO: should we validate all drives are write-only ?
 
-<<<<<<< HEAD
                 var eccEncryptedCat = await _publicPrivateKeyService.EccEncryptPayload(KeyType,
                     remoteClientAccessToken.ToPortableBytes());
 
@@ -714,7 +576,7 @@
             }
 
 
-            await _cns.Connect(reply.SenderOdinId,
+            await _cns.ConnectAsync(reply.SenderOdinId,
                 originalRequest.PendingAccessExchangeGrant,
                 keys: (encryptedCat, eccEncryptedKeys),
                 reply.ContactData,
@@ -727,7 +589,7 @@
             {
                 if (originalRequest.TempEncryptedFeedDriveStorageKey != null)
                 {
-                    var feedDriveId = await _driveManager.GetDriveIdByAlias(SystemDriveConstants.FeedDrive, db);
+                    var feedDriveId = await _driveManager.GetDriveIdByAliasAsync(SystemDriveConstants.FeedDrive, db);
                     var patchedContext = OdinContextUpgrades.PrepForSynchronizeChannelFiles(odinContext,
                         feedDriveId.GetValueOrDefault(),
                         tempKey,
@@ -735,27 +597,12 @@
                         originalRequest.TempEncryptedIcrKey);
 
                     _logger.LogDebug("EstablishConnection - Running SynchronizeChannelFiles");
-                    await _followerService.SynchronizeChannelFiles(recipient, patchedContext, sharedSecret);
+                    await _followerService.SynchronizeChannelFilesAsync(recipient, patchedContext, sharedSecret);
                 }
                 else
                 {
                     _logger.LogDebug("skipping Feed drive sync since no temp feed drive storage key was available");
                 }
-=======
-            await _dbs.ConnectAsync(reply.SenderOdinId, originalRequest.PendingAccessExchangeGrant, encryptedCat, reply.ContactData, odinContext);
-
-            try
-            {
-                var feedDriveId = await _driveManager.GetDriveIdByAlias(SystemDriveConstants.FeedDrive, db);
-                var patchedContext = OdinContextUpgrades.PrepForSynchronizeChannelFiles(odinContext, 
-                    feedDriveId.GetValueOrDefault(), 
-                    tempKey,
-                    originalRequest.TempEncryptedFeedDriveStorageKey,
-                    originalRequest.TempEncryptedIcrKey);
-                
-                _logger.LogDebug("EstablishConnection - Running SynchronizeChannelFiles");
-                await _followerService.SynchronizeChannelFilesAsync(recipient, patchedContext, sharedSecret);
->>>>>>> 30089c7b
             }
             catch (Exception e)
             {
@@ -765,13 +612,8 @@
             rawIcrKey?.Wipe();
             tempKey.Wipe();
 
-<<<<<<< HEAD
-            await this.DeleteSentRequestInternal(recipient);
+            await this.DeleteSentRequestInternalAsync(recipient);
             await this.DeletePendingRequestInternal(recipient);
-=======
-            await this.DeleteSentRequestInternalAsync(recipient, db);
-            await this.DeletePendingRequestInternalAsync(recipient, db);
->>>>>>> 30089c7b
 
             if (originalRequest.ConnectionRequestOrigin == ConnectionRequestOrigin.Introduction)
             {
@@ -801,17 +643,10 @@
         public Task DeletePendingRequest(OdinId sender, IOdinContext odinContext)
         {
             odinContext.AssertCanManageConnections();
-<<<<<<< HEAD
             return DeletePendingRequestInternal(sender);
         }
 
         public async Task<bool> HasPendingOrSentRequest(OdinId identity, IOdinContext odinContext)
-=======
-            return DeletePendingRequestInternalAsync(sender, db);
-        }
-
-        private async Task DeletePendingRequestInternalAsync(OdinId sender, IdentityDatabase db)
->>>>>>> 30089c7b
         {
             odinContext.PermissionsContext.AssertHasPermission(PermissionKeys.ReadConnectionRequests);
             var hasPendingRequest = await HasPendingRequestInternal(identity);
@@ -820,7 +655,7 @@
                 return true;
             }
 
-            var hasSentRequest = await GetSentRequestInternal(identity);
+            var hasSentRequest = await GetSentRequestInternalAsync(identity);
             if (null != hasSentRequest)
             {
                 return true;
@@ -832,12 +667,11 @@
         private async Task<bool> HasPendingRequestInternal(OdinId sender)
         {
             var db = _tenantSystemStorage.IdentityDatabase;
-            var header = _pendingRequestValueStorage.Get<PendingConnectionRequestHeader>(db, MakePendingRequestsKey(sender));
-            await Task.CompletedTask;
+            var header = await _pendingRequestValueStorage.GetAsync<PendingConnectionRequestHeader>(db, MakePendingRequestsKey(sender));
             return header != null;
         }
 
-        private Task DeletePendingRequestInternal(OdinId sender)
+        private async Task DeletePendingRequestInternal(OdinId sender)
         {
             var db = _tenantSystemStorage.IdentityDatabase;
             var newKey = MakePendingRequestsKey(sender);
@@ -852,6 +686,7 @@
             try
             {
                 await _pendingRequestValueStorage.DeleteAsync(db, sender.ToHashId());
+                return;
             }
             catch (Exception e)
             {
@@ -859,45 +694,26 @@
             }
         }
 
-<<<<<<< HEAD
-        private void UpsertSentConnectionRequest(ConnectionRequest request)
-=======
-        private async Task UpsertSentConnectionRequestAsync(ConnectionRequest request, IdentityDatabase db)
->>>>>>> 30089c7b
+        private async Task UpsertSentConnectionRequestAsync(ConnectionRequest request)
         {
             var db = _tenantSystemStorage.IdentityDatabase;
             request.SenderOdinId = _tenantContext.HostOdinId; //store for when we support multiple domains per identity
-<<<<<<< HEAD
-            _sentRequestValueStorage.Upsert(db, MakeSentRequestsKey(new OdinId(request.Recipient)), GuidId.Empty, _sentRequestsDataType,
+            await _sentRequestValueStorage.UpsertAsync(db, MakeSentRequestsKey(new OdinId(request.Recipient)), GuidId.Empty, _sentRequestsDataType,
                 request);
         }
 
-        private void UpsertPendingConnectionRequest(PendingConnectionRequestHeader request)
+        private async Task UpsertPendingConnectionRequestAsync(PendingConnectionRequestHeader request)
         {
             var db = _tenantSystemStorage.IdentityDatabase;
-            _pendingRequestValueStorage.Upsert(db, MakePendingRequestsKey(request.SenderOdinId), GuidId.Empty, _pendingRequestsDataType,
+            await _pendingRequestValueStorage.UpsertAsync(db, MakePendingRequestsKey(request.SenderOdinId), GuidId.Empty, _pendingRequestsDataType,
                 request);
         }
 
-        private async Task<ConnectionRequest> GetSentRequestInternal(OdinId recipient)
+        private async Task<ConnectionRequest> GetSentRequestInternalAsync(OdinId recipient)
         {
             var db = _tenantSystemStorage.IdentityDatabase;
-            var result = _sentRequestValueStorage.Get<ConnectionRequest>(db, MakeSentRequestsKey(recipient));
-            return await Task.FromResult(result);
-=======
-            await _sentRequestValueStorage.UpsertAsync(db, MakeSentRequestsKey(new OdinId(request.Recipient)), GuidId.Empty, _sentRequestsDataType, request);
-        }
-
-        private async Task UpsertPendingConnectionRequestAsync(PendingConnectionRequestHeader request, IdentityDatabase db)
-        {
-            await _pendingRequestValueStorage.UpsertAsync(db, MakePendingRequestsKey(request.SenderOdinId), GuidId.Empty, _pendingRequestsDataType, request);
-        }
-
-        private async Task<ConnectionRequest> GetSentRequestInternalAsync(OdinId recipient, IdentityDatabase db)
-        {
             var result = await _sentRequestValueStorage.GetAsync<ConnectionRequest>(db, MakeSentRequestsKey(recipient));
             return result;
->>>>>>> 30089c7b
         }
 
         private Guid MakeSentRequestsKey(OdinId recipient)
@@ -914,7 +730,7 @@
             return new Guid(bytes);
         }
 
-        private async Task HandleConnectionRequestInternalForIdentityOwner(ConnectionRequestHeader header, IOdinContext odinContext)
+        private async Task HandleConnectionRequestInternalForIdentityOwnerAsync(ConnectionRequestHeader header, IOdinContext odinContext)
         {
             odinContext.AssertCanManageConnections();
             var masterKey = odinContext.Caller.GetMasterKey();
@@ -923,7 +739,7 @@
 
             _logger.LogDebug("Sending Identity-owner-connection request to {recipient}", recipient);
 
-            var incomingRequest = await this.GetPendingRequest(recipient, odinContext);
+            var incomingRequest = await this.GetPendingRequestAsync(recipient, odinContext);
             if (incomingRequest != null)
             {
                 // just accept the request; using the ACL info (header.CircleIds, etc.)
@@ -934,21 +750,21 @@
                     ContactData = header.ContactData
                 };
 
-                await this.AcceptConnectionRequest(ac, tryOverrideAcl: false, odinContext);
+                await this.AcceptConnectionRequestAsync(ac, tryOverrideAcl: false, odinContext);
                 return;
             }
 
-            var existingOutgoingRequest = await this.GetSentRequestInternal(recipient);
+            var existingOutgoingRequest = await this.GetSentRequestInternalAsync(recipient);
             if (null == existingOutgoingRequest)
             {
-                await CreateAndSendRequestInternal(header, masterKey, odinContext);
+                await CreateAndSendRequestInternalAsync(header, masterKey, odinContext);
             }
             else
             {
                 if (existingOutgoingRequest.ConnectionRequestOrigin == ConnectionRequestOrigin.Introduction)
                 {
                     //overwrite this with new request and send it
-                    await CreateAndSendRequestInternal(header, masterKey, odinContext);
+                    await CreateAndSendRequestInternalAsync(header, masterKey, odinContext);
                 }
                 else if (existingOutgoingRequest.ConnectionRequestOrigin == ConnectionRequestOrigin.IdentityOwner)
                 {
@@ -958,12 +774,12 @@
                         .ToList();
                     newCircles.AddRange(exitingCircles.Where(c => !newCircles.Exists(nc => nc == c)).ToList());
                     header.CircleIds = newCircles;
-                    await CreateAndSendRequestInternal(header, masterKey, odinContext);
-                }
-            }
-        }
-
-        private async Task HandleConnectionRequestInternalForIntroduction(ConnectionRequestHeader header, IOdinContext odinContext)
+                    await CreateAndSendRequestInternalAsync(header, masterKey, odinContext);
+                }
+            }
+        }
+
+        private async Task HandleConnectionRequestInternalForIntroductionAsync(ConnectionRequestHeader header, IOdinContext odinContext)
         {
             OdinValidationUtils.AssertNotNullOrEmpty(header.IntroducerOdinId, nameof(header.IntroducerOdinId));
 
@@ -980,10 +796,10 @@
 
             if (_tenantContext.Settings.DisableAutoAcceptIntroductions)
             {
-                var existingOutgoingRequest = await this.GetSentRequestInternal(recipient);
+                var existingOutgoingRequest = await this.GetSentRequestInternalAsync(recipient);
                 if (null == existingOutgoingRequest)
                 {
-                    await CreateAndSendRequestInternal(header, masterKey: null, odinContext);
+                    await CreateAndSendRequestInternalAsync(header, masterKey: null, odinContext);
                 }
                 else
                 {
@@ -992,23 +808,23 @@
                     {
                         // overwrite this with newly incoming request and send it
                         // reason: the new request is created by the owner, so it will more explicit info (like circles)
-                        await CreateAndSendRequestInternal(header, masterKey: null, odinContext);
+                        await CreateAndSendRequestInternalAsync(header, masterKey: null, odinContext);
                     }
                     else if (existingRequestOrigin == ConnectionRequestOrigin.IdentityOwner)
                     {
                         // Resend the request - using the circles from the existing request
                         header.CircleIds = existingOutgoingRequest.PendingAccessExchangeGrant.CircleGrants.Keys.Select(c => new GuidId(c))
                             .ToList();
-                        await CreateAndSendRequestInternal(header, masterKey: null, odinContext);
+                        await CreateAndSendRequestInternalAsync(header, masterKey: null, odinContext);
                     }
                 }
             }
             else
             {
-                var incomingRequest = await this.GetPendingRequest(recipient, odinContext);
+                var incomingRequest = await this.GetPendingRequestAsync(recipient, odinContext);
                 if (incomingRequest == null)
                 {
-                    await CreateAndSendRequestInternal(header, masterKey: null, odinContext);
+                    await CreateAndSendRequestInternalAsync(header, masterKey: null, odinContext);
                 }
                 else
                 {
@@ -1020,19 +836,19 @@
                         ContactData = header.ContactData
                     };
 
-                    await this.AcceptConnectionRequest(ac, tryOverrideAcl: false, odinContext);
-                }
-            }
-        }
-
-        private async Task CreateAndSendRequestInternal(ConnectionRequestHeader header, SensitiveByteArray masterKey,
+                    await this.AcceptConnectionRequestAsync(ac, tryOverrideAcl: false, odinContext);
+                }
+            }
+        }
+
+        private async Task CreateAndSendRequestInternalAsync(ConnectionRequestHeader header, SensitiveByteArray masterKey,
             IOdinContext odinContext)
         {
             var keyStoreKey = ByteArrayUtil.GetRndByteArray(16).ToSensitiveByteArray();
 
             var circles = header.CircleIds?.ToList() ?? new List<GuidId>();
 
-            var (clientAccessToken, grant) = await CreateTokenAndExchangeGrant(keyStoreKey, circles, header.ConnectionRequestOrigin,
+            var (clientAccessToken, grant) = await CreateTokenAndExchangeGrantAsync(keyStoreKey, circles, header.ConnectionRequestOrigin,
                 masterKey, odinContext);
 
             var tempRawKey = ByteArrayUtil.GetRndByteArray(16).ToSensitiveByteArray();
@@ -1049,7 +865,7 @@
                 IntroducerOdinId = header.IntroducerOdinId
             };
 
-            await TrySendRequestInternal((OdinId)header.Recipient, outgoingRequest, odinContext);
+            await TrySendRequestInternalAsync((OdinId)header.Recipient, outgoingRequest, odinContext);
 
             outgoingRequest.VerificationHash =
                 _cns.CreateVerificationHash(outgoingRequest.VerificationRandomCode, clientAccessToken.SharedSecret);
@@ -1077,10 +893,10 @@
             tempRawKey.Wipe();
             outgoingRequest.TempRawKey.Wipe();
 
-            UpsertSentConnectionRequest(outgoingRequest);
-        }
-
-        private async Task<(ClientAccessToken clientAccessToken, AccessExchangeGrant)> CreateTokenAndExchangeGrant(
+            await UpsertSentConnectionRequestAsync(outgoingRequest);
+        }
+
+        private async Task<(ClientAccessToken clientAccessToken, AccessExchangeGrant)> CreateTokenAndExchangeGrantAsync(
             SensitiveByteArray keyStoreKey,
             List<GuidId> circles,
             ConnectionRequestOrigin origin,
@@ -1096,7 +912,7 @@
                 // We allow this to be null in the case of connection requests coming due to an introduction
                 MasterKeyEncryptedKeyStoreKey = masterKey == null ? null : new SymmetricKeyEncryptedAes(masterKey, keyStoreKey),
                 IsRevoked = false,
-                CircleGrants = await _circleMembershipService.CreateCircleGrantListWithSystemCircle(
+                CircleGrants = await _circleMembershipService.CreateCircleGrantListWithSystemCircleAsync(
                     keyStoreKey,
                     circles,
                     origin,
@@ -1109,7 +925,7 @@
             return (clientAccessToken, grant);
         }
 
-        private async Task TrySendRequestInternal(OdinId recipient, ConnectionRequest request, IOdinContext odinContext)
+        private async Task TrySendRequestInternalAsync(OdinId recipient, ConnectionRequest request, IOdinContext odinContext)
         {
             async Task<(bool encryptionSucceeded, ApiResponse<HttpContent> deliveryResponse)> Send()
             {
@@ -1117,7 +933,7 @@
                 try
                 {
                     var payloadBytes = OdinSystemSerializer.Serialize(request).ToUtf8ByteArray();
-                    eccEncryptedPayload = await _publicPrivateKeyService.EccEncryptPayloadForRecipient(
+                    eccEncryptedPayload = await _publicPrivateKeyService.EccEncryptPayloadForRecipientAsync(
                         KeyType,
                         recipient,
                         payloadBytes);
@@ -1128,7 +944,7 @@
                     return (false, null);
                 }
 
-                var token = await ResolveClientAccessToken(recipient, odinContext, false);
+                var token = await ResolveClientAccessTokenAsync(recipient, odinContext, false);
                 var client = token == null
                     ? _odinHttpClientFactory.CreateClient<ICircleNetworkRequestHttpClient>(recipient)
                     : _odinHttpClientFactory.CreateClientUsingAccessToken<ICircleNetworkRequestHttpClient>(recipient,
@@ -1143,7 +959,7 @@
             {
                 _logger.LogDebug("TrySendRequestInternal to {recipient} failed the first time. Invalidating public key cache and retrying",
                     recipient);
-                await _publicPrivateKeyService.InvalidateRecipientEccPublicKey(KeyType, recipient);
+                await _publicPrivateKeyService.InvalidateRecipientEccPublicKeyAsync(KeyType, recipient);
                 sendResult1 = await Send();
 
                 if (!sendResult1.encryptionSucceeded)
