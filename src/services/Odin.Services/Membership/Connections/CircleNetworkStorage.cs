--- conflicted
+++ resolved
@@ -17,7 +17,6 @@
 using Odin.Services.EncryptionKeyService;
 using Odin.Services.Membership.CircleMembership;
 using Odin.Services.Membership.Connections.Requests;
-using Odin.Services.Peer.AppNotification;
 
 namespace Odin.Services.Membership.Connections;
 
@@ -28,7 +27,7 @@
     private readonly TenantSystemStorage _tenantSystemStorage;
 
     private readonly SingleKeyValueStorage _icrKeyStorage;
-
+    
     private readonly SingleKeyValueStorage _peerIcrClientStorage;
 
     public CircleNetworkStorage(TenantSystemStorage tenantSystemStorage, CircleMembershipService circleMembershipService)
@@ -38,7 +37,7 @@
 
         const string icrKeyStorageContextKey = "9035bdfa-e25d-4449-82a5-fd8132332dea";
         _icrKeyStorage = tenantSystemStorage.CreateSingleKeyValueStorage(Guid.Parse(icrKeyStorageContextKey));
-
+        
         const string peerIcrClientStorageContextKey = "0ee6aeff-2c21-412d-8050-1a47d025af46";
         _peerIcrClientStorage = tenantSystemStorage.CreateSingleKeyValueStorage(Guid.Parse(peerIcrClientStorageContextKey));
     }
@@ -60,20 +59,6 @@
     {
         var icrAccessRecord = MapToStorageIcrAccessRecord(icr);
 
-<<<<<<< HEAD
-        // TODO CONNECTIONS
-        //db.CreateCommitUnitOfWork(() =>
-        //{
-        var odinHashId = icr.OdinId.ToHashId();
-
-        //Reconcile circle grants in the table
-        await _circleMembershipService.DeleteMemberFromAllCirclesAsync(icr.OdinId, DomainType.Identity);
-        foreach (var (circleId, circleGrant) in icr.AccessGrant.CircleGrants)
-        {
-            var circleMembers =
-                await _circleMembershipService.GetDomainsInCircleAsync(circleId, odinContext, overrideHack: true);
-            var isMember = circleMembers.Any(d => OdinId.ToHashId(d.Domain) == icr.OdinId.ToHashId());
-=======
         //TODO CONNECTIONS
         // db.CreateCommitUnitOfWork(() =>
         {
@@ -85,61 +70,31 @@
             {
                 var circleMembers = await _circleMembershipService.GetDomainsInCircleAsync(circleId, odinContext, overrideHack: true);
                 var isMember = circleMembers.Any(d => OdinId.ToHashId(d.Domain) == icr.OdinId.ToHashId());
->>>>>>> 71b9fe28
-
-            if (!isMember)
-            {
-                await _circleMembershipService.AddCircleMemberAsync(circleId, icr.OdinId, circleGrant, DomainType.Identity);
+
+                if (!isMember)
+                {
+                    await _circleMembershipService.AddCircleMemberAsync(circleId, icr.OdinId, circleGrant, DomainType.Identity);
+                }
             }
-<<<<<<< HEAD
-        }
-
-        // remove all app grants, 
-        await _tenantSystemStorage.AppGrants.DeleteByIdentityAsync(odinHashId);
-
-        // Now write the latest
-        foreach (var (appId, appCircleGrantDictionary) in icr.AccessGrant.AppGrants)
-        {
-            foreach (var (circleId, appCircleGrant) in appCircleGrantDictionary)
-=======
 
             // remove all app grants, 
             await _tenantSystemStorage.AppGrants.DeleteByIdentityAsync(odinHashId);
 
             // Now write the latest
             foreach (var (appId, appCircleGrantDictionary) in icr.AccessGrant?.AppGrants ?? [])
->>>>>>> 71b9fe28
             {
-                await _tenantSystemStorage.AppGrants.UpsertAsync(new AppGrantsRecord()
+                foreach (var (circleId, appCircleGrant) in appCircleGrantDictionary)
                 {
-                    odinHashId = odinHashId,
-                    appId = appId,
-                    circleId = circleId,
-                    data = OdinSystemSerializer.Serialize(appCircleGrant).ToUtf8ByteArray()
-                });
+                    await _tenantSystemStorage.AppGrants.UpsertAsync(new AppGrantsRecord()
+                    {
+                        odinHashId = odinHashId,
+                        appId = appId,
+                        circleId = circleId,
+                        data = OdinSystemSerializer.Serialize(appCircleGrant).ToUtf8ByteArray()
+                    });
+                }
             }
-        }
-
-<<<<<<< HEAD
-        // Clearing these so they are not serialized on
-        // the connections record.  Instead, we give them
-        // each their own table
-        icrAccessRecord.AccessGrant.AppGrants.Clear();
-        icrAccessRecord.AccessGrant.CircleGrants.Clear();
-
-        var record = new ConnectionsRecord()
-        {
-            identity = icr.OdinId,
-            status = (int)icr.Status,
-            modified = UnixTimeUtcUnique.Now(),
-            displayName = "",
-            data = OdinSystemSerializer.Serialize(icrAccessRecord).ToUtf8ByteArray()
-        };
-
-        await _tenantSystemStorage.Connections.UpsertAsync(record);
-
-        //});
-=======
+
             var record = ToConnectionsRecord(icr.OdinId, icr.Status, icrAccessRecord);
             await _tenantSystemStorage.Connections.UpsertAsync(record);
         }
@@ -178,40 +133,10 @@
         icrAccessRecord.VerificationHash64 = hash.ToBase64();
         var record = ToConnectionsRecord(identity, status, icrAccessRecord);
         await _tenantSystemStorage.Connections.UpdateAsync(record);
->>>>>>> 71b9fe28
     }
 
     public async Task DeleteAsync(OdinId odinId)
     {
-<<<<<<< HEAD
-        // TODO CONNECTIONS
-        //db.CreateCommitUnitOfWork(() =>  {
-        await _tenantSystemStorage.Connections.DeleteAsync(odinId);
-        await _tenantSystemStorage.AppGrants.DeleteByIdentityAsync(odinId.ToHashId());
-        await _circleMembershipService.DeleteMemberFromAllCirclesAsync(odinId, DomainType.Identity);
-        // });
-    }
-
-    public async Task SavePeerIcrClientAsync(PeerIcrClient client)
-    {
-        var db = _tenantSystemStorage.IdentityDatabase;
-        await _peerIcrClientStorage.UpsertAsync(db, client.AccessRegistration.Id, client);
-    }
-
-    public async Task<PeerIcrClient> GetPeerIcrClientAsync(Guid accessRegId)
-    {
-        var db = _tenantSystemStorage.IdentityDatabase;
-        return await _peerIcrClientStorage.GetAsync<PeerIcrClient>(db, accessRegId);
-    }
-
-    public async Task<(IEnumerable<IdentityConnectionRegistration>, UnixTimeUtcUnique? nextCursor)> GetListAsync(int count,
-        UnixTimeUtcUnique? cursor, ConnectionStatus connectionStatus)
-    {
-        var adjustedCursor = cursor.HasValue ? cursor.GetValueOrDefault().uniqueTime == 0 ? null : cursor : null;
-        var (records, nextCursor) =
-            await _tenantSystemStorage.Connections.PagingByCreatedAsync(count, (int)connectionStatus, adjustedCursor);
-        var mappedRecords = await Task.WhenAll(records.Select(record => MapFromStorageAsync(record)));
-=======
         //TODO CONNECTIONS
         // db.CreateCommitUnitOfWork(() =>
         {
@@ -228,7 +153,6 @@
         var adjustedCursor = cursor.HasValue ? cursor.GetValueOrDefault().uniqueTime == 0 ? null : cursor : null;
         var (records, nextCursor) = await _tenantSystemStorage.Connections.PagingByCreatedAsync(count, (int)connectionStatus, adjustedCursor);
         var mappedRecords = await Task.WhenAll(records.Select(MapFromStorageAsync));
->>>>>>> 71b9fe28
         return (mappedRecords, nextCursor);
     }
 
@@ -264,6 +188,20 @@
         return key?.MasterKeyEncryptedIcrKey;
     }
 
+    
+    public async Task SavePeerIcrClientAsync(PeerIcrClient client)
+    {
+        var db = _tenantSystemStorage.IdentityDatabase;
+        await _peerIcrClientStorage.UpsertAsync(db, client.AccessRegistration.Id, client);
+    }
+
+    public async Task<PeerIcrClient> GetPeerIcrClientAsync(Guid accessRegId)
+    {
+        var db = _tenantSystemStorage.IdentityDatabase;
+        return await _peerIcrClientStorage.GetAsync<PeerIcrClient>(db, accessRegId);
+    }
+
+    
     private async Task<IdentityConnectionRegistration> MapFromStorageAsync(ConnectionsRecord record)
     {
         var json = record.data.ToStringFromUtf8Bytes();
