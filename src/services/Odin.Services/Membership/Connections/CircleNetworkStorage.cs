--- conflicted
+++ resolved
@@ -59,28 +59,20 @@
             VerificationHash64 = icr.VerificationHash?.ToBase64(),
             ConnectionOrigin = Enum.GetName(icr.ConnectionRequestOrigin),
             EncryptedClientAccessToken = icr.EncryptedClientAccessToken?.EncryptedData,
-            WeakClientAccessToken = icr.TemporaryWeakClientAccessToken == null ? "" : OdinSystemSerializer.Serialize(icr.TemporaryWeakClientAccessToken),
+            WeakClientAccessToken = icr.TemporaryWeakClientAccessToken == null
+                ? ""
+                : OdinSystemSerializer.Serialize(icr.TemporaryWeakClientAccessToken),
             WeakKeyStoreKey = icr.TempWeakKeyStoreKey == null ? "" : OdinSystemSerializer.Serialize(icr.TempWeakKeyStoreKey)
         };
 
-<<<<<<< HEAD
         //TODO CONNECTIONS
         // db.CreateCommitUnitOfWork(() =>
         {
-=======
-        // TODO CONNECTIONS
-        //db.CreateCommitUnitOfWork(() =>
-        //{
->>>>>>> edb954a8
             var odinHashId = icr.OdinId.ToHashId();
 
             //Reconcile circle grants in the table
             _circleMembershipService.DeleteMemberFromAllCircles(icr.OdinId, DomainType.Identity);
-<<<<<<< HEAD
             foreach (var (circleId, circleGrant) in icr.AccessGrant?.CircleGrants ?? [])
-=======
-            foreach (var (circleId, circleGrant) in icr.AccessGrant.CircleGrants)
->>>>>>> edb954a8
             {
                 var circleMembers =
                     _circleMembershipService.GetDomainsInCircle(circleId, odinContext, overrideHack: true);
@@ -91,7 +83,7 @@
                     _circleMembershipService.AddCircleMember(circleId, icr.OdinId, circleGrant, DomainType.Identity);
                 }
             }
-           
+
             // remove all app grants, 
             _tenantSystemStorage.AppGrants.DeleteByIdentity(odinHashId);
 
@@ -126,17 +118,12 @@
             };
 
             _tenantSystemStorage.Connections.Upsert(record);
-<<<<<<< HEAD
         }
         //);
-=======
-        //});
->>>>>>> edb954a8
     }
 
     public void Delete(OdinId odinId)
     {
-<<<<<<< HEAD
         //TODO CONNECTIONS
         // db.CreateCommitUnitOfWork(() =>
         {
@@ -145,14 +132,6 @@
             _circleMembershipService.DeleteMemberFromAllCircles(odinId, DomainType.Identity);
         }
         //);
-=======
-        // TODO CONNECTIONS
-        //db.CreateCommitUnitOfWork(() =>  {
-            _tenantSystemStorage.Connections.Delete(odinId);
-            _tenantSystemStorage.AppGrants.DeleteByIdentity(odinId.ToHashId());
-            _circleMembershipService.DeleteMemberFromAllCircles(odinId, DomainType.Identity);
-        // });
->>>>>>> edb954a8
     }
 
     public IEnumerable<IdentityConnectionRegistration> GetList(int count, UnixTimeUtcUnique? cursor, out UnixTimeUtcUnique? nextCursor,
@@ -160,22 +139,15 @@
     {
         var adjustedCursor = cursor.HasValue ? cursor.GetValueOrDefault().uniqueTime == 0 ? null : cursor : null;
         var records = _tenantSystemStorage.Connections.PagingByCreated(count, (int)connectionStatus, adjustedCursor, out nextCursor);
-<<<<<<< HEAD
         return records.Select(MapFromStorage);
-=======
-        return records.Select(record => MapFromStorage(record));
->>>>>>> edb954a8
     }
 
 
     /// <summary>
     /// Creates a new icr key; fails if one already exists
     /// </summary>
-<<<<<<< HEAD
-=======
     /// <param name="masterKey"></param>
     /// <exception cref="OdinClientException"></exception>
->>>>>>> edb954a8
     public void CreateIcrKey(SensitiveByteArray masterKey)
     {
         var db = _tenantSystemStorage.IdentityDatabase;
@@ -216,11 +188,7 @@
             data.AccessGrant.CircleGrants.Add(circleGrant.CircleId, circleGrant);
         }
 
-<<<<<<< HEAD
-        var allAppGrants = _tenantSystemStorage.AppGrants.GetByOdinHashId( odinHashId) ?? new List<AppGrantsRecord>();
-=======
         var allAppGrants = _tenantSystemStorage.AppGrants.GetByOdinHashId(odinHashId) ?? new List<AppGrantsRecord>();
->>>>>>> edb954a8
 
         foreach (var appGrantRecord in allAppGrants)
         {
