﻿using System;
using System.Collections.Generic;
using System.Linq;
using System.Security;
using System.Threading;
using System.Threading.Tasks;
using MediatR;
using Microsoft.Extensions.Logging;
using Odin.Core;
using Odin.Core.Exceptions;
using Odin.Core.Identity;
using Odin.Core.Serialization;
using Odin.Core.Storage.SQLite;
using Odin.Core.Storage.SQLite.IdentityDatabase;
using Odin.Core.Time;
using Odin.Services.Authorization.Acl;
using Odin.Services.Authorization.Apps;
using Odin.Services.Authorization.ExchangeGrants;
using Odin.Services.Authorization.Permissions;
using Odin.Services.Base;
using Odin.Services.Drives;
using Odin.Services.Drives.Management;
using Odin.Services.Mediator;
using Odin.Services.Membership.CircleMembership;
using Odin.Services.Membership.Circles;
using Odin.Services.Membership.Connections.Requests;
using Odin.Services.Peer.AppNotification;
using Permissions_PermissionSet = Odin.Services.Authorization.Permissions.PermissionSet;

namespace Odin.Services.Membership.Connections
{
    /// <summary>
    /// Establishes connections between individuals
    /// </summary>
    public class CircleNetworkService(
        ILogger<CircleNetworkService> logger,
        ExchangeGrantService exchangeGrantService,
        TenantContext tenantContext,
        IAppRegistrationService appRegistrationService,
        TenantSystemStorage tenantSystemStorage,
        CircleMembershipService circleMembershipService,
        IMediator mediator,
        CircleDefinitionService circleDefinitionService,
        DriveManager driveManager)
        : INotificationHandler<DriveDefinitionAddedNotification>,
            INotificationHandler<AppRegistrationChangedNotification>
    {
        private readonly CircleNetworkStorage _storage = new(tenantSystemStorage, circleMembershipService);

        /// <summary>
        /// Creates a <see cref="PermissionContext"/> for the specified caller based on their access
        /// </summary>
        public async Task<(PermissionContext permissionContext, List<GuidId> circleIds)> CreateTransitPermissionContext(
            OdinId odinId,
            ClientAuthenticationToken remoteIcrToken,
            IOdinContext odinContext)
        {
            var db = tenantSystemStorage.IdentityDatabase;

            logger.LogDebug("Creating transit permission context for [{odinId}]", odinId);

            var icr = await this.GetIdentityConnectionRegistrationAsync(odinId, remoteIcrToken);

            if (!icr.AccessGrant?.IsValid() ?? false)
            {
                logger.LogDebug("Creating transit permission context for [{odinId}] - Failed due to invalid access grant", odinId);
                throw new OdinSecurityException("Invalid token")
                {
                    IsRemoteIcrIssue = true
                };
            }

            if (!icr.IsConnected())
            {
                logger.LogDebug("Creating transit permission context for [{odinId}] - Failed due to invalid connection", odinId);
                throw new OdinSecurityException("Invalid connection")
                {
                    IsRemoteIcrIssue = true
                };
            }

            var (permissionContext, enabledCircles) = await CreatePermissionContextInternalAsync(
                icr: icr,
                authToken: remoteIcrToken,
                accessReg: icr.AccessGrant!.AccessRegistration,
                applyAppCircleGrants: true,
                odinContext);

            return (permissionContext, enabledCircles);
        }

        /// <summary>
        /// Tries to create caller and permission context for the given OdinId if is connected
        /// </summary>
        public async Task<IOdinContext> TryCreateConnectedYouAuthContext(OdinId odinId, ClientAuthenticationToken authToken,
            AccessRegistration accessReg,
            IOdinContext odinContext)
        {
            var db = tenantSystemStorage.IdentityDatabase;

            logger.LogDebug("TryCreateConnectedYouAuthContext for {id}", odinId);

<<<<<<< HEAD
            var icr = await GetIdentityConnectionRegistrationInternal(odinId);
=======
            var icr = await GetIdentityConnectionRegistrationInternalAsync(odinId);
            bool isValid = icr.AccessGrant?.IsValid() ?? false;
            bool isConnected = icr.IsConnected();
>>>>>>> 30089c7b

            if (icr.Status == ConnectionStatus.Blocked)
            {
                return null;
            }

            bool isValid = icr.AccessGrant?.IsValid() ?? false;
            bool isConnected = icr.IsConnected();

            // Only return the permissions if the identity is connected.
            if (isValid && isConnected)
            {
                var (permissionContext, enabledCircles) = await CreatePermissionContextInternalAsync(
                    icr: icr,
                    accessReg: accessReg,
                    authToken: authToken,
                    applyAppCircleGrants: false,
                    odinContext: odinContext);

                var context = new OdinContext()
                {
                    Caller = new CallerContext(
                        odinId: odinId,
                        masterKey: null,
                        securityLevel: SecurityGroupType.Connected,
                        circleIds: enabledCircles)
                };

                context.SetPermissionContext(permissionContext);
                return context;
            }

            return null;
        }

        /// <summary>
        /// Disconnects you from the specified <see cref="OdinId"/>
        /// </summary>
        public async Task<bool> DisconnectAsync(OdinId odinId, IOdinContext odinContext)
        {
            var db = tenantSystemStorage.IdentityDatabase;

            odinContext.AssertCanManageConnections();

            var info = await this.GetIdentityConnectionRegistrationAsync(odinId, odinContext);
            if (info is { Status: ConnectionStatus.Connected })
            {
                await _storage.DeleteAsync(odinId);

                await mediator.Publish(new IdentityConnectionRegistrationChangedNotification()
                {
                    OdinId = odinId,
                    OdinContext = odinContext,
                    db = db
                });

                return true;
            }

            return false;
        }

        /// <summary>
        /// Blocks the specified <see cref="OdinId"/> from your network
        /// </summary>
        public async Task<bool> BlockAsync(OdinId odinId, IOdinContext odinContext)
        {
            odinContext.AssertCanManageConnections();

            var info = await GetIdentityConnectionRegistrationAsync(odinId, odinContext);

            //TODO: when you block a connection, you must also destroy exchange grant

            if (null != info && info.Status == ConnectionStatus.Connected)
            {
                info.Status = ConnectionStatus.Blocked;
                await SaveIcrAsync(info, odinContext);
                return true;
            }

            return false;
        }

        /// <summary>
        /// Gets profiles that have been marked as <see cref="ConnectionStatus.Blocked"/>
        /// </summary>
<<<<<<< HEAD
        public async Task<CursoredResult<long, IdentityConnectionRegistration>> GetBlockedProfiles(int count, long cursor,
            IOdinContext odinContext)
=======
        public async Task<CursoredResult<long, IdentityConnectionRegistration>> GetBlockedProfilesAsync(int count, long cursor, IOdinContext odinContext)
>>>>>>> 30089c7b
        {
            return await GetConnectionsInternalAsync(count, cursor, ConnectionStatus.Blocked, odinContext);
        }

        /// <summary>
        /// Returns a list of identities which are connected to this DI
        /// </summary>
<<<<<<< HEAD
        public async Task<CursoredResult<long, IdentityConnectionRegistration>> GetConnectedIdentities(int count, long cursor,
            IOdinContext odinContext)
=======
        public async Task<CursoredResult<long, IdentityConnectionRegistration>> GetConnectedIdentitiesAsync(int count, long cursor, IOdinContext odinContext)
>>>>>>> 30089c7b
        {
            return await GetConnectionsInternalAsync(count, cursor, ConnectionStatus.Connected, odinContext);
        }

        /// <summary>
        /// Unblocks the specified <see cref="OdinId"/> from your network
        /// </summary>
        public async Task<bool> UnblockAsync(OdinId odinId, IOdinContext odinContext)
        {
            odinContext.AssertCanManageConnections();

            var info = await this.GetIdentityConnectionRegistrationAsync(odinId, odinContext);
            if (null != info && info.Status == ConnectionStatus.Blocked)
            {
                info.Status = ConnectionStatus.Connected;
                await SaveIcrAsync(info, odinContext);
                return true;
            }

            return false;
        }

        /// <summary>
        /// Gets the current connection info
        /// </summary>
        /// <param name="odinId"></param>
        /// <param name="odinContext"></param>
        /// <param name="overrideHack"></param>
        /// <returns></returns>
<<<<<<< HEAD
        public async Task<IdentityConnectionRegistration> GetIdentityConnectionRegistration(OdinId odinId, IOdinContext odinContext,
            bool overrideHack = false)
=======
        public async Task<IdentityConnectionRegistration> GetIdentityConnectionRegistrationAsync(OdinId odinId, IOdinContext odinContext, bool overrideHack = false)
>>>>>>> 30089c7b
        {
            //TODO: need to cache here?
            //HACK: DOING THIS WHILE DESIGNING x-token - REMOVE THIS
            if (!overrideHack)
            {
                odinContext.PermissionsContext.AssertHasPermission(PermissionKeys.ReadConnections);
            }

            return await GetIdentityConnectionRegistrationInternalAsync(odinId);
        }

        /// <summary>
        /// Gets the connection info if the specified <param name="remoteClientAuthenticationToken">x-token half key</param> is valid
        /// </summary>
        /// <param name="odinId"></param>
        /// <param name="remoteClientAuthenticationToken"></param>
        /// <returns></returns>
        public async Task<IdentityConnectionRegistration> GetIdentityConnectionRegistrationAsync(
            OdinId odinId,
            ClientAuthenticationToken remoteClientAuthenticationToken)
        {
            var connection = await GetIdentityConnectionRegistrationInternalAsync(odinId);

            if (connection?.AccessGrant?.AccessRegistration == null)
            {
                throw new OdinSecurityException("Unauthorized Action") { IsRemoteIcrIssue = true };
            }

            connection.AccessGrant.AccessRegistration.AssertValidRemoteKey(remoteClientAuthenticationToken.AccessTokenHalfKey);

            return connection;
        }

        /// <summary>
        /// Gets the access registration granted to the <param name="odinId"></param>
        /// </summary>
        /// <param name="odinId"></param>
        /// <param name="remoteIdentityConnectionKey"></param>
        /// <returns></returns>
        public async Task<AccessRegistration> GetIdentityConnectionAccessRegistration(OdinId odinId,
            SensitiveByteArray remoteIdentityConnectionKey)
        {
            var connection = await GetIdentityConnectionRegistrationInternalAsync(odinId);

            if (connection?.AccessGrant.AccessRegistration == null || connection.IsConnected() == false)
            {
                throw new OdinSecurityException("Unauthorized Action");
            }

            connection.AccessGrant.AccessRegistration.AssertValidRemoteKey(remoteIdentityConnectionKey);

            return connection.AccessGrant.AccessRegistration;
        }

        /// <summary>
        /// Determines if the specified odinId is connected 
        /// </summary>
        public async Task<bool> IsConnected(OdinId odinId, IOdinContext odinContext)
        {
            //allow the caller to see if s/he is connected, otherwise
            if (odinContext.Caller.OdinId != odinId)
            {
                //TODO: this needs to be changed to - can view connections
                odinContext.AssertCanManageConnections();
            }

            var info = await this.GetIdentityConnectionRegistrationAsync(odinId, odinContext);
            return info.Status == ConnectionStatus.Connected;
        }

        public async Task<IEnumerable<OdinId>> GetCircleMembersAsync(GuidId circleId, IOdinContext odinContext)
        {
            odinContext.PermissionsContext.AssertHasPermission(PermissionKeys.ReadCircleMembership);
            //added override:true because PermissionKeys.ReadCircleMembership is present
            var result = (await circleMembershipService.GetDomainsInCircleAsync(circleId, odinContext, overrideHack: true))
                .Where(d => d.DomainType == DomainType.Identity)
                .Select(m => new OdinId(m.Domain));
            return result;
        }

        /// <summary>
        /// Throws an exception if the odinId is blocked.
        /// </summary>
        /// <param name="odinId"></param>
        /// <param name="odinContext"></param>
        /// <returns></returns>
        public async Task AssertConnectionIsNoneOrValid(OdinId odinId, IOdinContext odinContext)
        {
            var info = await this.GetIdentityConnectionRegistrationAsync(odinId, odinContext);
            this.AssertConnectionIsNoneOrValid(info);
        }

        /// <summary>
        /// Adds the specified odinId to your network
        /// </summary>
        /// <param name="odinIdentity">The public key certificate containing the domain name which will be connected</param>
        /// <param name="accessGrant">The access to be given to this connection</param>
        /// <param name="encryptedCat">The keys used when accessing the remote identity</param>
        /// <param name="contactData"></param>
        /// <param name="odinContext"></param>
        /// <returns></returns>
<<<<<<< HEAD
        public Task Connect(string odinIdentity, AccessExchangeGrant accessGrant, EncryptedClientAccessToken encryptedCat,
            ContactRequestData contactData,
=======
        public async Task ConnectAsync(string odinIdentity, AccessExchangeGrant accessGrant, EncryptedClientAccessToken encryptedCat, ContactRequestData contactData,
>>>>>>> 30089c7b
            IOdinContext odinContext)
        {
            //TODO: need to add security that this method can be called

            if (encryptedCat == null || encryptedCat.EncryptedData.KeyEncrypted.Length == 0)
            {
                throw new OdinSecurityException("Invalid EncryptedClientAccessToken");
            }

            var odinId = (OdinId)odinIdentity;

            //Note: we will just overwrite the record
            //1. validate current connection state
            // var info = await this.GetIdentityConnectionRegistrationInternal(odinId);

            // if (info.Status != ConnectionStatus.None)
            // {
            //     throw new OdinSecurityException("invalid connection state");
            // }

            //TODO: need to scan the YouAuthServiceClassic to see if this user has a HomeAppIdentityRegistration

            //2. add the record to the list of connections
            var newConnection = new IdentityConnectionRegistration()
            {
                OdinId = odinId,
                Status = ConnectionStatus.Connected,
                Created = DateTimeOffset.UtcNow.ToUnixTimeMilliseconds(),
                LastUpdated = DateTimeOffset.UtcNow.ToUnixTimeMilliseconds(),
                OriginalContactData = contactData,
                AccessGrant = accessGrant,
                EncryptedClientAccessToken = encryptedCat
            };

            await SaveIcrAsync(newConnection, odinContext);
        }

        /// <summary>
        /// Gives access to all resource granted by the specified circle to the odinId
        /// </summary>
        public async Task GrantCircleAsync(GuidId circleId, OdinId odinId, IOdinContext odinContext)
        {
            odinContext.Caller.AssertHasMasterKey();

            var icr = await this.GetIdentityConnectionRegistrationInternalAsync(odinId);

            if (icr == null || !icr.IsConnected())
            {
                throw new OdinSecurityException($"{odinId} must have valid connection to be added to a circle");
            }

            if (icr.AccessGrant.CircleGrants.TryGetValue(circleId, out _))
            {
                //TODO: Here we should ensure it's in the _circleMemberStorage just in case this was called because it's out of sync
                throw new OdinClientException($"{odinId} is already member of circle", OdinClientErrorCode.IdentityAlreadyMemberOfCircle);
            }

            var circleDefinition = await circleMembershipService.GetCircleAsync(circleId, odinContext);
            var masterKey = odinContext.Caller.GetMasterKey();
            var keyStoreKey = icr.AccessGrant.MasterKeyEncryptedKeyStoreKey.DecryptKeyClone(masterKey);
            var circleGrant = await circleMembershipService.CreateCircleGrantAsync(circleDefinition, keyStoreKey, masterKey, odinContext);

            icr.AccessGrant.CircleGrants.Add(circleGrant.CircleId, circleGrant);

            //
            // Check the apps.  If the circle being granted is authorized by an app
            // ensure the new member gets the permissions given by the app
            //
            var allApps = await appRegistrationService.GetRegisteredAppsAsync(odinContext);
            var appsThatGrantThisCircle = allApps.Where(reg => reg?.AuthorizedCircles?.Any(c => c == circleId) ?? false);

            foreach (var app in appsThatGrantThisCircle)
            {
                var appCircleGrant = await this.CreateAppCircleGrant(app, circleId, keyStoreKey, masterKey);
                icr.AccessGrant.AddUpdateAppCircleGrant(appCircleGrant);
            }

            keyStoreKey.Wipe();
            await SaveIcrAsync(icr, odinContext);
        }

        /// <summary>
        /// Removes drives and permissions of the specified circle from the odinId
        /// </summary>
        public async Task RevokeCircleAccessAsync(GuidId circleId, OdinId odinId, IOdinContext odinContext)
        {
            odinContext.Caller.AssertHasMasterKey();

            var icr = await this.GetIdentityConnectionRegistrationInternalAsync(odinId);
            if (icr.AccessGrant == null)
            {
                return;
            }

            if (icr.AccessGrant.CircleGrants.ContainsKey(circleId))
            {
                if (!icr.AccessGrant.CircleGrants.Remove(circleId))
                {
                    throw new OdinClientException($"Failed to remove {circleId} from {odinId}");
                }
            }

            //find the circle grant across all app grants and remove it
            foreach (var (_, appCircleGrants) in icr.AccessGrant.AppGrants)
            {
                appCircleGrants.Remove(circleId.Value);
            }

            await SaveIcrAsync(icr, odinContext);
        }

        public async Task<Dictionary<Guid, Dictionary<Guid, AppCircleGrant>>> CreateAppCircleGrantListWithSystemCircle(
            List<GuidId> circleIds,
            SensitiveByteArray keyStoreKey,
            IOdinContext odinContext)
        {
            // Always put identities in the system circle
            var list = circleIds ?? new List<GuidId>();
            list.Add(SystemCircleConstants.ConnectedIdentitiesSystemCircleId);
            return await this.CreateAppCircleGrantList(list, keyStoreKey, odinContext);
        }


        public async Task<Dictionary<Guid, Dictionary<Guid, AppCircleGrant>>> CreateAppCircleGrantList(
            List<GuidId> circleIds,
            SensitiveByteArray keyStoreKey,
            IOdinContext odinContext)
        {
            var masterKey = odinContext.Caller.GetMasterKey();

            var allApps = await appRegistrationService.GetRegisteredAppsAsync(odinContext);
            var appGrants = new Dictionary<Guid, Dictionary<Guid, AppCircleGrant>>();

            foreach (var circleId in circleIds)
            {
                var appsThatGrantThisCircle = allApps.Where(reg => reg?.AuthorizedCircles?.Any(c => c == circleId) ?? false);

                foreach (var app in appsThatGrantThisCircle)
                {
                    var appKey = app.AppId.Value;
                    var appCircleGrant = await this.CreateAppCircleGrant(app, circleId, keyStoreKey, masterKey);

                    if (!appGrants.TryGetValue(appKey, out var appCircleGrantsDictionary))
                    {
                        appCircleGrantsDictionary = new Dictionary<Guid, AppCircleGrant>();
                    }

                    appCircleGrantsDictionary[circleId.Value] = appCircleGrant;
                    appGrants[appKey] = appCircleGrantsDictionary;
                }
            }

            return appGrants;
        }


        /// <summary>
        /// Updates a <see cref="CircleDefinition"/> and applies permission and drive changes to all existing circle members
        /// </summary>
        public async Task UpdateCircleDefinitionAsync(CircleDefinition circleDef, IOdinContext odinContext)
        {
            await circleMembershipService.AssertValidDriveGrants(circleDef.DriveGrants);

            var members = await GetCircleMembersAsync(circleDef.Id, odinContext);
            var masterKey = odinContext.Caller.GetMasterKey();

            // List<OdinId> invalidMembers = new List<OdinId>();
            foreach (var odinId in members)
            {
                var icr = await this.GetIdentityConnectionRegistrationInternalAsync(odinId);

                var circleKey = circleDef.Id;
                var hasCg = icr.AccessGrant.CircleGrants.Remove(circleKey, out _);

                if (icr.IsConnected() && hasCg)
                {
                    // Re-create the circle grant so 
                    var keyStoreKey = icr.AccessGrant.MasterKeyEncryptedKeyStoreKey.DecryptKeyClone(masterKey);
                    icr.AccessGrant.CircleGrants[circleKey] =
                        await circleMembershipService.CreateCircleGrantAsync(circleDef, keyStoreKey, masterKey, odinContext);
                    keyStoreKey.Wipe();
                }
                else
                {
                    //It should not occur that a circle has a member
                    //who is not connected but let's capture it
                    // invalidMembers.Add(odinId);
                }

                await SaveIcrAsync(icr, odinContext);
            }

            await circleMembershipService.Update(circleDef, odinContext);

            //TODO: determine how to handle invalidMembers - do we return to the UI?  do we remove from all circles?
        }

        /// <summary>
        /// Tests if a circle has members and indicates if it can be deleted
        /// </summary>
        public async Task DeleteCircleDefinition(GuidId circleId, IOdinContext odinContext)
        {
            var members = await this.GetCircleMembersAsync(circleId, odinContext);

            if (members.Any())
            {
                throw new OdinClientException("Cannot delete a circle with members", OdinClientErrorCode.CannotDeleteCircleWithMembers);
            }

            await circleMembershipService.Delete(circleId, odinContext);
        }

        public async Task Handle(DriveDefinitionAddedNotification notification, CancellationToken cancellationToken)
        {
            var odinContext = notification.OdinContext;
            if (notification.IsNewDrive)
            {
                await HandleDriveAddedAsync(notification.Drive, odinContext);
            }
            else
            {
                await HandleDriveUpdatedAsync(notification.Drive, odinContext);
            }
        }

        public async Task Handle(AppRegistrationChangedNotification notification, CancellationToken cancellationToken)
        {
            var odinContext = notification.OdinContext;
<<<<<<< HEAD
            await this.ReconcileAuthorizedCircles(notification.OldAppRegistration?.Redacted(), notification.NewAppRegistration.Redacted(),
                odinContext);
=======
            await this.ReconcileAuthorizedCirclesAsync(notification.OldAppRegistration?.Redacted(), notification.NewAppRegistration.Redacted(), odinContext);
>>>>>>> 30089c7b
        }

        public async Task RevokeConnectionAsync(OdinId odinId, IOdinContext odinContext)
        {
            var db = tenantSystemStorage.IdentityDatabase;

            await _storage.DeleteAsync(odinId);
            await mediator.Publish(new IdentityConnectionRegistrationChangedNotification()
            {
                OdinId = odinId,
                OdinContext = odinContext,
                db = db
            });
        }

        public async Task<IcrTroubleshootingInfo> GetTroubleshootingInfo(OdinId odinId, IOdinContext odinContext)
        {
            var db = tenantSystemStorage.IdentityDatabase;

            odinContext.Caller.AssertHasMasterKey();

            // Need to see if the circle has the correct drives
            // 
            // SystemCircleConstants.ConnectedIdentitiesSystemCircleInitialDrives

            var info = new IcrTroubleshootingInfo();
            var circleDefinitions = (await circleDefinitionService.GetCircles(true)).ToList();
            var icr = await GetIdentityConnectionRegistrationInternalAsync(odinId);

            ArgumentNullException.ThrowIfNull(icr);
            ArgumentNullException.ThrowIfNull(icr.AccessGrant);
            ArgumentNullException.ThrowIfNull(icr.AccessGrant.CircleGrants);

            // Get all circles on identity
            foreach (var definition in circleDefinitions)
            {
                ArgumentNullException.ThrowIfNull(definition);

                var isCircleMember = icr.AccessGrant.CircleGrants.TryGetValue(definition.Id, out var circleGrant);
                var hasCircleGrant = circleGrant != null;

                var summary = isCircleMember ? "Identity is in this circle" : "Identity is not a member of this circle";
                var actualPermissionKeys = circleGrant?.PermissionSet?.Redacted() ?? new RedactedPermissionSet() { Keys = [] };
                var permissionKeysMatch = definition.Permissions.Keys.Order().SequenceEqual(actualPermissionKeys.Keys.Order());

                var ci = new CircleInfo()
                {
                    CircleDefinitionId = definition.Id,
                    CircleDefinitionName = definition.Name,
                    CircleDefinitionDriveGrantCount = definition.DriveGrants?.Count() ?? 0,
                    Analysis = new CircleAnalysis()
                    {
                        IsCircleMember = isCircleMember,
                        Summary = summary,
                        PermissionKeysAreValid = permissionKeysMatch,
                        ExpectedPermissionKeys = definition.Permissions.Redacted(),
                        ActualPermissionKeys = actualPermissionKeys,
                        DriveGrantAnalysis = new List<DriveGrantInfo>(),
                    }
                };

                if (isCircleMember && definition.DriveGrants != null && hasCircleGrant)
                {
                    foreach (var expectedDriveGrant in definition.DriveGrants)
                    {
                        var driveId = await driveManager.GetDriveIdByAlias(expectedDriveGrant.PermissionedDrive.Drive, db);
                        var driveInfo = await driveManager.GetDrive(driveId.GetValueOrDefault(), db);

                        var grantedDrive = circleGrant.KeyStoreKeyEncryptedDriveGrants.SingleOrDefault(dg =>
                            dg.PermissionedDrive == expectedDriveGrant.PermissionedDrive);

                        //you must have drive-read permission to get the Key Store Key
                        // you can have write permission w/o having the storage key
                        var driveIsGranted = grantedDrive != null;
                        var encryptedKeyLength = grantedDrive?.KeyStoreKeyEncryptedStorageKey?.KeyEncrypted?.Length ?? 0;

                        var expectedDrivePermission = expectedDriveGrant.PermissionedDrive.Permission;
                        var actualDrivePermission = grantedDrive?.PermissionedDrive.Permission ?? DrivePermission.None;

                        var drivePermissionIsValid = expectedDrivePermission == actualDrivePermission;
                        var hasValidEncryptionKey = true;
                        if (expectedDrivePermission.HasFlag(DrivePermission.Read))
                        {
                            hasValidEncryptionKey = encryptedKeyLength > 0;
                        }

                        var isValid = driveIsGranted && drivePermissionIsValid && hasValidEncryptionKey;
                        var dgi = new DriveGrantInfo()
                        {
                            DriveName = driveInfo.Name,
                            TargetDrive = driveInfo.TargetDriveInfo,
                            DrivePermissionIsValid = drivePermissionIsValid,
                            HasValidEncryptionKey = hasValidEncryptionKey,
                            DriveGrantIsValid = isValid,
                            DriveIsGranted = driveIsGranted,
                            ExpectedDrivePermission = expectedDrivePermission,
                            ActualDrivePermission = actualDrivePermission,
                            EncryptedKeyLength = encryptedKeyLength
                        };

                        ci.Analysis.DriveGrantAnalysis.Add(dgi);
                    }
                }

                info.Circles.Add(ci);
            }

            return info;
        }

        public Task<PeerIcrClient> GetPeerIcrClient(Guid accessRegId)
        {
            return Task.FromResult(_storage.GetPeerIcrClient(accessRegId));
        }

        public async Task<ClientAccessToken> CreatePeerIcrClientForCaller(IOdinContext odinContext)
        {
            odinContext.Caller.AssertIsConnected();
            var caller = odinContext.GetCallerOdinIdOrFail();

            var grantKeyStoreKey = odinContext.PermissionsContext.GetKeyStoreKey();
            var (accessRegistration, token) = await exchangeGrantService.CreateClientAccessToken(
                grantKeyStoreKey, ClientTokenType.RemoteNotificationSubscriber);

            var client = new PeerIcrClient
            {
                Identity = caller,
                AccessRegistration = accessRegistration
            };

            _storage.SavePeerIcrClient(client);
            return token;
        }

        private async Task<AppCircleGrant> CreateAppCircleGrant(
            RedactedAppRegistration appReg,
            GuidId circleId,
            SensitiveByteArray keyStoreKey,
            SensitiveByteArray masterKey)
        {
            //map the exchange grant to a structure that matches ICR
            var grant = await exchangeGrantService.CreateExchangeGrantAsync(
                tenantSystemStorage.IdentityDatabase,
                keyStoreKey,
                appReg.CircleMemberPermissionSetGrantRequest.PermissionSet,
                appReg.CircleMemberPermissionSetGrantRequest.Drives,
                masterKey);

            return new AppCircleGrant()
            {
                AppId = appReg.AppId,
                CircleId = circleId,
                KeyStoreKeyEncryptedDriveGrants = grant.KeyStoreKeyEncryptedDriveGrants,
                PermissionSet = grant.PermissionSet,
            };
        }


        private async Task HandleDriveUpdatedAsync(StorageDrive drive, IOdinContext odinContext)
        {
            //examine system circle; remove drive if needed
<<<<<<< HEAD
            CircleDefinition systemCircle =
                circleMembershipService.GetCircle(SystemCircleConstants.ConnectedIdentitiesSystemCircleId, odinContext);
=======
            var systemCircle = await circleMembershipService.GetCircleAsync(SystemCircleConstants.ConnectedIdentitiesSystemCircleId, odinContext);
>>>>>>> 30089c7b

            var existingDriveGrant = systemCircle.DriveGrants.SingleOrDefault(dg => dg.PermissionedDrive.Drive == drive.TargetDriveInfo);
            if (drive.AllowAnonymousReads == false && existingDriveGrant != null)
            {
                //remove the drive as it no longer allows anonymous reads
<<<<<<< HEAD
                systemCircle.DriveGrants =
                    systemCircle.DriveGrants.Where(dg => dg.PermissionedDrive.Drive != drive.TargetDriveInfo).ToList();
                await this.UpdateCircleDefinition(systemCircle, odinContext);
=======
                systemCircle.DriveGrants = systemCircle.DriveGrants.Where(dg => dg.PermissionedDrive.Drive != drive.TargetDriveInfo).ToList();
                await this.UpdateCircleDefinitionAsync(systemCircle, odinContext);
>>>>>>> 30089c7b
                return;
            }

            if (drive.AllowAnonymousReads && null == existingDriveGrant)
            {
                //act like it's new
                await this.HandleDriveAddedAsync(drive, odinContext);
            }
        }

        /// <summary>
        /// Updates the system circle's drive grants
        /// </summary>
        private async Task HandleDriveAddedAsync(StorageDrive drive, IOdinContext odinContext)
        {
            //only add anonymous drives
            if (drive.AllowAnonymousReads == false)
            {
                return;
            }

            var def = await circleMembershipService.GetCircleAsync(SystemCircleConstants.ConnectedIdentitiesSystemCircleId, odinContext);

            var grants = def.DriveGrants?.ToList() ?? new List<DriveGrantRequest>();
            grants.Add(new DriveGrantRequest()
            {
                PermissionedDrive = new PermissionedDrive()
                {
                    Drive = drive.TargetDriveInfo,
                    Permission = DrivePermission.Read
                }
            });

            def.DriveGrants = grants;
            await UpdateCircleDefinitionAsync(def, odinContext);
        }


        private async Task<(PermissionContext permissionContext, List<GuidId> circleIds)> CreatePermissionContextInternalAsync(
            IdentityConnectionRegistration icr,
            ClientAuthenticationToken authToken,
            AccessRegistration accessReg,
            bool applyAppCircleGrants,
            IOdinContext odinContext)
        {
            // Note: the icr.AccessGrant.AccessRegistration and parameter accessReg might not be the same in the case of YouAuth; this is intentional 

<<<<<<< HEAD
            var (grants, enabledCircles) =
                circleMembershipService.MapCircleGrantsToExchangeGrants(icr.OdinId.AsciiDomain,
                    icr.AccessGrant.CircleGrants.Values.ToList(), odinContext);
=======
            var (grants, enabledCircles) = await
                circleMembershipService.MapCircleGrantsToExchangeGrantsAsync(icr.OdinId.AsciiDomain, icr.AccessGrant.CircleGrants.Values.ToList(), odinContext);
>>>>>>> 30089c7b

            if (applyAppCircleGrants)
            {
                logger.LogDebug("CreatePermissionContextInternal -> applying app circle grants");
                foreach (var (appId, appCircleGrantDictionary) in icr.AccessGrant.AppGrants)
                {
                    foreach (var (_, appCg) in appCircleGrantDictionary)
                    {
                        var alreadyEnabledCircle = enabledCircles.Exists(cid => cid == appCg.CircleId);
                        if (alreadyEnabledCircle || await circleDefinitionService.IsEnabledAsync(appCg.CircleId))
                        {
                            if (!alreadyEnabledCircle)
                            {
                                enabledCircles.Add(appCg.CircleId);
                            }

                            if (grants.ContainsKey(appId))
                            {
                                //TODO: figuring out a production issue; it seems it is granted twice
                                if (grants.TryGetValue(appId, out var v))
                                {
                                    var existingKeyJson = OdinSystemSerializer.Serialize(v.Redacted());
                                    var newKeyJson = OdinSystemSerializer.Serialize(appCg.Redacted());

                                    if (existingKeyJson != newKeyJson)
                                    {
                                        var message =
                                            $"Grantee [{icr.OdinId.AsciiDomain}] has key with appId value [{appId}] which already exists in grants.  The values are equivalent";
                                        logger.LogInformation(message);
                                    }
                                    else
                                    {
                                        var message =
                                            $"Grantee [{icr.OdinId.AsciiDomain}] has key with appId value [{appId}] which already exists in grants.  The values do not match";
                                        message += $"\n Existing key has [{existingKeyJson}]";
                                        message += $"\n AppGrant Key [{newKeyJson}]";
                                        logger.LogError(message);
                                    }
                                }
                                else
                                {
                                    logger.LogWarning(
                                        $"Wild; so wild. grants.ContainsKey says it has {appId} but grants.TryGetValues does not???");
                                }
                            }
                            else
                            {
                                grants.Add(appId, new ExchangeGrant()
                                {
                                    Created = 0,
                                    Modified = 0,
                                    IsRevoked = false, //TODO
                                    KeyStoreKeyEncryptedDriveGrants = appCg.KeyStoreKeyEncryptedDriveGrants,
                                    MasterKeyEncryptedKeyStoreKey = null, //not required since this is not being created for the owner
                                    PermissionSet = appCg.PermissionSet
                                });
                            }
                        }
                    }
                }
            }

            //TODO: only add this if I follow this identity and this is for transit
            var keyStoreKey = ByteArrayUtil.GetRndByteArray(16).ToSensitiveByteArray();
            var feedDriveWriteGrant = await exchangeGrantService.CreateExchangeGrantAsync(tenantSystemStorage.IdentityDatabase, keyStoreKey,
                new Permissions_PermissionSet(),
                new List<DriveGrantRequest>()
                {
                    new()
                    {
                        PermissionedDrive = new()
                        {
                            Drive = SystemDriveConstants.FeedDrive,
                            Permission = DrivePermission.Write
                        }
                    }
                },
                masterKey: null,
                icrKey: null);

            grants.Add(ByteArrayUtil.ReduceSHA256Hash("feed_drive_writer"), feedDriveWriteGrant);

            var permissionKeys = tenantContext.Settings.GetAdditionalPermissionKeysForConnectedIdentities();
            var anonDrivePermissions = tenantContext.Settings.GetAnonymousDrivePermissionsForConnectedIdentities();

            var permissionCtx = await exchangeGrantService.CreatePermissionContext(
                authToken: authToken,
                grants: grants,
                accessReg: accessReg,
                odinContext: odinContext,
                db: tenantSystemStorage.IdentityDatabase,
                additionalPermissionKeys: permissionKeys,
                includeAnonymousDrives: true,
                anonymousDrivePermission: anonDrivePermissions);

            if (logger.IsEnabled(LogLevel.Debug))
            {
                logger.LogDebug("Start Final Permission Context:");

                try
                {
                    var redacted = permissionCtx.Redacted();
                    logger.LogDebug("Enabled Circles: [{k}]", string.Join(",", enabledCircles));

                    foreach (var pg in redacted.PermissionGroups)
                    {
                        logger.LogDebug("Start Permission Group");
                        logger.LogDebug("PermissionKeys: [{k}]", string.Join(",", pg.PermissionSet.Keys ?? []));
                        logger.LogDebug("Drive Grants: [{dg}]", string.Join("|", pg.DriveGrants ?? []));
                        logger.LogDebug("End Permission Group");
                    }

                    logger.LogDebug("End Final Permission Context:");
                }
                catch (Exception e)
                {
                    logger.LogDebug(e, "Failure while logging final permission context");
                }
            }

            var result = (permissionCtx, enabledCircles);
            return result;
        }


        private async Task<CursoredResult<long, IdentityConnectionRegistration>> GetConnectionsInternalAsync(int count, long cursor, ConnectionStatus status,
            IOdinContext odinContext)
        {
            var db = tenantSystemStorage.IdentityDatabase;

            odinContext.PermissionsContext.AssertHasPermission(PermissionKeys.ReadConnections);

            var (list, nextCursor) = await _storage.GetListAsync(count, new UnixTimeUtcUnique(cursor), status);
            return new CursoredResult<long, IdentityConnectionRegistration>()
            {
                Cursor = nextCursor.GetValueOrDefault().uniqueTime,
                Results = list
            };
        }

        /// <summary>
        /// Throws an exception if the odinId is blocked.
        /// </summary>
        /// <param name="registration">The connection info to be checked</param>
        /// <returns></returns>
        private void AssertConnectionIsNoneOrValid(IdentityConnectionRegistration registration)
        {
            if (registration.Status == ConnectionStatus.Blocked)
            {
                throw new SecurityException("OdinId is blocked");
            }
        }

        private async Task<IdentityConnectionRegistration> GetIdentityConnectionRegistrationInternalAsync(OdinId odinId)
        {
            var registration = await _storage.GetAsync(odinId);

            if (null == registration)
            {
                return new IdentityConnectionRegistration()
                {
                    OdinId = odinId,
                    Status = ConnectionStatus.None,
                    LastUpdated = -1
                };
            }

            return registration;
        }

        private async Task SaveIcrAsync(IdentityConnectionRegistration icr, IOdinContext odinContext)
        {
            var db = tenantSystemStorage.IdentityDatabase;

            //TODO: this is a critical change; need to audit this
            if (icr.Status == ConnectionStatus.None)
            {
                await _storage.DeleteAsync(icr.OdinId);
            }
            else
            {
                await _storage.UpsertAsync(icr, odinContext);
            }

            //notify anyone caching data for this identity, we need to reset the cache
            await mediator.Publish(new IdentityConnectionRegistrationChangedNotification()
            {
                OdinId = icr.OdinId,
                OdinContext = odinContext,
                db = db
            });
        }

        public async Task ReconcileAuthorizedCirclesAsync(RedactedAppRegistration oldAppRegistration, RedactedAppRegistration newAppRegistration,
            IOdinContext odinContext)
        {
            var masterKey = odinContext.Caller.GetMasterKey();
            var appKey = newAppRegistration.AppId.Value;

            //TODO: use _db.CreateCommitUnitOfWork()
            if (null != oldAppRegistration)
            {
                var circlesToRevoke = oldAppRegistration.AuthorizedCircles.Except(newAppRegistration.AuthorizedCircles);
                //TODO: spin thru circles to revoke an update members

                foreach (var circleId in circlesToRevoke)
                {
                    //get all circle members and update their grants
                    var members = await this.GetCircleMembersAsync(circleId, odinContext);

                    foreach (var odinId in members)
                    {
                        var icr = await this.GetIdentityConnectionRegistrationInternalAsync(odinId);
                        var keyStoreKey = icr.AccessGrant.MasterKeyEncryptedKeyStoreKey.DecryptKeyClone(masterKey);
                        icr.AccessGrant.AppGrants[appKey]?.Remove(circleId);
                        keyStoreKey.Wipe();
                        await SaveIcrAsync(icr, odinContext);
                    }
                }
            }

            foreach (var circleId in newAppRegistration.AuthorizedCircles ?? new List<Guid>())
            {
                //get all circle members and update their grants
                var members = await this.GetCircleMembersAsync(circleId, odinContext);

                foreach (var odinId in members)
                {
                    var icr = await this.GetIdentityConnectionRegistrationInternalAsync(odinId);
                    var keyStoreKey = icr.AccessGrant.MasterKeyEncryptedKeyStoreKey.DecryptKeyClone(masterKey);

                    var appCircleGrant = await this.CreateAppCircleGrant(newAppRegistration, circleId, keyStoreKey, masterKey);

                    if (!icr.AccessGrant.AppGrants.TryGetValue(appKey, out var appCircleGrantDictionary))
                    {
                        appCircleGrantDictionary = new Dictionary<Guid, AppCircleGrant>();
                    }

                    appCircleGrantDictionary[appCircleGrant.CircleId] = appCircleGrant;
                    icr.AccessGrant.AppGrants[appKey] = appCircleGrantDictionary;

                    keyStoreKey.Wipe();

                    await SaveIcrAsync(icr, odinContext);
                }
            }
            //
        }
    }
}<|MERGE_RESOLUTION|>--- conflicted
+++ resolved
@@ -1,4 +1,4 @@
-﻿using System;
+using System;
 using System.Collections.Generic;
 using System.Linq;
 using System.Security;
@@ -100,13 +100,9 @@
 
             logger.LogDebug("TryCreateConnectedYouAuthContext for {id}", odinId);
 
-<<<<<<< HEAD
-            var icr = await GetIdentityConnectionRegistrationInternal(odinId);
-=======
             var icr = await GetIdentityConnectionRegistrationInternalAsync(odinId);
             bool isValid = icr.AccessGrant?.IsValid() ?? false;
             bool isConnected = icr.IsConnected();
->>>>>>> 30089c7b
 
             if (icr.Status == ConnectionStatus.Blocked)
             {
@@ -193,12 +189,7 @@
         /// <summary>
         /// Gets profiles that have been marked as <see cref="ConnectionStatus.Blocked"/>
         /// </summary>
-<<<<<<< HEAD
-        public async Task<CursoredResult<long, IdentityConnectionRegistration>> GetBlockedProfiles(int count, long cursor,
-            IOdinContext odinContext)
-=======
         public async Task<CursoredResult<long, IdentityConnectionRegistration>> GetBlockedProfilesAsync(int count, long cursor, IOdinContext odinContext)
->>>>>>> 30089c7b
         {
             return await GetConnectionsInternalAsync(count, cursor, ConnectionStatus.Blocked, odinContext);
         }
@@ -206,12 +197,7 @@
         /// <summary>
         /// Returns a list of identities which are connected to this DI
         /// </summary>
-<<<<<<< HEAD
-        public async Task<CursoredResult<long, IdentityConnectionRegistration>> GetConnectedIdentities(int count, long cursor,
-            IOdinContext odinContext)
-=======
         public async Task<CursoredResult<long, IdentityConnectionRegistration>> GetConnectedIdentitiesAsync(int count, long cursor, IOdinContext odinContext)
->>>>>>> 30089c7b
         {
             return await GetConnectionsInternalAsync(count, cursor, ConnectionStatus.Connected, odinContext);
         }
@@ -241,12 +227,7 @@
         /// <param name="odinContext"></param>
         /// <param name="overrideHack"></param>
         /// <returns></returns>
-<<<<<<< HEAD
-        public async Task<IdentityConnectionRegistration> GetIdentityConnectionRegistration(OdinId odinId, IOdinContext odinContext,
-            bool overrideHack = false)
-=======
         public async Task<IdentityConnectionRegistration> GetIdentityConnectionRegistrationAsync(OdinId odinId, IOdinContext odinContext, bool overrideHack = false)
->>>>>>> 30089c7b
         {
             //TODO: need to cache here?
             //HACK: DOING THIS WHILE DESIGNING x-token - REMOVE THIS
@@ -348,12 +329,7 @@
         /// <param name="contactData"></param>
         /// <param name="odinContext"></param>
         /// <returns></returns>
-<<<<<<< HEAD
-        public Task Connect(string odinIdentity, AccessExchangeGrant accessGrant, EncryptedClientAccessToken encryptedCat,
-            ContactRequestData contactData,
-=======
         public async Task ConnectAsync(string odinIdentity, AccessExchangeGrant accessGrant, EncryptedClientAccessToken encryptedCat, ContactRequestData contactData,
->>>>>>> 30089c7b
             IOdinContext odinContext)
         {
             //TODO: need to add security that this method can be called
@@ -582,12 +558,7 @@
         public async Task Handle(AppRegistrationChangedNotification notification, CancellationToken cancellationToken)
         {
             var odinContext = notification.OdinContext;
-<<<<<<< HEAD
-            await this.ReconcileAuthorizedCircles(notification.OldAppRegistration?.Redacted(), notification.NewAppRegistration.Redacted(),
-                odinContext);
-=======
             await this.ReconcileAuthorizedCirclesAsync(notification.OldAppRegistration?.Redacted(), notification.NewAppRegistration.Redacted(), odinContext);
->>>>>>> 30089c7b
         }
 
         public async Task RevokeConnectionAsync(OdinId odinId, IOdinContext odinContext)
@@ -749,25 +720,15 @@
         private async Task HandleDriveUpdatedAsync(StorageDrive drive, IOdinContext odinContext)
         {
             //examine system circle; remove drive if needed
-<<<<<<< HEAD
             CircleDefinition systemCircle =
-                circleMembershipService.GetCircle(SystemCircleConstants.ConnectedIdentitiesSystemCircleId, odinContext);
-=======
-            var systemCircle = await circleMembershipService.GetCircleAsync(SystemCircleConstants.ConnectedIdentitiesSystemCircleId, odinContext);
->>>>>>> 30089c7b
+                circleMembershipService.GetCircleAsync(SystemCircleConstants.ConnectedIdentitiesSystemCircleId, odinContext);
 
             var existingDriveGrant = systemCircle.DriveGrants.SingleOrDefault(dg => dg.PermissionedDrive.Drive == drive.TargetDriveInfo);
             if (drive.AllowAnonymousReads == false && existingDriveGrant != null)
             {
                 //remove the drive as it no longer allows anonymous reads
-<<<<<<< HEAD
-                systemCircle.DriveGrants =
-                    systemCircle.DriveGrants.Where(dg => dg.PermissionedDrive.Drive != drive.TargetDriveInfo).ToList();
-                await this.UpdateCircleDefinition(systemCircle, odinContext);
-=======
                 systemCircle.DriveGrants = systemCircle.DriveGrants.Where(dg => dg.PermissionedDrive.Drive != drive.TargetDriveInfo).ToList();
                 await this.UpdateCircleDefinitionAsync(systemCircle, odinContext);
->>>>>>> 30089c7b
                 return;
             }
 
@@ -815,14 +776,8 @@
         {
             // Note: the icr.AccessGrant.AccessRegistration and parameter accessReg might not be the same in the case of YouAuth; this is intentional 
 
-<<<<<<< HEAD
             var (grants, enabledCircles) =
-                circleMembershipService.MapCircleGrantsToExchangeGrants(icr.OdinId.AsciiDomain,
-                    icr.AccessGrant.CircleGrants.Values.ToList(), odinContext);
-=======
-            var (grants, enabledCircles) = await
                 circleMembershipService.MapCircleGrantsToExchangeGrantsAsync(icr.OdinId.AsciiDomain, icr.AccessGrant.CircleGrants.Values.ToList(), odinContext);
->>>>>>> 30089c7b
 
             if (applyAppCircleGrants)
             {
