--- conflicted
+++ resolved
@@ -467,11 +467,7 @@
             this.SaveIcr(icr, odinContext, cn);
         }
 
-<<<<<<< HEAD
         public async Task<Dictionary<Guid, Dictionary<Guid, AppCircleGrant>>> CreateAppCircleGrantListWithSystemCircle(
-=======
-        public async Task<Dictionary<Guid, Dictionary<Guid, AppCircleGrant>>> CreateAppCircleGrantListWithSystemCircle(List<GuidId> circleIds,
->>>>>>> edee8a4e
             SensitiveByteArray keyStoreKey,
             List<GuidId> circleIds,
             ConnectionRequestOrigin origin,
@@ -1118,13 +1114,7 @@
             });
         }
 
-<<<<<<< HEAD
         private async Task UpgradeTokenEncryptionIfNeeded(IdentityConnectionRegistration identity, IOdinContext odinContext, DatabaseConnection cn)
-=======
-        public async Task ReconcileAuthorizedCircles(RedactedAppRegistration oldAppRegistration, RedactedAppRegistration newAppRegistration,
-            IOdinContext odinContext,
-            DatabaseConnection cn)
->>>>>>> edee8a4e
         {
             if (identity.TemporaryWeakClientAccessToken != null)
             {
