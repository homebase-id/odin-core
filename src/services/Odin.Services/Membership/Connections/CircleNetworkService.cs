--- conflicted
+++ resolved
@@ -29,43 +29,27 @@
     /// <summary>
     /// Establishes connections between individuals
     /// </summary>
-    public class CircleNetworkService : INotificationHandler<DriveDefinitionAddedNotification>,
-        INotificationHandler<AppRegistrationChangedNotification>
+    public class CircleNetworkService(
+        ExchangeGrantService exchangeGrantService,
+        TenantContext tenantContext,
+        IAppRegistrationService appRegistrationService,
+        TenantSystemStorage tenantSystemStorage,
+        CircleMembershipService circleMembershipService,
+        IMediator mediator,
+        CircleDefinitionService circleDefinitionService)
+        : INotificationHandler<DriveDefinitionAddedNotification>,
+            INotificationHandler<AppRegistrationChangedNotification>
     {
-        private readonly ExchangeGrantService _exchangeGrantService;
-        private readonly CircleNetworkStorage _storage;
-        private readonly CircleMembershipService _circleMembershipService;
-        private readonly TenantContext _tenantContext;
-        private readonly IAppRegistrationService _appRegistrationService;
-        private readonly IMediator _mediator;
-        private readonly CircleDefinitionService _circleDefinitionService;
-        private readonly TenantSystemStorage _tenantSystemStorage;
-
-        public CircleNetworkService(
-            ExchangeGrantService exchangeGrantService,
-            TenantContext tenantContext,
-            IAppRegistrationService appRegistrationService,
-            TenantSystemStorage tenantSystemStorage,
-            CircleMembershipService circleMembershipService,
-            IMediator mediator,
-            CircleDefinitionService circleDefinitionService)
-        {
-            _exchangeGrantService = exchangeGrantService;
-            _tenantContext = tenantContext;
-            _appRegistrationService = appRegistrationService;
-            _tenantSystemStorage = tenantSystemStorage;
-            _circleMembershipService = circleMembershipService;
-            _mediator = mediator;
-            _circleDefinitionService = circleDefinitionService;
-
-            _storage = new CircleNetworkStorage(tenantSystemStorage, circleMembershipService);
-        }
+        private readonly CircleNetworkStorage _storage = new(tenantSystemStorage, circleMembershipService);
 
         /// <summary>
         /// Creates a <see cref="PermissionContext"/> for the specified caller based on their access
         /// </summary>
-        public async Task<(PermissionContext permissionContext, List<GuidId> circleIds)> CreateTransitPermissionContext(OdinId odinId,
-            ClientAuthenticationToken remoteIcrToken, IOdinContext odinContext, DatabaseConnection cn)
+        public async Task<(PermissionContext permissionContext, List<GuidId> circleIds)> CreateTransitPermissionContext(
+            OdinId odinId,
+            ClientAuthenticationToken remoteIcrToken,
+            IOdinContext odinContext,
+            DatabaseConnection cn)
         {
             var icr = await this.GetIdentityConnectionRegistration(odinId, remoteIcrToken, cn);
 
@@ -152,10 +136,11 @@
             {
                 _storage.Delete(odinId, cn);
 
-                await _mediator.Publish(new IdentityConnectionRegistrationChangedNotification()
+                await mediator.Publish(new IdentityConnectionRegistrationChangedNotification()
                 {
                     OdinId = odinId,
-                    OdinContext = odinContext
+                    OdinContext = odinContext,
+                    DatabaseConnection = cn
                 });
 
                 return true;
@@ -226,11 +211,7 @@
         /// <param name="odinContext"></param>
         /// <param name="overrideHack"></param>
         /// <returns></returns>
-        public async Task<IdentityConnectionRegistration> GetIdentityConnectionRegistration(
-            OdinId odinId,
-            IOdinContext odinContext,
-            DatabaseConnection cn,
-            bool overrideHack = false)
+        public async Task<IdentityConnectionRegistration> GetIdentityConnectionRegistration(OdinId odinId, IOdinContext odinContext, DatabaseConnection cn, bool overrideHack = false)
         {
             //TODO: need to cache here?
             //HACK: DOING THIS WHILE DESIGNING x-token - REMOVE THIS
@@ -247,7 +228,6 @@
         /// </summary>
         /// <param name="odinId"></param>
         /// <param name="remoteClientAuthenticationToken"></param>
-        /// <param name="cn"></param>
         /// <returns></returns>
         public async Task<IdentityConnectionRegistration> GetIdentityConnectionRegistration(
             OdinId odinId,
@@ -306,7 +286,7 @@
         {
             odinContext.PermissionsContext.AssertHasPermission(PermissionKeys.ReadCircleMembership);
             //added override:true because PermissionKeys.ReadCircleMembership is present
-            var result = _circleMembershipService.GetDomainsInCircle(circleId, odinContext, cn, overrideHack: true).Where(d => d.DomainType == DomainType.Identity)
+            var result = circleMembershipService.GetDomainsInCircle(circleId, odinContext, cn, overrideHack: true).Where(d => d.DomainType == DomainType.Identity)
                 .Select(m => new OdinId(m.Domain));
             return await Task.FromResult(result);
         }
@@ -391,14 +371,10 @@
                 throw new OdinClientException($"{odinId} is already member of circle", OdinClientErrorCode.IdentityAlreadyMemberOfCircle);
             }
 
-            var circleDefinition = _circleMembershipService.GetCircle(circleId, odinContext, cn);
+            var circleDefinition = circleMembershipService.GetCircle(circleId, odinContext, cn);
             var masterKey = odinContext.Caller.GetMasterKey();
             var keyStoreKey = icr.AccessGrant.MasterKeyEncryptedKeyStoreKey.DecryptKeyClone(masterKey);
-<<<<<<< HEAD
-            var circleGrant = await _circleMembershipService.CreateCircleGrant(circleDefinition, keyStoreKey, masterKey, cn);
-=======
-            var circleGrant = await _circleMembershipService.CreateCircleGrant(circleDefinition, keyStoreKey, masterKey, odinContext);
->>>>>>> 39d0c6fc
+            var circleGrant = await circleMembershipService.CreateCircleGrant(circleDefinition, keyStoreKey, masterKey, odinContext, cn);
 
             icr.AccessGrant.CircleGrants.Add(circleGrant.CircleId, circleGrant);
 
@@ -406,7 +382,7 @@
             // Check the apps.  If the circle being granted is authorized by an app
             // ensure the new member gets the permissions given by the app
             //
-            var allApps = await _appRegistrationService.GetRegisteredApps(odinContext, cn);
+            var allApps = await appRegistrationService.GetRegisteredApps(odinContext, cn);
             var appsThatGrantThisCircle = allApps.Where(reg => reg?.AuthorizedCircles?.Any(c => c == circleId) ?? false);
 
             foreach (var app in appsThatGrantThisCircle)
@@ -450,12 +426,15 @@
         }
 
 
-        public async Task<Dictionary<Guid, Dictionary<Guid, AppCircleGrant>>> CreateAppCircleGrantList(List<GuidId> circleIds,
-            SensitiveByteArray keyStoreKey, IOdinContext odinContext, DatabaseConnection cn)
+        public async Task<Dictionary<Guid, Dictionary<Guid, AppCircleGrant>>> CreateAppCircleGrantList(
+            List<GuidId> circleIds,
+            SensitiveByteArray keyStoreKey,
+            IOdinContext odinContext,
+            DatabaseConnection cn)
         {
             var masterKey = odinContext.Caller.GetMasterKey();
 
-            var allApps = await _appRegistrationService.GetRegisteredApps(odinContext, cn);
+            var allApps = await appRegistrationService.GetRegisteredApps(odinContext, cn);
             var appGrants = new Dictionary<Guid, Dictionary<Guid, AppCircleGrant>>();
 
             foreach (var circleId in circleIds)
@@ -484,14 +463,9 @@
         /// <summary>
         /// Updates a <see cref="CircleDefinition"/> and applies permission and drive changes to all existing circle members
         /// </summary>
-<<<<<<< HEAD
-        /// <param name="circleDef"></param>
         public async Task UpdateCircleDefinition(CircleDefinition circleDef, IOdinContext odinContext, DatabaseConnection cn)
-=======
-        public async Task UpdateCircleDefinition(CircleDefinition circleDef, IOdinContext odinContext)
->>>>>>> 39d0c6fc
-        {
-            await _circleMembershipService.AssertValidDriveGrants(circleDef.DriveGrants, cn);
+        {
+            await circleMembershipService.AssertValidDriveGrants(circleDef.DriveGrants, cn);
 
             var members = await GetCircleMembers(circleDef.Id, odinContext, cn);
             var masterKey = odinContext.Caller.GetMasterKey();
@@ -508,11 +482,7 @@
                 {
                     // Re-create the circle grant so 
                     var keyStoreKey = icr.AccessGrant.MasterKeyEncryptedKeyStoreKey.DecryptKeyClone(masterKey);
-<<<<<<< HEAD
-                    icr.AccessGrant.CircleGrants[circleKey] = await _circleMembershipService.CreateCircleGrant(circleDef, keyStoreKey, masterKey, cn);
-=======
-                    icr.AccessGrant.CircleGrants[circleKey] = await _circleMembershipService.CreateCircleGrant(circleDef, keyStoreKey, masterKey, odinContext);
->>>>>>> 39d0c6fc
+                    icr.AccessGrant.CircleGrants[circleKey] = await circleMembershipService.CreateCircleGrant(circleDef, keyStoreKey, masterKey, odinContext, cn);
                     keyStoreKey.Wipe();
                 }
                 else
@@ -525,7 +495,7 @@
                 this.SaveIcr(icr, odinContext, cn);
             }
 
-            await _circleMembershipService.Update(circleDef, odinContext, cn);
+            await circleMembershipService.Update(circleDef, odinContext, cn);
 
             //TODO: determine how to handle invalidMembers - do we return to the UI?  do we remove from all circles?
         }
@@ -542,7 +512,7 @@
                 throw new OdinClientException("Cannot delete a circle with members", OdinClientErrorCode.CannotDeleteCircleWithMembers);
             }
 
-            await _circleMembershipService.Delete(circleId, odinContext, cn);
+            await circleMembershipService.Delete(circleId, odinContext, cn);
         }
 
         public async Task Handle(DriveDefinitionAddedNotification notification, CancellationToken cancellationToken)
@@ -567,20 +537,25 @@
         public async Task RevokeConnection(OdinId odinId, IOdinContext odinContext, DatabaseConnection cn)
         {
             _storage.Delete(odinId, cn);
-            await _mediator.Publish(new IdentityConnectionRegistrationChangedNotification()
+            await mediator.Publish(new IdentityConnectionRegistrationChangedNotification()
             {
                 OdinId = odinId,
-                OdinContext = odinContext
+                OdinContext = odinContext,
+                DatabaseConnection = cn
             });
         }
 
         //
 
-        private async Task<AppCircleGrant> CreateAppCircleGrant(RedactedAppRegistration appReg, GuidId circleId, SensitiveByteArray keyStoreKey,
-            SensitiveByteArray masterKey, DatabaseConnection cn)
+        private async Task<AppCircleGrant> CreateAppCircleGrant(
+            RedactedAppRegistration appReg,
+            GuidId circleId,
+            SensitiveByteArray keyStoreKey,
+            SensitiveByteArray masterKey,
+            DatabaseConnection cn)
         {
             //map the exchange grant to a structure that matches ICR
-            var grant = await _exchangeGrantService.CreateExchangeGrant(
+            var grant = await exchangeGrantService.CreateExchangeGrant(
                 cn,
                 keyStoreKey,
                 appReg.CircleMemberPermissionSetGrantRequest.PermissionSet,
@@ -600,7 +575,7 @@
         private async Task HandleDriveUpdated(StorageDrive drive, IOdinContext odinContext, DatabaseConnection cn)
         {
             //examine system circle; remove drive if needed
-            CircleDefinition systemCircle = _circleMembershipService.GetCircle(SystemCircleConstants.ConnectedIdentitiesSystemCircleId, odinContext, cn);
+            CircleDefinition systemCircle = circleMembershipService.GetCircle(SystemCircleConstants.ConnectedIdentitiesSystemCircleId, odinContext, cn);
 
             var existingDriveGrant = systemCircle.DriveGrants.SingleOrDefault(dg => dg.PermissionedDrive.Drive == drive.TargetDriveInfo);
             if (drive.AllowAnonymousReads == false && existingDriveGrant != null)
@@ -629,7 +604,7 @@
                 return;
             }
 
-            CircleDefinition def = _circleMembershipService.GetCircle(SystemCircleConstants.ConnectedIdentitiesSystemCircleId, odinContext, cn);
+            CircleDefinition def = circleMembershipService.GetCircle(SystemCircleConstants.ConnectedIdentitiesSystemCircleId, odinContext, cn);
 
             var grants = def.DriveGrants?.ToList() ?? new List<DriveGrantRequest>();
             grants.Add(new DriveGrantRequest()
@@ -659,13 +634,9 @@
                 odinContext.AuthContext,
                 applyAppCircleGrants);
 
-<<<<<<< HEAD
-            var (grants, enabledCircles) = _circleMembershipService.MapCircleGrantsToExchangeGrants(icr.AccessGrant.CircleGrants.Values.ToList(), odinContext, cn);
-=======
             // Note: the icr.AccessGrant.AccessRegistration and parameter accessReg might not be the same in the case of YouAuth; this is intentional 
             
-            var (grants, enabledCircles) = _circleMembershipService.MapCircleGrantsToExchangeGrants(icr.AccessGrant.CircleGrants.Values.ToList(), odinContext);
->>>>>>> 39d0c6fc
+            var (grants, enabledCircles) = circleMembershipService.MapCircleGrantsToExchangeGrants(icr.AccessGrant.CircleGrants.Values.ToList(), odinContext, cn);
 
             if (applyAppCircleGrants)
             {
@@ -677,7 +648,7 @@
                     foreach (var (_, appCg) in appCircleGrantDictionary)
                     {
                         var alreadyEnabledCircle = enabledCircles.Exists(cid => cid == appCg.CircleId);
-                        if (alreadyEnabledCircle || _circleDefinitionService.IsEnabled(appCg.CircleId, cn))
+                        if (alreadyEnabledCircle || circleDefinitionService.IsEnabled(appCg.CircleId, cn))
                         {
                             if (!alreadyEnabledCircle)
                             {
@@ -722,7 +693,7 @@
 
             //TODO: only add this if I follow this identity and this is for transit
             var keyStoreKey = ByteArrayUtil.GetRndByteArray(16).ToSensitiveByteArray();
-            var feedDriveWriteGrant = await _exchangeGrantService.CreateExchangeGrant(cn, keyStoreKey, new Permissions_PermissionSet(),
+            var feedDriveWriteGrant = await exchangeGrantService.CreateExchangeGrant(cn, keyStoreKey, new Permissions_PermissionSet(),
                 new List<DriveGrantRequest>()
                 {
                     new()
@@ -739,10 +710,10 @@
 
             grants.Add(ByteArrayUtil.ReduceSHA256Hash("feed_drive_writer"), feedDriveWriteGrant);
 
-            var permissionKeys = _tenantContext.Settings.GetAdditionalPermissionKeysForConnectedIdentities();
-            var anonDrivePermissions = _tenantContext.Settings.GetAnonymousDrivePermissionsForConnectedIdentities();
-
-            var permissionCtx = await _exchangeGrantService.CreatePermissionContext(
+            var permissionKeys = tenantContext.Settings.GetAdditionalPermissionKeysForConnectedIdentities();
+            var anonDrivePermissions = tenantContext.Settings.GetAnonymousDrivePermissionsForConnectedIdentities();
+
+            var permissionCtx = await exchangeGrantService.CreatePermissionContext(
                 authToken: authToken,
                 grants: grants,
                 accessReg: accessReg,
@@ -813,10 +784,11 @@
             }
 
             //notify anyone caching data for this identity, we need to reset the cache
-            _mediator.Publish(new IdentityConnectionRegistrationChangedNotification()
+            mediator.Publish(new IdentityConnectionRegistrationChangedNotification()
             {
                 OdinId = icr.OdinId,
-                OdinContext = odinContext
+                OdinContext = odinContext,
+                DatabaseConnection = cn
             });
         }
 
