--- conflicted
+++ resolved
@@ -195,7 +195,6 @@
             //TODO: when you block a connection, you must also destroy exchange grant
 
             if (info.Status == ConnectionStatus.Connected)
-<<<<<<< HEAD
             {
                 info.Status = ConnectionStatus.Blocked;
                 info.LastUpdated = DateTimeOffset.UtcNow.ToUnixTimeMilliseconds();
@@ -214,26 +213,6 @@
             if (info.Status == ConnectionStatus.Blocked || info.Status == ConnectionStatus.None)
             {
                 info.Status = ConnectionStatus.Blocked;
-=======
-            {
-                info.Status = ConnectionStatus.Blocked;
-                info.LastUpdated = DateTimeOffset.UtcNow.ToUnixTimeMilliseconds();
-                await this.SaveIcrAsync(info, odinContext);
-
-                await mediator.Publish(new ConnectionBlockedNotification
-                {
-                    OdinContext = odinContext,
-                    OdinId = odinId,
-                    db = tenantSystemStorage.IdentityDatabase
-                });
-
-                return true;
-            }
-
-            if (info.Status == ConnectionStatus.Blocked || info.Status == ConnectionStatus.None)
-            {
-                info.Status = ConnectionStatus.Blocked;
->>>>>>> bd3abab4
                 info.Created = DateTimeOffset.UtcNow.ToUnixTimeMilliseconds();
                 info.LastUpdated = DateTimeOffset.UtcNow.ToUnixTimeMilliseconds();
                 await this.SaveIcrAsync(info, odinContext);
@@ -592,7 +571,7 @@
             {
                 var icr = await this.GetIdentityConnectionRegistrationInternalAsync(odinId);
                 var hasCg = icr.AccessGrant.CircleGrants.TryGetValue(circleDef.Id, out var cg);
-                
+
                 if (icr.IsConnected() && !hasCg)
                 {
                     invalid.Add(icr.OdinId);
@@ -932,8 +911,7 @@
                 }
             }
         }
-<<<<<<< HEAD
-        
+
         public async Task<ClientAccessToken> CreatePeerIcrClientForCallerAsync(IOdinContext odinContext)
         {
             odinContext.Caller.AssertCallerIsConnected();
@@ -957,10 +935,7 @@
         {
             return await _storage.GetPeerIcrClientAsync(accessRegId);
         }
-        
-=======
-
->>>>>>> bd3abab4
+
         private async Task<AppCircleGrant> CreateAppCircleGrantAsync(
             RedactedAppRegistration appReg,
             SensitiveByteArray keyStoreKey,
@@ -1040,21 +1015,12 @@
                 def.DriveGrants = grants;
                 await this.UpdateCircleDefinitionAsync(def, odinContext);
             }
-<<<<<<< HEAD
-
-            CircleDefinition confirmedCircle = await 
-                circleMembershipService.GetCircleAsync(SystemCircleConstants.ConfirmedConnectionsCircleId, odinContext);
-            await GrantAnonymousRead(confirmedCircle);
-
-            CircleDefinition autoConnectedCircle = await 
-=======
 
             CircleDefinition confirmedCircle = await
                 circleMembershipService.GetCircleAsync(SystemCircleConstants.ConfirmedConnectionsCircleId, odinContext);
             await GrantAnonymousRead(confirmedCircle);
 
             CircleDefinition autoConnectedCircle = await
->>>>>>> bd3abab4
                 circleMembershipService.GetCircleAsync(SystemCircleConstants.AutoConnectionsCircleId, odinContext);
             await GrantAnonymousRead(autoConnectedCircle);
         }
@@ -1070,11 +1036,7 @@
             // Note: the icr.AccessGrant.AccessRegistration and parameter accessReg might not be the same in the case of YouAuth; this is intentional 
 
 
-<<<<<<< HEAD
-            var (grants, enabledCircles) = await 
-=======
             var (grants, enabledCircles) = await
->>>>>>> bd3abab4
                 circleMembershipService.MapCircleGrantsToExchangeGrantsAsync(icr.OdinId.AsciiDomain,
                     icr.AccessGrant.CircleGrants.Values.ToList(), odinContext);
 
