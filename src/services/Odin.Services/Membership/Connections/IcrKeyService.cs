﻿#nullable enable
using System.Threading.Tasks;
using Odin.Core;
using Odin.Core.Cryptography.Data;
<<<<<<< HEAD
=======
using Odin.Core.Storage.SQLite;
>>>>>>> edb954a8
using Odin.Core.Storage.SQLite.IdentityDatabase;
using Odin.Services.Authorization.ExchangeGrants;
using Odin.Services.Base;
using Odin.Services.Membership.CircleMembership;

namespace Odin.Services.Membership.Connections
{
    /// <summary>
    /// Manages the Icr keys
    /// </summary>
    public class IcrKeyService(TenantSystemStorage tenantSystemStorage, CircleMembershipService circleMembershipService)
    {
        private readonly CircleNetworkStorage _storage = new(tenantSystemStorage, circleMembershipService);

        /// <summary>
        /// Creates initial encryption keys
        /// </summary>
        internal async Task CreateInitialKeys(IOdinContext odinContext)
        {
            odinContext.Caller.AssertHasMasterKey();
            var masterKey = odinContext.Caller.GetMasterKey();
            _storage.CreateIcrKey(masterKey);
            await Task.CompletedTask;
        }

        public SensitiveByteArray GetDecryptedIcrKey(IOdinContext odinContext)
        {
<<<<<<< HEAD
            var masterKey = odinContext.Caller.GetMasterKey();
            return this.GetDecryptedIcrKeyInternal(masterKey);
=======
            return this.GetDecryptedIcrKeyInternal(odinContext);
>>>>>>> edb954a8
        }

        public SymmetricKeyEncryptedAes GetMasterKeyEncryptedIcrKey()
        {
            var masterKeyEncryptedIcrKey = _storage.GetMasterKeyEncryptedIcrKey();
            return masterKeyEncryptedIcrKey;
        }

<<<<<<< HEAD
        public SymmetricKeyEncryptedAes ReEncryptIcrKey(SensitiveByteArray encryptionKey, SensitiveByteArray masterKey)
        {
            var rawIcrKey = GetDecryptedIcrKeyInternal(masterKey);
=======
        public SymmetricKeyEncryptedAes ReEncryptIcrKey(SensitiveByteArray encryptionKey, IOdinContext odinContext)
        {
            var rawIcrKey = GetDecryptedIcrKeyInternal(odinContext);
>>>>>>> edb954a8
            var encryptedIcrKey = new SymmetricKeyEncryptedAes(encryptionKey, rawIcrKey);
            rawIcrKey.Wipe();
            return encryptedIcrKey;
        }

<<<<<<< HEAD
        public SymmetricKeyEncryptedAes ReEncryptIcrKey(SensitiveByteArray encryptionKey, IOdinContext odinContext)
        {
            var masterKey = odinContext.Caller.GetMasterKey();

            var rawIcrKey = GetDecryptedIcrKeyInternal(masterKey);
            var encryptedIcrKey = new SymmetricKeyEncryptedAes(encryptionKey, rawIcrKey);
            rawIcrKey.Wipe();
            return encryptedIcrKey;
        }

        public EncryptedClientAccessToken EncryptClientAccessTokenUsingIrcKey(ClientAccessToken clientAccessToken, IOdinContext odinContext)
        {
            var masterKey = odinContext.Caller.GetMasterKey();

            var rawIcrKey = GetDecryptedIcrKeyInternal(masterKey);
=======
        public EncryptedClientAccessToken EncryptClientAccessTokenUsingIrcKey(ClientAccessToken clientAccessToken, IOdinContext odinContext)
        {
            var rawIcrKey = GetDecryptedIcrKeyInternal(odinContext);
>>>>>>> edb954a8
            var k = EncryptedClientAccessToken.Encrypt(rawIcrKey, clientAccessToken);
            rawIcrKey.Wipe();
            return k;
        }

        //

<<<<<<< HEAD
        private SensitiveByteArray GetDecryptedIcrKeyInternal(SensitiveByteArray masterKey)
        {
=======
        private SensitiveByteArray GetDecryptedIcrKeyInternal(IOdinContext odinContext)
        {
            var masterKey = odinContext.Caller.GetMasterKey();
>>>>>>> edb954a8
            var masterKeyEncryptedIcrKey = _storage.GetMasterKeyEncryptedIcrKey();
            return masterKeyEncryptedIcrKey.DecryptKeyClone(masterKey);
        }
    }
}<|MERGE_RESOLUTION|>--- conflicted
+++ resolved
@@ -2,11 +2,6 @@
 using System.Threading.Tasks;
 using Odin.Core;
 using Odin.Core.Cryptography.Data;
-<<<<<<< HEAD
-=======
-using Odin.Core.Storage.SQLite;
->>>>>>> edb954a8
-using Odin.Core.Storage.SQLite.IdentityDatabase;
 using Odin.Services.Authorization.ExchangeGrants;
 using Odin.Services.Base;
 using Odin.Services.Membership.CircleMembership;
@@ -33,12 +28,8 @@
 
         public SensitiveByteArray GetDecryptedIcrKey(IOdinContext odinContext)
         {
-<<<<<<< HEAD
             var masterKey = odinContext.Caller.GetMasterKey();
             return this.GetDecryptedIcrKeyInternal(masterKey);
-=======
-            return this.GetDecryptedIcrKeyInternal(odinContext);
->>>>>>> edb954a8
         }
 
         public SymmetricKeyEncryptedAes GetMasterKeyEncryptedIcrKey()
@@ -47,21 +38,14 @@
             return masterKeyEncryptedIcrKey;
         }
 
-<<<<<<< HEAD
         public SymmetricKeyEncryptedAes ReEncryptIcrKey(SensitiveByteArray encryptionKey, SensitiveByteArray masterKey)
         {
             var rawIcrKey = GetDecryptedIcrKeyInternal(masterKey);
-=======
-        public SymmetricKeyEncryptedAes ReEncryptIcrKey(SensitiveByteArray encryptionKey, IOdinContext odinContext)
-        {
-            var rawIcrKey = GetDecryptedIcrKeyInternal(odinContext);
->>>>>>> edb954a8
             var encryptedIcrKey = new SymmetricKeyEncryptedAes(encryptionKey, rawIcrKey);
             rawIcrKey.Wipe();
             return encryptedIcrKey;
         }
 
-<<<<<<< HEAD
         public SymmetricKeyEncryptedAes ReEncryptIcrKey(SensitiveByteArray encryptionKey, IOdinContext odinContext)
         {
             var masterKey = odinContext.Caller.GetMasterKey();
@@ -77,11 +61,6 @@
             var masterKey = odinContext.Caller.GetMasterKey();
 
             var rawIcrKey = GetDecryptedIcrKeyInternal(masterKey);
-=======
-        public EncryptedClientAccessToken EncryptClientAccessTokenUsingIrcKey(ClientAccessToken clientAccessToken, IOdinContext odinContext)
-        {
-            var rawIcrKey = GetDecryptedIcrKeyInternal(odinContext);
->>>>>>> edb954a8
             var k = EncryptedClientAccessToken.Encrypt(rawIcrKey, clientAccessToken);
             rawIcrKey.Wipe();
             return k;
@@ -89,14 +68,8 @@
 
         //
 
-<<<<<<< HEAD
         private SensitiveByteArray GetDecryptedIcrKeyInternal(SensitiveByteArray masterKey)
         {
-=======
-        private SensitiveByteArray GetDecryptedIcrKeyInternal(IOdinContext odinContext)
-        {
-            var masterKey = odinContext.Caller.GetMasterKey();
->>>>>>> edb954a8
             var masterKeyEncryptedIcrKey = _storage.GetMasterKeyEncryptedIcrKey();
             return masterKeyEncryptedIcrKey.DecryptKeyClone(masterKey);
         }
