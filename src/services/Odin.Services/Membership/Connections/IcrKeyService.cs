﻿#nullable enable
using System.Threading.Tasks;
using Odin.Core;
using Odin.Core.Cryptography.Data;
using Odin.Services.Authorization.ExchangeGrants;
using Odin.Services.Base;
using Odin.Services.Membership.CircleMembership;

namespace Odin.Services.Membership.Connections
{
    /// <summary>
    /// Manages the Icr keys
    /// </summary>
    public class IcrKeyService(TenantSystemStorage tenantSystemStorage, CircleMembershipService circleMembershipService)
    {
        private readonly CircleNetworkStorage _storage = new(tenantSystemStorage, circleMembershipService);

        /// <summary>
        /// Creates initial encryption keys
        /// </summary>
        internal async Task CreateInitialKeysAsync(IOdinContext odinContext)
        {
            odinContext.Caller.AssertHasMasterKey();
            var masterKey = odinContext.Caller.GetMasterKey();
            await _storage.CreateIcrKeyAsync(masterKey);
        }

        public async Task<SensitiveByteArray> GetDecryptedIcrKeyAsync(IOdinContext odinContext)
        {
<<<<<<< HEAD
            var masterKey = odinContext.Caller.GetMasterKey();
            return this.GetDecryptedIcrKeyInternal(masterKey);
=======
            return await GetDecryptedIcrKeyInternalAsync(odinContext);
>>>>>>> 30089c7b
        }

        public async Task<SymmetricKeyEncryptedAes> GetMasterKeyEncryptedIcrKeyAsync()
        {
            var masterKeyEncryptedIcrKey = await _storage.GetMasterKeyEncryptedIcrKeyAsync();
            return masterKeyEncryptedIcrKey;
        }

<<<<<<< HEAD
        public SymmetricKeyEncryptedAes ReEncryptIcrKey(SensitiveByteArray encryptionKey, SensitiveByteArray masterKey)
        {
            var rawIcrKey = GetDecryptedIcrKeyInternal(masterKey);
            var encryptedIcrKey = new SymmetricKeyEncryptedAes(encryptionKey, rawIcrKey);
            rawIcrKey.Wipe();
            return encryptedIcrKey;
        }

        public SymmetricKeyEncryptedAes ReEncryptIcrKey(SensitiveByteArray encryptionKey, IOdinContext odinContext)
        {
            var masterKey = odinContext.Caller.GetMasterKey();

            var rawIcrKey = GetDecryptedIcrKeyInternal(masterKey);
=======
        public async Task<SymmetricKeyEncryptedAes> ReEncryptIcrKeyAsync(SensitiveByteArray encryptionKey, IOdinContext odinContext)
        {
            var rawIcrKey = await GetDecryptedIcrKeyInternalAsync(odinContext);
>>>>>>> 30089c7b
            var encryptedIcrKey = new SymmetricKeyEncryptedAes(encryptionKey, rawIcrKey);
            rawIcrKey.Wipe();
            return encryptedIcrKey;
        }

        public async Task<EncryptedClientAccessToken> EncryptClientAccessTokenUsingIrcKeyAsync(ClientAccessToken clientAccessToken, IOdinContext odinContext)
        {
<<<<<<< HEAD
            var masterKey = odinContext.Caller.GetMasterKey();

            var rawIcrKey = GetDecryptedIcrKeyInternal(masterKey);
=======
            var rawIcrKey = await GetDecryptedIcrKeyInternalAsync(odinContext);
>>>>>>> 30089c7b
            var k = EncryptedClientAccessToken.Encrypt(rawIcrKey, clientAccessToken);
            rawIcrKey.Wipe();
            return k;
        }

        //

<<<<<<< HEAD
        private SensitiveByteArray GetDecryptedIcrKeyInternal(SensitiveByteArray masterKey)
        {
            var masterKeyEncryptedIcrKey = _storage.GetMasterKeyEncryptedIcrKey();
=======
        private async Task<SensitiveByteArray> GetDecryptedIcrKeyInternalAsync(IOdinContext odinContext)
        {
            var masterKey = odinContext.Caller.GetMasterKey();
            var masterKeyEncryptedIcrKey = await _storage.GetMasterKeyEncryptedIcrKeyAsync();
>>>>>>> 30089c7b
            return masterKeyEncryptedIcrKey.DecryptKeyClone(masterKey);
        }
    }
}<|MERGE_RESOLUTION|>--- conflicted
+++ resolved
@@ -27,12 +27,8 @@
 
         public async Task<SensitiveByteArray> GetDecryptedIcrKeyAsync(IOdinContext odinContext)
         {
-<<<<<<< HEAD
             var masterKey = odinContext.Caller.GetMasterKey();
-            return this.GetDecryptedIcrKeyInternal(masterKey);
-=======
-            return await GetDecryptedIcrKeyInternalAsync(odinContext);
->>>>>>> 30089c7b
+            return await GetDecryptedIcrKeyInternalAsync(masterKey);
         }
 
         public async Task<SymmetricKeyEncryptedAes> GetMasterKeyEncryptedIcrKeyAsync()
@@ -41,25 +37,19 @@
             return masterKeyEncryptedIcrKey;
         }
 
-<<<<<<< HEAD
-        public SymmetricKeyEncryptedAes ReEncryptIcrKey(SensitiveByteArray encryptionKey, SensitiveByteArray masterKey)
+        public async Task<SymmetricKeyEncryptedAes> ReEncryptIcrKeyAsync(SensitiveByteArray encryptionKey, SensitiveByteArray masterKey)
         {
-            var rawIcrKey = GetDecryptedIcrKeyInternal(masterKey);
+            var rawIcrKey = await GetDecryptedIcrKeyInternalAsync(masterKey);
             var encryptedIcrKey = new SymmetricKeyEncryptedAes(encryptionKey, rawIcrKey);
             rawIcrKey.Wipe();
             return encryptedIcrKey;
         }
 
-        public SymmetricKeyEncryptedAes ReEncryptIcrKey(SensitiveByteArray encryptionKey, IOdinContext odinContext)
+        public async Task<SymmetricKeyEncryptedAes> ReEncryptIcrKeyAsync(SensitiveByteArray encryptionKey, IOdinContext odinContext)
         {
             var masterKey = odinContext.Caller.GetMasterKey();
 
-            var rawIcrKey = GetDecryptedIcrKeyInternal(masterKey);
-=======
-        public async Task<SymmetricKeyEncryptedAes> ReEncryptIcrKeyAsync(SensitiveByteArray encryptionKey, IOdinContext odinContext)
-        {
-            var rawIcrKey = await GetDecryptedIcrKeyInternalAsync(odinContext);
->>>>>>> 30089c7b
+            var rawIcrKey = await GetDecryptedIcrKeyInternalAsync(masterKey);
             var encryptedIcrKey = new SymmetricKeyEncryptedAes(encryptionKey, rawIcrKey);
             rawIcrKey.Wipe();
             return encryptedIcrKey;
@@ -67,13 +57,8 @@
 
         public async Task<EncryptedClientAccessToken> EncryptClientAccessTokenUsingIrcKeyAsync(ClientAccessToken clientAccessToken, IOdinContext odinContext)
         {
-<<<<<<< HEAD
             var masterKey = odinContext.Caller.GetMasterKey();
-
-            var rawIcrKey = GetDecryptedIcrKeyInternal(masterKey);
-=======
-            var rawIcrKey = await GetDecryptedIcrKeyInternalAsync(odinContext);
->>>>>>> 30089c7b
+            var rawIcrKey = await GetDecryptedIcrKeyInternalAsync(masterKey);
             var k = EncryptedClientAccessToken.Encrypt(rawIcrKey, clientAccessToken);
             rawIcrKey.Wipe();
             return k;
@@ -81,16 +66,9 @@
 
         //
 
-<<<<<<< HEAD
-        private SensitiveByteArray GetDecryptedIcrKeyInternal(SensitiveByteArray masterKey)
+        private async Task<SensitiveByteArray> GetDecryptedIcrKeyInternalAsync(SensitiveByteArray masterKey)
         {
-            var masterKeyEncryptedIcrKey = _storage.GetMasterKeyEncryptedIcrKey();
-=======
-        private async Task<SensitiveByteArray> GetDecryptedIcrKeyInternalAsync(IOdinContext odinContext)
-        {
-            var masterKey = odinContext.Caller.GetMasterKey();
             var masterKeyEncryptedIcrKey = await _storage.GetMasterKeyEncryptedIcrKeyAsync();
->>>>>>> 30089c7b
             return masterKeyEncryptedIcrKey.DecryptKeyClone(masterKey);
         }
     }
