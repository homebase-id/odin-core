--- conflicted
+++ resolved
@@ -263,7 +263,7 @@
                 throw new OdinClientException("Invalid access reg id", OdinClientErrorCode.InvalidAccessRegistrationId);
             }
 
-            _clientStorage.Delete(cn, accessRegistrationId);
+            _clientStorage.Delete(cn,accessRegistrationId);
             await Task.CompletedTask;
         }
 
@@ -326,11 +326,7 @@
             var circleDefinition = _circleMembershipService.GetCircle(circleId, odinContext, cn);
             var masterKey = odinContext.Caller.GetMasterKey();
             var keyStoreKey = registration.MasterKeyEncryptedKeyStoreKey.DecryptKeyClone(masterKey);
-<<<<<<< HEAD
-            var circleGrant = await _circleMembershipService.CreateCircleGrant(circleDefinition, keyStoreKey, masterKey, cn);
-=======
-            var circleGrant = await _circleMembershipService.CreateCircleGrant(circleDefinition, keyStoreKey, masterKey, odinContext);
->>>>>>> 39d0c6fc
+            var circleGrant = await _circleMembershipService.CreateCircleGrant(circleDefinition, keyStoreKey, masterKey, odinContext, cn);
 
             registration.CircleGrants.Add(circleGrant.CircleId, circleGrant);
 
@@ -398,8 +394,7 @@
         }
 
         private async Task<(bool isValid, AccessRegistration? accessReg, YouAuthDomainRegistration? youAuthDomainRegistration)> ValidateClientAuthToken(
-             ClientAuthenticationToken authToken,
-             DatabaseConnection cn)
+            ClientAuthenticationToken authToken, DatabaseConnection cn)
         {
             var domainClient = _clientStorage.Get<YouAuthDomainClient>(cn, authToken.Id);
             if (null == domainClient)
@@ -463,44 +458,45 @@
         {
             var domain = new OdinId(registration.Domain);
 
-            //Store the circles for this registration
-
-            //TODO: this is causing an issue where in the circles are also deleted for the ICR
-            //
-            _circleMembershipService.DeleteMemberFromAllCircles(registration.Domain, DomainType.YouAuth, cn);
-
-            foreach (var (circleId, circleGrant) in registration.CircleGrants)
-            {
-                var circleMembers = _circleMembershipService.GetDomainsInCircle(circleId, odinContext, cn).Where(d => d.DomainType == DomainType.YouAuth);
-                var isMember = circleMembers.Any(d => OdinId.ToHashId(d.Domain) == OdinId.ToHashId(registration.Domain));
-
-<<<<<<< HEAD
-                if (!isMember)
+            cn.CreateCommitUnitOfWork(() =>
+            {
+                //Store the circles for this registration
+
+                //TODO: this is causing an issue where in the circles are also deleted for the ICR 
+                // 
+                _circleMembershipService.DeleteMemberFromAllCircles(registration.Domain, DomainType.YouAuth, cn);
+
+                foreach (var (circleId, circleGrant) in registration.CircleGrants)
                 {
-                    _circleMembershipService.AddCircleMember(circleId, domain, circleGrant, DomainType.YouAuth, cn);
-=======
+                    var circleMembers = _circleMembershipService.GetDomainsInCircle(circleId, odinContext, cn)
+                        .Where(d => d.DomainType == DomainType.YouAuth);
+                    var isMember = circleMembers.Any(d =>
+                        OdinId.ToHashId(d.Domain) == OdinId.ToHashId(registration.Domain));
+
                     if (!isMember)
                     {
                         //
                         // BUG - this method calls upsert which will overwrite a circle membership
                         // from the DomainType.Identity when it is granted to the DomainType.youauth
                         //
-                        _circleMembershipService.AddCircleMember(circleId, domain, circleGrant, DomainType.YouAuth);
+                        _circleMembershipService.AddCircleMember(circleId, domain, circleGrant, DomainType.YouAuth, cn);
                     }
->>>>>>> 39d0c6fc
                 }
-            }
-
-            //clear them here so we don't have two locations
-            registration.CircleGrants.Clear();
-
-            _domainStorage.Upsert(cn, GetDomainKey(registration.Domain), GuidId.Empty, _domainRegistrationDataType, registration);
+
+                //clear them here so we don't have two locations
+                registration.CircleGrants.Clear();
+
+                _domainStorage.Upsert(cn, GetDomainKey(registration.Domain), GuidId.Empty, _domainRegistrationDataType,
+                    registration);
+            });
         }
 
         private async Task<IOdinContext> CreateAuthenticatedContextForYouAuthDomain(
             ClientAuthenticationToken authToken,
             YouAuthDomainRegistration domainRegistration,
-            AccessRegistration accessReg, IOdinContext odinContext, DatabaseConnection cn)
+            AccessRegistration accessReg,
+            IOdinContext odinContext,
+            DatabaseConnection cn)
         {
             if (!string.IsNullOrEmpty(domainRegistration.CorsHostName))
             {
@@ -521,10 +517,10 @@
                 grants: grants,
                 accessReg: accessReg,
                 odinContext: odinContext,
+                cn: cn,
                 additionalPermissionKeys: permissionKeys,
                 includeAnonymousDrives: true,
-                anonymousDrivePermission: anonymousDrivePermissions,
-                cn: cn);
+                anonymousDrivePermission: anonymousDrivePermissions);
 
             var dotYouContext = new OdinContext()
             {
