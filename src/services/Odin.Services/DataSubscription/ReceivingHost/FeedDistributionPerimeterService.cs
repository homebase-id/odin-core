--- conflicted
+++ resolved
@@ -36,11 +36,11 @@
         DriveManager driveManager,
         ILogger<FeedDistributionPerimeterService> logger)
     {
-        public async Task<PeerTransferResponse> AcceptUpdatedFileMetadata(UpdateFeedFileMetadataRequest request, IOdinContext odinContext,
+        public async Task<PeerTransferResponse> AcceptUpdatedFileMetadataAsync(UpdateFeedFileMetadataRequest request, IOdinContext odinContext,
             IdentityDatabase db)
         {
             logger.LogDebug("AcceptUpdatedFileMetadata called");
-            await followerService.AssertTenantFollowsTheCaller(odinContext);
+            await followerService.AssertTenantFollowsTheCallerAsync(odinContext);
 
             var sender = odinContext.GetCallerOdinIdOrFail();
             if (request.FileId.TargetDrive != SystemDriveConstants.FeedDrive)
@@ -52,14 +52,14 @@
             {
                 if (request.FileMetadata.IsEncrypted)
                 {
-                    return await RouteFeedRequestToInbox(request, odinContext, db);
+                    return await RouteFeedRequestToInboxAsync(request, odinContext, db);
                 }
             }
 
             logger.LogDebug("Looking up drive {d}", request.FileId.TargetDrive);
-            var driveId2 = await driveManager.GetDriveIdByAlias(request.FileId.TargetDrive, db);
+            var driveId2 = await driveManager.GetDriveIdByAliasAsync(request.FileId.TargetDrive, db);
             logger.LogDebug("Found Drive by alias up driveid: {d}", driveId2.GetValueOrDefault());
-            var drive = await driveManager.GetDrive(driveId2.GetValueOrDefault(), db);
+            var drive = await driveManager.GetDriveAsync(driveId2.GetValueOrDefault(), db);
             logger.LogDebug("Found storage drive: {d} (used drive id: {did})", drive.Name, driveId2.GetValueOrDefault());
 
             Log.Debug(
@@ -75,7 +75,7 @@
                     Log.Warning("GlobalTransitId not set on incoming feed FileMetadata");
                 }
 
-                var fileId = await this.ResolveInternalFile(request.FileId, request.UniqueId, newContext, db);
+                var fileId = await this.ResolveInternalFileAsync(request.FileId, request.UniqueId, newContext, db);
 
                 if (null == fileId)
                 {
@@ -141,12 +141,12 @@
             };
         }
 
-        public async Task<PeerTransferResponse> Delete(DeleteFeedFileMetadataRequest request, IOdinContext odinContext, IdentityDatabase db)
+        public async Task<PeerTransferResponse> DeleteAsync(DeleteFeedFileMetadataRequest request, IOdinContext odinContext, IdentityDatabase db)
         {
-            await followerService.AssertTenantFollowsTheCaller(odinContext);
+            await followerService.AssertTenantFollowsTheCallerAsync(odinContext);
             var newContext = OdinContextUpgrades.UpgradeToReadFollowersForDistribution(odinContext);
             {
-                var fileId = await this.ResolveInternalFile(request.FileId, request.UniqueId, newContext, db);
+                var fileId = await this.ResolveInternalFileAsync(request.FileId, request.UniqueId, newContext, db);
                 if (null == fileId)
                 {
                     //TODO: what's the right status code here
@@ -168,7 +168,7 @@
         /// <summary>
         /// Looks up a file by a global transit identifier or uniqueId as a fallback
         /// </summary>
-        private async Task<InternalDriveFileId?> ResolveInternalFile(GlobalTransitIdFileIdentifier file, Guid? uid,
+        private async Task<InternalDriveFileId?> ResolveInternalFileAsync(GlobalTransitIdFileIdentifier file, Guid? uid,
             IOdinContext odinContext,
             IdentityDatabase db)
         {
@@ -184,7 +184,7 @@
                 {
                     Log.Debug("Seeking the global transit id: {gtid} (as hex x'{hex}')", file.GlobalTransitId,
                         Convert.ToHexString(file.GlobalTransitId.ToByteArray()));
-                    var allDrives = await driveManager.GetDrives(PageOptions.All, odinContext, db);
+                    var allDrives = await driveManager.GetDrivesAsync(PageOptions.All, odinContext, db);
                     var dump = await fs.Query.DumpGlobalTransitId(allDrives.Results.ToList(), file.GlobalTransitId, odinContext, db);
 
                     foreach (var result in dump.Results)
@@ -211,7 +211,7 @@
                     {
                         Log.Debug("Seeking the uniqueId id: {uid} (as hex x'{hex}')", uid.GetValueOrDefault(),
                             Convert.ToHexString(uid.GetValueOrDefault().ToByteArray()));
-                        var allDrives = await driveManager.GetDrives(PageOptions.All, odinContext, db);
+                        var allDrives = await driveManager.GetDrivesAsync(PageOptions.All, odinContext, db);
                         var dump = await fs.Query.DumpUniqueId(allDrives.Results.ToList(), uid.GetValueOrDefault(), odinContext, db);
 
                         foreach (var result in dump.Results)
@@ -268,7 +268,7 @@
             return fileId;
         }
 
-        private async Task<PeerTransferResponse> RouteFeedRequestToInbox(UpdateFeedFileMetadataRequest request, IOdinContext odinContext,
+        private async Task<PeerTransferResponse> RouteFeedRequestToInboxAsync(UpdateFeedFileMetadataRequest request, IOdinContext odinContext,
             IdentityDatabase db)
         {
             try
@@ -309,15 +309,11 @@
                         ContentsProvided = SendContents.Header
                     },
 
-<<<<<<< HEAD
                     //Feed stuff
                     EncryptedFeedPayload = request.EncryptedPayload
                 };
-=======
-            await inboxBoxStorage.AddAsync(item, db);
->>>>>>> 30089c7b
-
-                await inboxBoxStorage.Add(item);
+
+                await inboxBoxStorage.AddAsync(item);
 
                 await mediator.Publish(new InboxItemReceivedNotification()
                 {
