--- conflicted
+++ resolved
@@ -126,12 +126,7 @@
                     if (notification is ReactionPreviewUpdatedNotification)
                     {
                         await this.EnqueueFileMetadataNotificationForDistributionUsingFeedEndpoint(notification, notification.db);
-<<<<<<< HEAD
                         _backgroundServiceTrigger.PulseBackgroundProcessor(nameof(PeerOutboxProcessorBackgroundService));
-                        return;
-=======
-                        _peerOutboxProcessorBackgroundService.PulseBackgroundProcessor();
->>>>>>> cdaf78fd
                     }
                 }
             }
