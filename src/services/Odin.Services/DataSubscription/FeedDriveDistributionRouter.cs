using System;
using System.Collections.Generic;
using System.Linq;
using System.Threading;
using System.Threading.Tasks;
using MediatR;
using Microsoft.Extensions.Logging;
using Odin.Core;
using Odin.Core.Identity;
using Odin.Core.Serialization;
using Odin.Core.Storage;
using Odin.Services.Authorization.Acl;
using Odin.Services.Background;
using Odin.Services.Base;
using Odin.Services.DataSubscription.Follower;
using Odin.Services.Drives;
using Odin.Services.Drives.DriveCore.Storage;
using Odin.Services.Drives.Management;
using Odin.Services.EncryptionKeyService;
using Odin.Services.Mediator;
using Odin.Services.Membership.Circles;
using Odin.Services.Membership.Connections;
using Odin.Services.Peer;
using Odin.Services.Peer.Outgoing.Drive;
using Odin.Services.Peer.Outgoing.Drive.Transfer;
using Odin.Services.Peer.Outgoing.Drive.Transfer.Outbox;

namespace Odin.Services.DataSubscription
{
    /// <summary>
    /// Distributes files from channels to follower's feed drives (and only the feed drive)
    /// </summary>
    public class FeedDriveDistributionRouter : INotificationHandler<IDriveNotification>
    {
        private readonly FollowerService _followerService;
        private readonly DriveManager _driveManager;
        private readonly PeerOutgoingTransferService _peerOutgoingTransferService;
        private readonly TenantContext _tenantContext;
        private readonly CircleNetworkService _circleNetworkService;
        private readonly ILogger<FeedDriveDistributionRouter> _logger;
        private readonly PublicPrivateKeyService _pkService;
        private readonly IBackgroundServiceTrigger<PeerOutboxProcessorBackgroundService> _backgroundServiceTrigger;
        private readonly PeerOutbox _peerOutbox;

        private readonly IDriveAclAuthorizationService _driveAcl;

        /// <summary>
        /// Routes file changes to drives which allow subscriptions to be sent in a background process
        /// </summary>
        public FeedDriveDistributionRouter(
            FollowerService followerService,
            PeerOutgoingTransferService peerOutgoingTransferService,
            DriveManager driveManager,
            TenantContext tenantContext,
            CircleNetworkService circleNetworkService,
            IDriveAclAuthorizationService driveAcl,
            ILogger<FeedDriveDistributionRouter> logger,
            PublicPrivateKeyService pkService,
            IBackgroundServiceTrigger<PeerOutboxProcessorBackgroundService> backgroundServiceTrigger,
            PeerOutbox peerOutbox)
        {
            _followerService = followerService;
            _peerOutgoingTransferService = peerOutgoingTransferService;
            _driveManager = driveManager;
            _tenantContext = tenantContext;
            _circleNetworkService = circleNetworkService;
            _driveAcl = driveAcl;
            _logger = logger;
            _pkService = pkService;
            _backgroundServiceTrigger = backgroundServiceTrigger;
            _peerOutbox = peerOutbox;
        }

        public async Task Handle(IDriveNotification notification, CancellationToken cancellationToken)
        {
            var odinContext = notification.OdinContext;

            var drive = await _driveManager.GetDriveAsync(notification.File.DriveId);
            var isCollaborationChannel = drive.IsCollaborationDrive();

            if (await ShouldDistribute(notification, isCollaborationChannel))
            {
                var deleteNotification = notification as DriveFileDeletedNotification;
                var isEncryptedFile =
                    (deleteNotification != null &&
                     deleteNotification.PreviousServerFileHeader.FileMetadata.IsEncrypted) ||
                    notification.ServerFileHeader.FileMetadata.IsEncrypted;

                if (odinContext.Caller.IsOwner)
                {
                    if (isEncryptedFile)
                    {
                        await this.DistributeToConnectedFollowersUsingTransit(notification, notification.OdinContext);
                    }
                    else
                    {
                        await this.EnqueueFileMetadataNotificationForDistributionUsingFeedEndpoint(notification);
                    }

                    _backgroundServiceTrigger.PulseBackgroundProcessor();
                }
                else
                {
                    try
                    {
                        if (isCollaborationChannel)
                        {
                            var upgradedContext = OdinContextUpgrades.UpgradeToNonOwnerFeedDistributor(notification.OdinContext);
                            await DistributeToCollaborativeChannelMembers(notification, upgradedContext);
                            _backgroundServiceTrigger.PulseBackgroundProcessor();
                            return;
                        }
                    }
                    catch (Exception e)
                    {
                        _logger.LogError(e, "[Experimental support] Failed while DistributeToCollaborativeChannelMembers.");
#if DEBUG
                        throw;
#else
                        return;
#endif
                    }

                    // If this is the reaction preview being updated due to an incoming comment or reaction
                    if (notification is ReactionPreviewUpdatedNotification)
                    {
                        await this.EnqueueFileMetadataNotificationForDistributionUsingFeedEndpoint(notification);
                        _backgroundServiceTrigger.PulseBackgroundProcessor();
                    }
                }
            }
        }

<<<<<<< HEAD
        private async Task EnqueueFileMetadataNotificationForDistributionUsingFeedEndpoint(IDriveNotification notification,
            IdentityDatabase db)
=======
        private async Task EnqueueFileMetadataNotificationForDistributionUsingFeedEndpoint(IDriveNotification notification)
>>>>>>> 1989a64f
        {
            var item = new FeedDistributionItem()
            {
                DriveNotificationType = notification.DriveNotificationType,
                SourceFile = notification.ServerFileHeader.FileMetadata!.File,
                FileSystemType = notification.ServerFileHeader.ServerMetadata.FileSystemType,
                FeedDistroType = FeedDistroType.Normal
            };

            var newContext = OdinContextUpgrades.UpgradeToReadFollowersForDistribution(notification.OdinContext);
            {
                var recipients = await GetFollowersAsync(notification.File.DriveId, newContext);
                foreach (var recipient in recipients)
                {
                    await AddToFeedOutbox(recipient, item);
                }
            }
        }

        private async Task<bool> ShouldDistribute(IDriveNotification notification, bool isCollaborationChannel)
        {
            if (notification.IgnoreFeedDistribution)
            {
                return false;
            }

            //if the file was received from another identity, do not redistribute
            var serverFileHeader = notification.ServerFileHeader;
            var sender = serverFileHeader?.FileMetadata?.SenderOdinId;
            var uploadedByThisIdentity = sender == _tenantContext.HostOdinId || string.IsNullOrEmpty(sender?.Trim());
            if (!uploadedByThisIdentity && !isCollaborationChannel)
            {
                return false;
            }

            if (serverFileHeader == null) //file was hard-deleted
            {
                return false;
            }

            if (!serverFileHeader.ServerMetadata.AllowDistribution)
            {
                return false;
            }

            //We only distribute standard files to populate the feed.  Comments are retrieved by calls over transit query
            if (serverFileHeader.ServerMetadata.FileSystemType != FileSystemType.Standard)
            {
                return false;
            }

            if (!await SupportsSubscription(serverFileHeader.FileMetadata!.File.DriveId))
            {
                return false;
            }

            return true;
        }

<<<<<<< HEAD
        private async Task DistributeToCollaborativeChannelMembers(IDriveNotification notification, IOdinContext odinContext,
            IdentityDatabase db)
=======
        private async Task DistributeToCollaborativeChannelMembers(IDriveNotification notification, IOdinContext odinContext)
>>>>>>> 1989a64f
        {
            var header = notification.ServerFileHeader;

            var connectedFollowers = await GetConnectedFollowersWithFilePermissionAsync(notification, odinContext);
            if (connectedFollowers.Any())
            {
                // Prepare the file
                var payload = new FeedItemPayload()
                {
                    DriveOriginWasCollaborative = true
                    // CollaborationChannelAuthor = notification.OdinContext.GetCallerOdinIdOrFail(),
                };

                if (header.FileMetadata.IsEncrypted)
                {
                    var storageKey = odinContext.PermissionsContext.GetDriveStorageKey(header.FileMetadata.File.DriveId);
                    var keyHeader = header.EncryptedKeyHeader.DecryptAesToKeyHeader(ref storageKey);
                    payload.KeyHeaderBytes = keyHeader.Combine().GetKey();
                }

                foreach (var recipient in connectedFollowers)
                {
                    var encryptedPayload = await _pkService.EccEncryptPayloadForRecipientAsync(
                        PublicPrivateKeyType.OfflineKey,
                        recipient,
                        OdinSystemSerializer.Serialize(payload).ToUtf8ByteArray());

                    await AddToFeedOutbox(recipient, new FeedDistributionItem()
                        {
                            DriveNotificationType = notification.DriveNotificationType,
                            SourceFile = notification.ServerFileHeader.FileMetadata!.File,
                            FileSystemType = notification.ServerFileHeader.ServerMetadata.FileSystemType,
                            FeedDistroType = FeedDistroType.CollaborativeChannel,
                            EncryptedPayload = encryptedPayload
                        }
                    );
                }
            }
        }

        /// <summary>
        /// Distributes to connected identities that are followers using
        /// transit; returns the list of unconnected identities
        /// </summary>
<<<<<<< HEAD
        private async Task DistributeToConnectedFollowersUsingTransit(IDriveNotification notification, IOdinContext odinContext,
            IdentityDatabase db)
=======
        private async Task DistributeToConnectedFollowersUsingTransit(IDriveNotification notification, IOdinContext odinContext)
>>>>>>> 1989a64f
        {
            var connectedFollowers = await GetConnectedFollowersWithFilePermissionAsync(notification, odinContext);
            if (connectedFollowers.Any())
            {
                if (notification.DriveNotificationType == DriveNotificationType.FileDeleted)
                {
                    var deletedFileNotification = (DriveFileDeletedNotification)notification;
                    if (!deletedFileNotification.IsHardDelete)
                    {
                        await DeleteFileOverTransit(notification.ServerFileHeader, connectedFollowers, odinContext);
                    }
                }
                else
                {
                    await SendFileOverTransit(notification.ServerFileHeader, connectedFollowers, odinContext);
                }
            }

            // return followers.Except(connectedFollowers).ToList();
        }

        private async Task<List<OdinId>> GetFollowersAsync(Guid driveId, IOdinContext odinContext)
        {
            int maxRecords = 100000; //TODO: cursor thru batches instead

            //
            // Get followers for this drive and merge with followers who want everything
            //
            var td = odinContext.PermissionsContext.GetTargetDrive(driveId);
            var driveFollowers = await _followerService.GetFollowersAsync(td, maxRecords, cursor: "", odinContext);
            var allDriveFollowers = await _followerService.GetFollowersOfAllNotificationsAsync(maxRecords, cursor: "", odinContext);

            var recipients = new List<OdinId>();
            recipients.AddRange(driveFollowers.Results);
            recipients.AddRange(allDriveFollowers.Results.Except(driveFollowers.Results));

            return recipients;
        }

<<<<<<< HEAD
        private async Task SendFileOverTransit(ServerFileHeader header, List<OdinId> recipients, IOdinContext odinContext,
            IdentityDatabase db)
=======
        private async Task SendFileOverTransit(ServerFileHeader header, List<OdinId> recipients, IOdinContext odinContext)
>>>>>>> 1989a64f
        {
            var file = header.FileMetadata.File;

            var transitOptions = new TransitOptions()
            {
                Recipients = recipients.Select(r => r.DomainName).ToList(),
                SendContents = SendContents.Header,
                RemoteTargetDrive = SystemDriveConstants.FeedDrive
            };

            var transferStatusMap = await _peerOutgoingTransferService.SendFile(
                file,
                transitOptions,
                TransferFileType.EncryptedFileForFeedViaTransit,
                header.ServerMetadata.FileSystemType,
                odinContext);

            //Log warnings if, for some reason, transit does not create transfer keys
            foreach (var recipient in recipients)
            {
                if (transferStatusMap.TryGetValue(recipient, out var status))
                {
                    if (status != TransferStatus.Enqueued)
                    {
                        _logger.LogError(
                            "Feed Distribution Router result - {recipient} returned status was [{status}] but should have been TransferKeyCreated " +
                            "for fileId [{fileId}] on drive [{driveId}]", recipient, status, file.FileId, file.DriveId);
                    }
                }
                else
                {
                    // this should not happen
                    _logger.LogError("No transfer status found for recipient [{recipient}] for fileId [{fileId}] on [{drive}]", recipient,
                        file.FileId,
                        file.DriveId);
                }
            }
        }

<<<<<<< HEAD
        private async Task DeleteFileOverTransit(ServerFileHeader header, List<OdinId> recipients, IOdinContext odinContext,
            IdentityDatabase db)
=======
        private async Task DeleteFileOverTransit(ServerFileHeader header, List<OdinId> recipients, IOdinContext odinContext)
>>>>>>> 1989a64f
        {
            if (header.FileMetadata.GlobalTransitId.HasValue)
            {
                //send the deleted file
                var map = await _peerOutgoingTransferService.SendDeleteFileRequest(
                    new GlobalTransitIdFileIdentifier()
                    {
                        GlobalTransitId = header.FileMetadata.GlobalTransitId.GetValueOrDefault(),
                        TargetDrive = SystemDriveConstants.FeedDrive
                    },
                    fileTransferOptions: new FileTransferOptions()
                    {
                        FileSystemType = header.ServerMetadata.FileSystemType,
                        TransferFileType = TransferFileType.Normal,
                    },
                    recipients.Select(r => r.DomainName).ToList(),
                    odinContext);

                foreach (var (recipient, status) in map)
                {
                    if (status == DeleteLinkedFileStatus.EnqueueFailed)
                    {
                        _logger.LogDebug("Enqueuing failed for recipient: {recipient}", recipient);
                    }
                }
            }
        }

        private async Task<bool> SupportsSubscription(Guid driveId)
        {
            var drive = await _driveManager.GetDriveAsync(driveId);
            return drive.AllowSubscriptions && drive.TargetDriveInfo.Type == SystemDriveConstants.ChannelDriveType;
        }

        private async Task AddToFeedOutbox(OdinId recipient, FeedDistributionItem distroItem)
        {
            var item = new OutboxFileItem()
            {
                Recipient = recipient,
                File = distroItem.SourceFile,
                Priority = 100,
                Type = OutboxItemType.UnencryptedFeedItem,
                State = new OutboxItemState()
                {
                    Data = OdinSystemSerializer.Serialize(distroItem).ToUtf8ByteArray()
                }
            };

            await _peerOutbox.AddItemAsync(item, useUpsert: true);
        }

<<<<<<< HEAD
        private async Task<List<OdinId>> GetConnectedFollowersWithFilePermissionAsync(IDriveNotification notification,
            IOdinContext odinContext,
            IdentityDatabase db)
=======
        private async Task<List<OdinId>> GetConnectedFollowersWithFilePermissionAsync(IDriveNotification notification, IOdinContext odinContext)
>>>>>>> 1989a64f
        {
            var followers = await GetFollowersAsync(notification.File.DriveId, odinContext);
            if (!followers.Any())
            {
                return [];
            }

            // find all followers that are connected, return those which are not to be processed differently
            var connectedIdentities =
                await _circleNetworkService.GetCircleMembersAsync(SystemCircleConstants.ConfirmedConnectionsCircleId, odinContext);

            // NOTE!
            // 
            // ChatGPT has refactored the original code below to run asynchronously.
            //
            // var connectedFollowers = followers.Intersect(connectedIdentities)
            //     .Where(cf => _driveAcl.IdentityHasPermissionAsync(
            //             (OdinId)cf.DomainName,
            //             notification.ServerFileHeader.ServerMetadata.AccessControlList,
            //             odinContext,
            //             db)
            //         .GetAwaiter().GetResult()).ToList();
            // return connectedFollowers;

            //
            // ChatGPT from here:
            //

            // Find the intersection of followers and connected identities
            var intersectedFollowers = followers.Intersect(connectedIdentities).ToList();

            // Prepare a list of tasks to check permissions asynchronously
            var permissionTasks = intersectedFollowers.Select(async follower => new
            {
                OdinId = (OdinId)follower.DomainName,
                HasPermission = await _driveAcl.IdentityMatchesAclAsync(
                    notification.ServerFileHeader.FileMetadata.File.DriveId,
                    (OdinId)follower.DomainName,
                    notification.ServerFileHeader.ServerMetadata.AccessControlList,
                    odinContext)
            }).ToList();

            // Await all permission checks concurrently
            var permissionResults = await Task.WhenAll(permissionTasks);

            // Filter and select the followers who have the necessary permissions
            var connectedFollowers = permissionResults
                .Where(result => result.HasPermission)
                .Select(result => result.OdinId)
                .ToList();

            return connectedFollowers;
        }
    }
}<|MERGE_RESOLUTION|>--- conflicted
+++ resolved
@@ -131,12 +131,7 @@
             }
         }
 
-<<<<<<< HEAD
-        private async Task EnqueueFileMetadataNotificationForDistributionUsingFeedEndpoint(IDriveNotification notification,
-            IdentityDatabase db)
-=======
         private async Task EnqueueFileMetadataNotificationForDistributionUsingFeedEndpoint(IDriveNotification notification)
->>>>>>> 1989a64f
         {
             var item = new FeedDistributionItem()
             {
@@ -196,12 +191,7 @@
             return true;
         }
 
-<<<<<<< HEAD
-        private async Task DistributeToCollaborativeChannelMembers(IDriveNotification notification, IOdinContext odinContext,
-            IdentityDatabase db)
-=======
         private async Task DistributeToCollaborativeChannelMembers(IDriveNotification notification, IOdinContext odinContext)
->>>>>>> 1989a64f
         {
             var header = notification.ServerFileHeader;
 
@@ -246,12 +236,7 @@
         /// Distributes to connected identities that are followers using
         /// transit; returns the list of unconnected identities
         /// </summary>
-<<<<<<< HEAD
-        private async Task DistributeToConnectedFollowersUsingTransit(IDriveNotification notification, IOdinContext odinContext,
-            IdentityDatabase db)
-=======
         private async Task DistributeToConnectedFollowersUsingTransit(IDriveNotification notification, IOdinContext odinContext)
->>>>>>> 1989a64f
         {
             var connectedFollowers = await GetConnectedFollowersWithFilePermissionAsync(notification, odinContext);
             if (connectedFollowers.Any())
@@ -291,12 +276,7 @@
             return recipients;
         }
 
-<<<<<<< HEAD
-        private async Task SendFileOverTransit(ServerFileHeader header, List<OdinId> recipients, IOdinContext odinContext,
-            IdentityDatabase db)
-=======
         private async Task SendFileOverTransit(ServerFileHeader header, List<OdinId> recipients, IOdinContext odinContext)
->>>>>>> 1989a64f
         {
             var file = header.FileMetadata.File;
 
@@ -336,12 +316,7 @@
             }
         }
 
-<<<<<<< HEAD
-        private async Task DeleteFileOverTransit(ServerFileHeader header, List<OdinId> recipients, IOdinContext odinContext,
-            IdentityDatabase db)
-=======
         private async Task DeleteFileOverTransit(ServerFileHeader header, List<OdinId> recipients, IOdinContext odinContext)
->>>>>>> 1989a64f
         {
             if (header.FileMetadata.GlobalTransitId.HasValue)
             {
@@ -393,13 +368,7 @@
             await _peerOutbox.AddItemAsync(item, useUpsert: true);
         }
 
-<<<<<<< HEAD
-        private async Task<List<OdinId>> GetConnectedFollowersWithFilePermissionAsync(IDriveNotification notification,
-            IOdinContext odinContext,
-            IdentityDatabase db)
-=======
         private async Task<List<OdinId>> GetConnectedFollowersWithFilePermissionAsync(IDriveNotification notification, IOdinContext odinContext)
->>>>>>> 1989a64f
         {
             var followers = await GetFollowersAsync(notification.File.DriveId, odinContext);
             if (!followers.Any())
