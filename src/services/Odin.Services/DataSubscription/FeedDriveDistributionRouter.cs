--- conflicted
+++ resolved
@@ -126,11 +126,7 @@
                     if (notification is ReactionPreviewUpdatedNotification)
                     {
                         await this.EnqueueFileMetadataNotificationForDistributionUsingFeedEndpoint(notification, notification.db);
-<<<<<<< HEAD
-                        _peerOutboxProcessorBackgroundService.PulseBackgroundProcessor();
-=======
                         _backgroundServiceTrigger.PulseBackgroundProcessor(nameof(PeerOutboxProcessorBackgroundService));
->>>>>>> bd3abab4
                     }
                 }
             }
