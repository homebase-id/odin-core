using System;
using System.Collections.Generic;
using System.Linq;
using System.Threading;
using System.Threading.Tasks;
using MediatR;
using Microsoft.Extensions.Logging;
using Odin.Core;
using Odin.Core.Identity;
using Odin.Core.Serialization;
using Odin.Core.Storage;
using Odin.Core.Storage.SQLite.IdentityDatabase;
using Odin.Services.Authorization.Acl;
using Odin.Services.Base;
using Odin.Services.DataSubscription.Follower;
using Odin.Services.Drives;
using Odin.Services.Drives.DriveCore.Storage;
using Odin.Services.Drives.Management;
using Odin.Services.EncryptionKeyService;
using Odin.Services.Mediator;
using Odin.Services.Membership.Circles;
using Odin.Services.Membership.Connections;
using Odin.Services.Peer;
using Odin.Services.Peer.Outgoing.Drive;
using Odin.Services.Peer.Outgoing.Drive.Transfer;
using Odin.Services.Peer.Outgoing.Drive.Transfer.Outbox;

namespace Odin.Services.DataSubscription
{
    /// <summary>
    /// Distributes files from channels to follower's feed drives (and only the feed drive)
    /// </summary>
    public class FeedDriveDistributionRouter : INotificationHandler<IDriveNotification>
    {
        private readonly FollowerService _followerService;
        private readonly DriveManager _driveManager;
        private readonly PeerOutgoingTransferService _peerOutgoingTransferService;
        private readonly TenantContext _tenantContext;
        private readonly CircleNetworkService _circleNetworkService;
        private readonly ILogger<FeedDriveDistributionRouter> _logger;
        private readonly PublicPrivateKeyService _pkService;
        private readonly PeerOutboxProcessorBackgroundService _peerOutboxProcessorBackgroundService;
        private readonly PeerOutbox _peerOutbox;

        private readonly IDriveAclAuthorizationService _driveAcl;

        /// <summary>
        /// Routes file changes to drives which allow subscriptions to be sent in a background process
        /// </summary>
        public FeedDriveDistributionRouter(
            FollowerService followerService,
            PeerOutgoingTransferService peerOutgoingTransferService,
            DriveManager driveManager,
            TenantContext tenantContext,
            CircleNetworkService circleNetworkService,
            IDriveAclAuthorizationService driveAcl,
            ILogger<FeedDriveDistributionRouter> logger,
            PublicPrivateKeyService pkService,
            PeerOutboxProcessorBackgroundService peerOutboxProcessorBackgroundService,
            PeerOutbox peerOutbox)
        {
            _followerService = followerService;
            _peerOutgoingTransferService = peerOutgoingTransferService;
            _driveManager = driveManager;
            _tenantContext = tenantContext;
            _circleNetworkService = circleNetworkService;
            _driveAcl = driveAcl;
            _logger = logger;
            _pkService = pkService;
            _peerOutboxProcessorBackgroundService = peerOutboxProcessorBackgroundService;
            _peerOutbox = peerOutbox;
        }

        public async Task Handle(IDriveNotification notification, CancellationToken cancellationToken)
        {
            var odinContext = notification.OdinContext;

            var drive = await _driveManager.GetDrive(notification.File.DriveId, notification.db);
            var isCollaborationChannel = drive.IsCollaborationDrive();

            if (await ShouldDistribute(notification, isCollaborationChannel))
            {
                var deleteNotification = notification as DriveFileDeletedNotification;
                var isEncryptedFile =
                    (deleteNotification != null &&
                     deleteNotification.PreviousServerFileHeader.FileMetadata.IsEncrypted) ||
                    notification.ServerFileHeader.FileMetadata.IsEncrypted;

                if (odinContext.Caller.IsOwner)
                {
                    if (isEncryptedFile)
                    {
                        await this.DistributeToConnectedFollowersUsingTransit(notification, notification.OdinContext, notification.db);
                    }
                    else
                    {
                        await this.EnqueueFileMetadataNotificationForDistributionUsingFeedEndpoint(notification, notification.db);
                    }

                    _peerOutboxProcessorBackgroundService.PulseBackgroundProcessor();
                }
                else
                {
                    try
                    {
                        if (isCollaborationChannel)
                        {
                            var upgradedContext = OdinContextUpgrades.UpgradeToNonOwnerFeedDistributor(notification.OdinContext);
                            await DistributeToCollaborativeChannelMembers(notification, upgradedContext, notification.db);
                            _peerOutboxProcessorBackgroundService.PulseBackgroundProcessor();
                            return;
                        }
                    }
                    catch (Exception e)
                    {
                        _logger.LogError(e, "[Experimental support] Failed while DistributeToCollaborativeChannelMembers.");
#if DEBUG
                        throw;
#else
                        return;
#endif
                    }

                    // If this is the reaction preview being updated due to an incoming comment or reaction
                    if (notification is ReactionPreviewUpdatedNotification)
                    {
                        await this.EnqueueFileMetadataNotificationForDistributionUsingFeedEndpoint(notification, notification.db);
                        _peerOutboxProcessorBackgroundService.PulseBackgroundProcessor();
                    }
                }
            }
        }

        private async Task EnqueueFileMetadataNotificationForDistributionUsingFeedEndpoint(IDriveNotification notification, IdentityDatabase db)
        {
            var item = new FeedDistributionItem()
            {
                DriveNotificationType = notification.DriveNotificationType,
                SourceFile = notification.ServerFileHeader.FileMetadata!.File,
                FileSystemType = notification.ServerFileHeader.ServerMetadata.FileSystemType,
                FeedDistroType = FeedDistroType.Normal
            };

            var newContext = OdinContextUpgrades.UpgradeToReadFollowersForDistribution(notification.OdinContext);
            {
                var recipients = await GetFollowers(notification.File.DriveId, newContext);
                foreach (var recipient in recipients)
                {
                    await AddToFeedOutbox(recipient, item);
                }
            }
        }

        private async Task<bool> ShouldDistribute(IDriveNotification notification, bool isCollaborationChannel)
        {
            if (notification.IgnoreFeedDistribution)
            {
                return false;
            }

            //if the file was received from another identity, do not redistribute
            var serverFileHeader = notification.ServerFileHeader;
            var sender = serverFileHeader?.FileMetadata?.SenderOdinId;
            var uploadedByThisIdentity = sender == _tenantContext.HostOdinId || string.IsNullOrEmpty(sender?.Trim());
            if (!uploadedByThisIdentity && !isCollaborationChannel)
            {
                return false;
            }

            if (serverFileHeader == null) //file was hard-deleted
            {
                return false;
            }

            if (!serverFileHeader.ServerMetadata.AllowDistribution)
            {
                return false;
            }

            //We only distribute standard files to populate the feed.  Comments are retrieved by calls over transit query
            if (serverFileHeader.ServerMetadata.FileSystemType != FileSystemType.Standard)
            {
                return false;
            }

            if (!await SupportsSubscription(serverFileHeader.FileMetadata!.File.DriveId, notification.db))
            {
                return false;
            }

            return true;
        }

        private async Task DistributeToCollaborativeChannelMembers(IDriveNotification notification, IOdinContext odinContext, IdentityDatabase db)
        {
            var header = notification.ServerFileHeader;

            var connectedFollowers = await GetConnectedFollowersWithFilePermission(notification, odinContext, db);
            if (connectedFollowers.Any())
            {
                // Prepare the file
                var payload = new FeedItemPayload()
                {
                    DriveOriginWasCollaborative = true
                    // CollaborationChannelAuthor = notification.OdinContext.GetCallerOdinIdOrFail(),
                };

                if (header.FileMetadata.IsEncrypted)
                {
                    var storageKey = odinContext.PermissionsContext.GetDriveStorageKey(header.FileMetadata.File.DriveId);
                    var keyHeader = header.EncryptedKeyHeader.DecryptAesToKeyHeader(ref storageKey);
                    payload.KeyHeaderBytes = keyHeader.Combine().GetKey();
                }

<<<<<<< HEAD
                foreach (var recipient in connectedFollowers)
                {
                    var encryptedPayload = await _pkService.EccEncryptPayloadForRecipient(
                        PublicPrivateKeyType.OfflineKey,
                        recipient,
                        OdinSystemSerializer.Serialize(payload).ToUtf8ByteArray());
=======
                        var payload = new FeedItemPayload()
                        {
                            KeyHeaderBytes = keyHeader.Combine().GetKey()
                        };

                        //TODO: encryption - need to convert to the online key
                        encryptedPayload = await _pkService.EccEncryptPayloadForRecipientAsync(
                            PublicPrivateKeyType.OfflineKey,
                            recipient,
                            OdinSystemSerializer.Serialize(payload).ToUtf8ByteArray(),
                            db);
                    }
>>>>>>> 30089c7b

                    await AddToFeedOutbox(recipient, new FeedDistributionItem()
                        {
                            DriveNotificationType = notification.DriveNotificationType,
                            SourceFile = notification.ServerFileHeader.FileMetadata!.File,
                            FileSystemType = notification.ServerFileHeader.ServerMetadata.FileSystemType,
                            FeedDistroType = FeedDistroType.CollaborativeChannel,
                            EncryptedPayload = encryptedPayload
                        }
                    );
                }
            }
        }

        /// <summary>
        /// Distributes to connected identities that are followers using
        /// transit; returns the list of unconnected identities
        /// </summary>
        private async Task DistributeToConnectedFollowersUsingTransit(IDriveNotification notification, IOdinContext odinContext, IdentityDatabase db)
        {
            var connectedFollowers = await GetConnectedFollowersWithFilePermission(notification, odinContext, db);
            if (connectedFollowers.Any())
            {
                if (notification.DriveNotificationType == DriveNotificationType.FileDeleted)
                {
                    var deletedFileNotification = (DriveFileDeletedNotification)notification;
                    if (!deletedFileNotification.IsHardDelete)
                    {
                        await DeleteFileOverTransit(notification.ServerFileHeader, connectedFollowers, odinContext, db);
                    }
                }
                else
                {
                    await SendFileOverTransit(notification.ServerFileHeader, connectedFollowers, odinContext, db);
                }
            }

            // return followers.Except(connectedFollowers).ToList();
        }

        private async Task<List<OdinId>> GetFollowers(Guid driveId, IOdinContext odinContext)
        {
            int maxRecords = 100000; //TODO: cursor thru batches instead

            //
            // Get followers for this drive and merge with followers who want everything
            //
            var td = odinContext.PermissionsContext.GetTargetDrive(driveId);
            var driveFollowers = await _followerService.GetFollowersAsync(td, maxRecords, cursor: "", odinContext);
            var allDriveFollowers = await _followerService.GetFollowersOfAllNotificationsAsync(maxRecords, cursor: "", odinContext);

            var recipients = new List<OdinId>();
            recipients.AddRange(driveFollowers.Results);
            recipients.AddRange(allDriveFollowers.Results.Except(driveFollowers.Results));

            return recipients;
        }

        private async Task SendFileOverTransit(ServerFileHeader header, List<OdinId> recipients, IOdinContext odinContext, IdentityDatabase db)
        {
            var file = header.FileMetadata.File;

            var transitOptions = new TransitOptions()
            {
                Recipients = recipients.Select(r => r.DomainName).ToList(),
                SendContents = SendContents.Header,
                RemoteTargetDrive = SystemDriveConstants.FeedDrive
            };

            var transferStatusMap = await _peerOutgoingTransferService.SendFile(
                file,
                transitOptions,
                TransferFileType.EncryptedFileForFeedViaTransit,
                header.ServerMetadata.FileSystemType,
                odinContext,
                db);

            //Log warnings if, for some reason, transit does not create transfer keys
            foreach (var recipient in recipients)
            {
                if (transferStatusMap.TryGetValue(recipient, out var status))
                {
                    if (status != TransferStatus.Enqueued)
                    {
                        _logger.LogError(
                            "Feed Distribution Router result - {recipient} returned status was [{status}] but should have been TransferKeyCreated " +
                            "for fileId [{fileId}] on drive [{driveId}]", recipient, status, file.FileId, file.DriveId);
                    }
                }
                else
                {
                    // this should not happen
                    _logger.LogError("No transfer status found for recipient [{recipient}] for fileId [{fileId}] on [{drive}]", recipient, file.FileId,
                        file.DriveId);
                }
            }
        }

        private async Task DeleteFileOverTransit(ServerFileHeader header, List<OdinId> recipients, IOdinContext odinContext, IdentityDatabase db)
        {
            if (header.FileMetadata.GlobalTransitId.HasValue)
            {
                //send the deleted file
                var map = await _peerOutgoingTransferService.SendDeleteFileRequest(
                    new GlobalTransitIdFileIdentifier()
                    {
                        GlobalTransitId = header.FileMetadata.GlobalTransitId.GetValueOrDefault(),
                        TargetDrive = SystemDriveConstants.FeedDrive
                    },
                    fileTransferOptions: new FileTransferOptions()
                    {
                        FileSystemType = header.ServerMetadata.FileSystemType,
                        TransferFileType = TransferFileType.Normal,
                    },
                    recipients.Select(r => r.DomainName).ToList(),
                    odinContext,
                    db);

                foreach (var (recipient, status) in map)
                {
                    if (status == DeleteLinkedFileStatus.EnqueueFailed)
                    {
                        _logger.LogWarning("Enqueuing failed for recipient: {recipient}", recipient);
                    }
                }
            }
        }

        private async Task<bool> SupportsSubscription(Guid driveId, IdentityDatabase db)
        {
            var drive = await _driveManager.GetDrive(driveId, db);
            return drive.AllowSubscriptions && drive.TargetDriveInfo.Type == SystemDriveConstants.ChannelDriveType;
        }

        private async Task AddToFeedOutbox(OdinId recipient, FeedDistributionItem distroItem)
        {
            var item = new OutboxFileItem()
            {
                Recipient = recipient,
                File = distroItem.SourceFile,
                Priority = 100,
                Type = OutboxItemType.UnencryptedFeedItem,
                State = new OutboxItemState()
                {
                    Data = OdinSystemSerializer.Serialize(distroItem).ToUtf8ByteArray()
                }
            };

<<<<<<< HEAD
            await _peerOutbox.AddItem(item, useUpsert: true);
=======
            await _peerOutbox.AddItemAsync(item, db, useUpsert: true);
>>>>>>> 30089c7b
        }

        private async Task<List<OdinId>> GetConnectedFollowersWithFilePermission(IDriveNotification notification, IOdinContext odinContext,
            IdentityDatabase db)
        {
            var followers = await GetFollowers(notification.File.DriveId, odinContext);
            if (!followers.Any())
            {
                return [];
            }

            //find all followers that are connected, return those which are not to be processed differently
<<<<<<< HEAD
            var connectedIdentities = await _circleNetworkService.GetCircleMembers(SystemCircleConstants.ConfirmedConnectionsCircleId, odinContext);
=======
            var connectedIdentities = await _circleNetworkService.GetCircleMembersAsync(SystemCircleConstants.ConnectedIdentitiesSystemCircleId, odinContext);
>>>>>>> 30089c7b
            var connectedFollowers = followers.Intersect(connectedIdentities)
                .Where(cf => _driveAcl.IdentityHasPermission(
                        (OdinId)cf.DomainName,
                        notification.ServerFileHeader.ServerMetadata.AccessControlList,
                        odinContext,
                        db)
                    .GetAwaiter().GetResult()).ToList();
            return connectedFollowers;
        }
    }
}<|MERGE_RESOLUTION|>--- conflicted
+++ resolved
@@ -75,7 +75,7 @@
         {
             var odinContext = notification.OdinContext;
 
-            var drive = await _driveManager.GetDrive(notification.File.DriveId, notification.db);
+            var drive = await _driveManager.GetDriveAsync(notification.File.DriveId, notification.db);
             var isCollaborationChannel = drive.IsCollaborationDrive();
 
             if (await ShouldDistribute(notification, isCollaborationChannel))
@@ -143,7 +143,7 @@
 
             var newContext = OdinContextUpgrades.UpgradeToReadFollowersForDistribution(notification.OdinContext);
             {
-                var recipients = await GetFollowers(notification.File.DriveId, newContext);
+                var recipients = await GetFollowersAsync(notification.File.DriveId, newContext);
                 foreach (var recipient in recipients)
                 {
                     await AddToFeedOutbox(recipient, item);
@@ -195,7 +195,7 @@
         {
             var header = notification.ServerFileHeader;
 
-            var connectedFollowers = await GetConnectedFollowersWithFilePermission(notification, odinContext, db);
+            var connectedFollowers = await GetConnectedFollowersWithFilePermissionAsync(notification, odinContext, db);
             if (connectedFollowers.Any())
             {
                 // Prepare the file
@@ -212,27 +212,12 @@
                     payload.KeyHeaderBytes = keyHeader.Combine().GetKey();
                 }
 
-<<<<<<< HEAD
                 foreach (var recipient in connectedFollowers)
                 {
-                    var encryptedPayload = await _pkService.EccEncryptPayloadForRecipient(
+                    var encryptedPayload = await _pkService.EccEncryptPayloadForRecipientAsync(
                         PublicPrivateKeyType.OfflineKey,
                         recipient,
                         OdinSystemSerializer.Serialize(payload).ToUtf8ByteArray());
-=======
-                        var payload = new FeedItemPayload()
-                        {
-                            KeyHeaderBytes = keyHeader.Combine().GetKey()
-                        };
-
-                        //TODO: encryption - need to convert to the online key
-                        encryptedPayload = await _pkService.EccEncryptPayloadForRecipientAsync(
-                            PublicPrivateKeyType.OfflineKey,
-                            recipient,
-                            OdinSystemSerializer.Serialize(payload).ToUtf8ByteArray(),
-                            db);
-                    }
->>>>>>> 30089c7b
 
                     await AddToFeedOutbox(recipient, new FeedDistributionItem()
                         {
@@ -253,7 +238,7 @@
         /// </summary>
         private async Task DistributeToConnectedFollowersUsingTransit(IDriveNotification notification, IOdinContext odinContext, IdentityDatabase db)
         {
-            var connectedFollowers = await GetConnectedFollowersWithFilePermission(notification, odinContext, db);
+            var connectedFollowers = await GetConnectedFollowersWithFilePermissionAsync(notification, odinContext, db);
             if (connectedFollowers.Any())
             {
                 if (notification.DriveNotificationType == DriveNotificationType.FileDeleted)
@@ -273,7 +258,7 @@
             // return followers.Except(connectedFollowers).ToList();
         }
 
-        private async Task<List<OdinId>> GetFollowers(Guid driveId, IOdinContext odinContext)
+        private async Task<List<OdinId>> GetFollowersAsync(Guid driveId, IOdinContext odinContext)
         {
             int maxRecords = 100000; //TODO: cursor thru batches instead
 
@@ -363,7 +348,7 @@
 
         private async Task<bool> SupportsSubscription(Guid driveId, IdentityDatabase db)
         {
-            var drive = await _driveManager.GetDrive(driveId, db);
+            var drive = await _driveManager.GetDriveAsync(driveId, db);
             return drive.AllowSubscriptions && drive.TargetDriveInfo.Type == SystemDriveConstants.ChannelDriveType;
         }
 
@@ -381,35 +366,61 @@
                 }
             };
 
-<<<<<<< HEAD
-            await _peerOutbox.AddItem(item, useUpsert: true);
-=======
-            await _peerOutbox.AddItemAsync(item, db, useUpsert: true);
->>>>>>> 30089c7b
-        }
-
-        private async Task<List<OdinId>> GetConnectedFollowersWithFilePermission(IDriveNotification notification, IOdinContext odinContext,
+            await _peerOutbox.AddItemAsync(item, useUpsert: true);
+        }
+
+        private async Task<List<OdinId>> GetConnectedFollowersWithFilePermissionAsync(IDriveNotification notification, IOdinContext odinContext,
             IdentityDatabase db)
         {
-            var followers = await GetFollowers(notification.File.DriveId, odinContext);
+            var followers = await GetFollowersAsync(notification.File.DriveId, odinContext);
             if (!followers.Any())
             {
                 return [];
             }
-
-            //find all followers that are connected, return those which are not to be processed differently
-<<<<<<< HEAD
-            var connectedIdentities = await _circleNetworkService.GetCircleMembers(SystemCircleConstants.ConfirmedConnectionsCircleId, odinContext);
-=======
-            var connectedIdentities = await _circleNetworkService.GetCircleMembersAsync(SystemCircleConstants.ConnectedIdentitiesSystemCircleId, odinContext);
->>>>>>> 30089c7b
-            var connectedFollowers = followers.Intersect(connectedIdentities)
-                .Where(cf => _driveAcl.IdentityHasPermission(
-                        (OdinId)cf.DomainName,
-                        notification.ServerFileHeader.ServerMetadata.AccessControlList,
-                        odinContext,
-                        db)
-                    .GetAwaiter().GetResult()).ToList();
+            
+            // find all followers that are connected, return those which are not to be processed differently
+            var connectedIdentities = await _circleNetworkService.GetCircleMembersAsync(SystemCircleConstants.ConfirmedConnectionsCircleId, odinContext);
+            
+            // NOTE!
+            // 
+            // ChatGPT has refactored the original code below to run asynchronously.
+            //
+            // var connectedFollowers = followers.Intersect(connectedIdentities)
+            //     .Where(cf => _driveAcl.IdentityHasPermissionAsync(
+            //             (OdinId)cf.DomainName,
+            //             notification.ServerFileHeader.ServerMetadata.AccessControlList,
+            //             odinContext,
+            //             db)
+            //         .GetAwaiter().GetResult()).ToList();
+            // return connectedFollowers;
+            
+            //
+            // ChatGPT from here:
+            //
+
+            // Find the intersection of followers and connected identities
+            var intersectedFollowers = followers.Intersect(connectedIdentities).ToList();
+
+            // Prepare a list of tasks to check permissions asynchronously
+            var permissionTasks = intersectedFollowers.Select(async follower => new
+            {
+                OdinId = (OdinId)follower.DomainName,
+                HasPermission = await _driveAcl.IdentityHasPermissionAsync(
+                    (OdinId)follower.DomainName,
+                    notification.ServerFileHeader.ServerMetadata.AccessControlList,
+                    odinContext,
+                    db)
+            }).ToList();
+
+            // Await all permission checks concurrently
+            var permissionResults = await Task.WhenAll(permissionTasks);
+
+            // Filter and select the followers who have the necessary permissions
+            var connectedFollowers = permissionResults
+                .Where(result => result.HasPermission)
+                .Select(result => result.OdinId)
+                .ToList();
+
             return connectedFollowers;
         }
     }
