using System;
using System.Collections.Generic;
using System.Linq;
using System.Threading;
using System.Threading.Tasks;
using MediatR;
using Microsoft.Extensions.Logging;
using Odin.Core;
using Odin.Core.Identity;
using Odin.Core.Serialization;
using Odin.Core.Storage;
using Odin.Core.Storage.SQLite;
using Odin.Core.Storage.SQLite.IdentityDatabase;
using Odin.Core.Time;
using Odin.Services.Authorization.Acl;
using Odin.Services.Base;
using Odin.Services.Configuration;
using Odin.Services.DataSubscription.Follower;
using Odin.Services.DataSubscription.SendingHost;
using Odin.Services.Drives;
using Odin.Services.Drives.DriveCore.Storage;
using Odin.Services.Drives.Management;
using Odin.Services.EncryptionKeyService;
using Odin.Services.Mediator;
using Odin.Services.Membership.Circles;
using Odin.Services.Membership.Connections;
using Odin.Services.Peer;
using Odin.Services.Peer.Outgoing.Drive;
using Odin.Services.Peer.Outgoing.Drive.Transfer;

namespace Odin.Services.DataSubscription
{
    /// <summary>
    /// Distributes files from channels to follower's feed drives (and only the feed drive)
    /// </summary>
    public class FeedDriveDistributionRouter : INotificationHandler<IDriveNotification>
    {
        public const string IsCollaborativeChannel = "IsCollaborativeChannel";

        private readonly FollowerService _followerService;
        private readonly DriveManager _driveManager;
        private readonly IPeerOutgoingTransferService _peerOutgoingTransferService;
        private readonly TenantContext _tenantContext;
        private readonly ServerSystemStorage _serverSystemStorage;
        private readonly TenantSystemStorage _tenantSystemStorage;
        private readonly CircleNetworkService _circleNetworkService;
        private readonly FeedDistributorService _feedDistributorService;
        private readonly OdinConfiguration _odinConfiguration;
        private readonly ILogger<FeedDriveDistributionRouter> _logger;
        private readonly PublicPrivateKeyService _pkService;

        private readonly IDriveAclAuthorizationService _driveAcl;

        /// <summary>
        /// Routes file changes to drives which allow subscriptions to be sent in a background process
        /// </summary>
        public FeedDriveDistributionRouter(
            FollowerService followerService,
            IPeerOutgoingTransferService peerOutgoingTransferService,
            DriveManager driveManager,
            TenantContext tenantContext,
            ServerSystemStorage serverSystemStorage,
            FileSystemResolver fileSystemResolver,
            TenantSystemStorage tenantSystemStorage,
            CircleNetworkService circleNetworkService,
            IOdinHttpClientFactory odinHttpClientFactory,
            OdinConfiguration odinConfiguration,
            IDriveAclAuthorizationService driveAcl,
            ILogger<FeedDriveDistributionRouter> logger,
            PublicPrivateKeyService pkService)
        {
            _followerService = followerService;
            _peerOutgoingTransferService = peerOutgoingTransferService;
            _driveManager = driveManager;
            _tenantContext = tenantContext;
            _serverSystemStorage = serverSystemStorage;
            _tenantSystemStorage = tenantSystemStorage;
            _circleNetworkService = circleNetworkService;
            _odinConfiguration = odinConfiguration;
            _driveAcl = driveAcl;
            _logger = logger;
            _pkService = pkService;

            _feedDistributorService = new FeedDistributorService(fileSystemResolver, odinHttpClientFactory, driveAcl, odinConfiguration);
        }

        public async Task Handle(IDriveNotification notification, CancellationToken cancellationToken)
        {
            var odinContext = notification.OdinContext;
<<<<<<< HEAD
            if (await ShouldDistribute(notification, notification.DatabaseConnection))
=======

            var drive = await _driveManager.GetDrive(notification.File.DriveId, notification.DatabaseConnection);
            var isCollabChannel = drive.Attributes.TryGetValue(IsCollaborativeChannel, out string value) && 
                                  bool.TryParse(value, out bool collabChannelFlagValue) &&
                                  collabChannelFlagValue;

            if (await ShouldDistribute(serverFileHeader, notification.DatabaseConnection, isCollabChannel))
>>>>>>> acef9ad3
            {
                var deleteNotification = notification as DriveFileDeletedNotification;
                var isEncryptedFile =
                    (deleteNotification != null &&
                     deleteNotification.PreviousServerFileHeader.FileMetadata.IsEncrypted) ||
                    notification.ServerFileHeader.FileMetadata.IsEncrypted;

                if (odinContext.Caller.IsOwner)
                {
                    if (isEncryptedFile)
                    {
                        await this.DistributeToConnectedFollowersUsingTransit(notification, notification.OdinContext, notification.DatabaseConnection);
                    }
                    else
                    {
                        await this.EnqueueFileMetadataNotificationForDistributionUsingFeedEndpoint(notification, notification.DatabaseConnection);
                    }
                }
                else
                {
                    try
                    {
                        if(isCollabChannel)
                        {
                            var upgradedContext = OdinContextUpgrades.UpgradeToNonOwnerFeedDistributor(notification.OdinContext);
                            await DistributeToCollaborativeChannelMembers(notification, upgradedContext, notification.DatabaseConnection);
                            return;
                        }
                    }
                    catch (Exception e)
                    {
                        _logger.LogError(e, "[Experimental support] Failed while DistributeToCollaborativeChannelMembers.");
#if DEBUG
                        throw;
#else
                        return;
#endif
                    }

                    // If this is the reaction preview being updated due to an incoming comment or reaction
                    if (notification is ReactionPreviewUpdatedNotification)
                    {
                        await this.EnqueueFileMetadataNotificationForDistributionUsingFeedEndpoint(notification, notification.DatabaseConnection);
                        return;
                    }
                }
            }
        }

        private async Task EnqueueFileMetadataNotificationForDistributionUsingFeedEndpoint(IDriveNotification notification, DatabaseConnection cn)
        {
            var item = new FeedDistributionItem()
            {
                DriveNotificationType = notification.DriveNotificationType,
                SourceFile = notification.ServerFileHeader.FileMetadata!.File,
                FileSystemType = notification.ServerFileHeader.ServerMetadata.FileSystemType,
                FeedDistroType = FeedDistroType.Normal
            };

            var newContext = OdinContextUpgrades.UpgradeToReadFollowersForDistribution(notification.OdinContext);
            {
                var recipients = await GetFollowers(notification.File.DriveId, newContext, cn);
                foreach (var recipient in recipients)
                {
                    AddToFeedOutbox(recipient, item, cn);
                }

                EnqueueCronJob();
            }
        }

<<<<<<< HEAD
        private async Task<bool> ShouldDistribute(IDriveNotification notification, DatabaseConnection cn)
=======
        private async Task<bool> ShouldDistribute(ServerFileHeader serverFileHeader, DatabaseConnection cn, bool isCollabChannel)
>>>>>>> acef9ad3
        {
            if (notification.IgnoreFeedDistribution)
            {
                return false;
            }
            
            //if the file was received from another identity, do not redistribute
            var serverFileHeader = notification.ServerFileHeader;
            var sender = serverFileHeader?.FileMetadata?.SenderOdinId;
            var uploadedByThisIdentity = sender == _tenantContext.HostOdinId || string.IsNullOrEmpty(sender?.Trim());
            if (!uploadedByThisIdentity && !isCollabChannel)
            {
                return false;
            }

            if (serverFileHeader == null) //file was hard-deleted
            {
                return false;
            }

            if (!serverFileHeader.ServerMetadata.AllowDistribution)
            {
                return false;
            }

            //We only distribute standard files to populate the feed.  Comments are retrieved by calls over transit query
            if (serverFileHeader.ServerMetadata.FileSystemType != FileSystemType.Standard)
            {
                return false;
            }

            if (!await SupportsSubscription(serverFileHeader.FileMetadata!.File.DriveId, cn))
            {
                return false;
            }

            return true;
        }

        public async Task DistributeQueuedMetadataItems(IOdinContext odinContext, DatabaseConnection cn)
        {
            async Task<(FeedDistributionOutboxRecord record, bool success)> HandleFileUpdates(FeedDistributionOutboxRecord record)
            {
                var distroItem = OdinSystemSerializer.Deserialize<FeedDistributionItem>(record.value.ToStringFromUtf8Bytes());
                var recipient = (OdinId)record.recipient;
                if (distroItem.DriveNotificationType is DriveNotificationType.FileAdded or DriveNotificationType.FileModified)
                {
                    bool success = await _feedDistributorService.SendFile(
                        new InternalDriveFileId()
                        {
                            FileId = record.fileId,
                            DriveId = record.driveId
                        },
                        distroItem,
                        recipient,
                        odinContext,
                        cn);

                    return (record, success);
                }

                if (distroItem.DriveNotificationType == DriveNotificationType.FileDeleted)
                {
                    var success = await _feedDistributorService.DeleteFile(new InternalDriveFileId()
                        {
                            FileId = record.fileId,
                            DriveId = record.driveId
                        },
                        distroItem.FileSystemType,
                        recipient,
                        odinContext,
                        cn);
                    return (record, success);
                }

                //Note: not throwing exception so we dont block other-valid feed items from being sent
                _logger.LogWarning($"Unhandled Notification Type {distroItem.DriveNotificationType}");
                return (record, false);
            }

            var batch = _tenantSystemStorage.Feedbox.Pop(cn, _odinConfiguration.Feed.DistributionBatchSize);
            var tasks = new List<Task<(FeedDistributionOutboxRecord record, bool success)>>(batch.Select(HandleFileUpdates));
            await Task.WhenAll(tasks);

            var successes = tasks.Where(t => t.Result.success)
                .Select(t => t.Result.record.popStamp.GetValueOrDefault()).ToList();
            successes.ForEach(x => _tenantSystemStorage.Feedbox.PopCommitAll(cn, x));

            var failures = tasks.Where(t => !t.Result.success)
                .Select(t => t.Result.record.popStamp.GetValueOrDefault()).ToList();
            failures.ForEach(x => _tenantSystemStorage.Feedbox.PopCancelAll(cn, x));
        }

        private async Task DistributeToCollaborativeChannelMembers(IDriveNotification notification, IOdinContext odinContext, DatabaseConnection cn)
        {
            var header = notification.ServerFileHeader;

            var connectedFollowers = await GetConnectedFollowersWithFilePermission(notification, odinContext, cn);

            // var author = odinContext.GetCallerOdinIdOrFail();
            // connectedFollowers = connectedFollowers.Where(f => (OdinId)f.AsciiDomain != author).ToList();

            if (connectedFollowers.Any())
            {
                foreach (var recipient in connectedFollowers)
                {
                    // Prepare the file
                    EccEncryptedPayload encryptedPayload = null;

                    if (header.FileMetadata.IsEncrypted)
                    {
                        var storageKey = odinContext.PermissionsContext.GetDriveStorageKey(header.FileMetadata.File.DriveId);
                        var keyHeader = header.EncryptedKeyHeader.DecryptAesToKeyHeader(ref storageKey);

                        var payload = new FeedItemPayload()
                        {
                            KeyHeaderBytes = keyHeader.Combine().GetKey()
                        };

                        //TODO: encryption - need to convert to the online key
                        encryptedPayload = await _pkService.EccEncryptPayloadForRecipient(
                            PublicPrivateKeyType.OfflineKey,
                            recipient,
                            OdinSystemSerializer.Serialize(payload).ToUtf8ByteArray(),
                            cn);
                    }

                    AddToFeedOutbox(recipient, new FeedDistributionItem()
                        {
                            DriveNotificationType = notification.DriveNotificationType,
                            SourceFile = notification.ServerFileHeader.FileMetadata!.File,
                            FileSystemType = notification.ServerFileHeader.ServerMetadata.FileSystemType,
                            FeedDistroType = FeedDistroType.CollaborativeChannel,
                            EncryptedPayload = encryptedPayload
                        },
                        cn
                    );
                }

                EnqueueCronJob();
            }
        }

        /// <summary>
        /// Distributes to connected identities that are followers using
        /// transit; returns the list of unconnected identities
        /// </summary>
        private async Task DistributeToConnectedFollowersUsingTransit(IDriveNotification notification, IOdinContext odinContext, DatabaseConnection cn)
        {
            var connectedFollowers = await GetConnectedFollowersWithFilePermission(notification, odinContext, cn);
            if (connectedFollowers.Any())
            {
                if (notification.DriveNotificationType == DriveNotificationType.FileDeleted)
                {
                    var deletedFileNotification = (DriveFileDeletedNotification)notification;
                    if (!deletedFileNotification.IsHardDelete)
                    {
                        await DeleteFileOverTransit(notification.ServerFileHeader, connectedFollowers, odinContext, cn);
                    }
                }
                else
                {
                    await SendFileOverTransit(notification.ServerFileHeader, connectedFollowers, odinContext, cn);
                }
            }

            // return followers.Except(connectedFollowers).ToList();
        }

        private async Task<List<OdinId>> GetFollowers(Guid driveId, IOdinContext odinContext, DatabaseConnection cn)
        {
            int maxRecords = 100000; //TODO: cursor thru batches instead

            //
            // Get followers for this drive and merge with followers who want everything
            //
            var td = odinContext.PermissionsContext.GetTargetDrive(driveId);
            var driveFollowers = await _followerService.GetFollowers(td, maxRecords, cursor: "", odinContext, cn);
            var allDriveFollowers = await _followerService.GetFollowersOfAllNotifications(maxRecords, cursor: "", odinContext, cn);

            var recipients = new List<OdinId>();
            recipients.AddRange(driveFollowers.Results);
            recipients.AddRange(allDriveFollowers.Results.Except(driveFollowers.Results));

            return recipients;
        }

        private async Task SendFileOverTransit(ServerFileHeader header, List<OdinId> recipients, IOdinContext odinContext, DatabaseConnection cn)
        {
            var file = header.FileMetadata.File;

            var transitOptions = new TransitOptions()
            {
                Recipients = recipients.Select(r => r.DomainName).ToList(),
                Schedule = ScheduleOptions.SendLater,
                IsTransient = false,
                UseGlobalTransitId = true,
                SendContents = SendContents.Header,
                RemoteTargetDrive = SystemDriveConstants.FeedDrive
            };

            var transferStatusMap = await _peerOutgoingTransferService.SendFile(
                file,
                transitOptions,
                TransferFileType.Normal,
                header.ServerMetadata.FileSystemType,
                odinContext,
                cn);

            //Log warnings if, for some reason, transit does not create transfer keys
            foreach (var recipient in recipients)
            {
                if (transferStatusMap.TryGetValue(recipient, out var status))
                {
                    if (status != TransferStatus.Enqueued)
                    {
                        _logger.LogError(
                            "Feed Distribution Router result - {recipient} returned status was [{status}] but should have been TransferKeyCreated " +
                            "for fileId [{fileId}] on drive [{driveId}]", recipient, status, file.FileId, file.DriveId);
                    }
                }
                else
                {
                    // this should not happen
                    _logger.LogError("No transfer status found for recipient [{recipient}] for fileId [{fileId}] on [{drive}]", recipient, file.FileId,
                        file.DriveId);
                }
            }
        }

        private async Task DeleteFileOverTransit(ServerFileHeader header, List<OdinId> recipients, IOdinContext odinContext, DatabaseConnection cn)
        {
            if (header.FileMetadata.GlobalTransitId.HasValue)
            {
                //send the deleted file
                var map = await _peerOutgoingTransferService.SendDeleteFileRequest(
                    new GlobalTransitIdFileIdentifier()
                    {
                        TargetDrive = SystemDriveConstants.FeedDrive,
                        GlobalTransitId = header.FileMetadata.GlobalTransitId.GetValueOrDefault(),
                    },
                    fileTransferOptions: new FileTransferOptions()
                    {
                        FileSystemType = header.ServerMetadata.FileSystemType,
                        TransferFileType = TransferFileType.Normal,
                    },
                    recipients.Select(r => r.DomainName).ToList(),
                    odinContext,
                    cn);

                //TODO: how to handle map?

                foreach (var (recipient, status) in map)
                {
                    if (status == DeleteLinkedFileStatus.RemoteServerFailed)
                    {
                        //TODO: How to handle this in feed distributor?
                        //the issue is that we have no fall back queue.
                    }
                }
            }
        }

        private void EnqueueCronJob()
        {
            _serverSystemStorage.EnqueueJob(_tenantContext.HostOdinId, CronJobType.FeedDistribution,
                new FeedDistributionInfo()
                {
                    OdinId = _tenantContext.HostOdinId,
                },
                UnixTimeUtc.Now());
        }

        private async Task<bool> SupportsSubscription(Guid driveId, DatabaseConnection cn)
        {
            var drive = await _driveManager.GetDrive(driveId, cn);
            return drive.AllowSubscriptions && drive.TargetDriveInfo.Type == SystemDriveConstants.ChannelDriveType;
        }

        private void AddToFeedOutbox(OdinId recipient, FeedDistributionItem item, DatabaseConnection cn)
        {
            _tenantSystemStorage.Feedbox.Upsert(cn, new()
            {
                recipient = recipient,
                fileId = item.SourceFile.FileId,
                driveId = item.SourceFile.DriveId,
                value = OdinSystemSerializer.Serialize(item).ToUtf8ByteArray()
            });
        }

        private async Task<List<OdinId>> GetConnectedFollowersWithFilePermission(IDriveNotification notification, IOdinContext odinContext,
            DatabaseConnection cn)
        {
            var followers = await GetFollowers(notification.File.DriveId, odinContext, cn);
            if (!followers.Any())
            {
                return [];
            }

            //find all followers that are connected, return those which are not to be processed differently
            var connectedIdentities = await _circleNetworkService.GetCircleMembers(SystemCircleConstants.ConnectedIdentitiesSystemCircleId, odinContext, cn);
            var connectedFollowers = followers.Intersect(connectedIdentities)
                .Where(cf => _driveAcl.IdentityHasPermission(
                        (OdinId)cf.DomainName,
                        notification.ServerFileHeader.ServerMetadata.AccessControlList,
                        odinContext,
                        cn)
                    .GetAwaiter().GetResult()).ToList();
            return connectedFollowers;
        }
    }
}<|MERGE_RESOLUTION|>--- conflicted
+++ resolved
@@ -87,17 +87,13 @@
         public async Task Handle(IDriveNotification notification, CancellationToken cancellationToken)
         {
             var odinContext = notification.OdinContext;
-<<<<<<< HEAD
-            if (await ShouldDistribute(notification, notification.DatabaseConnection))
-=======
 
             var drive = await _driveManager.GetDrive(notification.File.DriveId, notification.DatabaseConnection);
-            var isCollabChannel = drive.Attributes.TryGetValue(IsCollaborativeChannel, out string value) && 
+            var isCollabChannel = drive.Attributes.TryGetValue(IsCollaborativeChannel, out string value) &&
                                   bool.TryParse(value, out bool collabChannelFlagValue) &&
                                   collabChannelFlagValue;
 
-            if (await ShouldDistribute(serverFileHeader, notification.DatabaseConnection, isCollabChannel))
->>>>>>> acef9ad3
+            if (await ShouldDistribute(notification, isCollabChannel))
             {
                 var deleteNotification = notification as DriveFileDeletedNotification;
                 var isEncryptedFile =
@@ -120,7 +116,7 @@
                 {
                     try
                     {
-                        if(isCollabChannel)
+                        if (isCollabChannel)
                         {
                             var upgradedContext = OdinContextUpgrades.UpgradeToNonOwnerFeedDistributor(notification.OdinContext);
                             await DistributeToCollaborativeChannelMembers(notification, upgradedContext, notification.DatabaseConnection);
@@ -169,17 +165,13 @@
             }
         }
 
-<<<<<<< HEAD
-        private async Task<bool> ShouldDistribute(IDriveNotification notification, DatabaseConnection cn)
-=======
-        private async Task<bool> ShouldDistribute(ServerFileHeader serverFileHeader, DatabaseConnection cn, bool isCollabChannel)
->>>>>>> acef9ad3
+        private async Task<bool> ShouldDistribute(IDriveNotification notification, bool isCollabChannel)
         {
             if (notification.IgnoreFeedDistribution)
             {
                 return false;
             }
-            
+
             //if the file was received from another identity, do not redistribute
             var serverFileHeader = notification.ServerFileHeader;
             var sender = serverFileHeader?.FileMetadata?.SenderOdinId;
@@ -205,7 +197,7 @@
                 return false;
             }
 
-            if (!await SupportsSubscription(serverFileHeader.FileMetadata!.File.DriveId, cn))
+            if (!await SupportsSubscription(serverFileHeader.FileMetadata!.File.DriveId, notification.DatabaseConnection))
             {
                 return false;
             }
