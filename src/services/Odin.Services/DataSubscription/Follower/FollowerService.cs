using System;
using System.Collections.Generic;
using System.Linq;
using System.Net.Http;
using System.Threading.Tasks;
using Microsoft.Extensions.Logging;
using Odin.Core;
using Odin.Core.Exceptions;
using Odin.Core.Identity;
using Odin.Core.Serialization;
using Odin.Core.Storage;
using Odin.Core.Storage.SQLite.IdentityDatabase;
using Odin.Services.Apps;
using Odin.Services.Authorization.ExchangeGrants;
using Odin.Services.Authorization.Permissions;
using Odin.Services.Base;
using Odin.Services.Drives;
using Odin.Services.Drives.DriveCore.Query;
using Odin.Services.Drives.DriveCore.Storage;
using Odin.Services.Drives.FileSystem.Standard;
using Odin.Services.Drives.Management;
using Odin.Services.EncryptionKeyService;
using Odin.Services.Membership.Connections;
using Odin.Services.Peer.Encryption;
using Odin.Services.Peer.Incoming.Drive.Query;
using Refit;
using PeerDriveQueryService = Odin.Services.Peer.Outgoing.Drive.Query.PeerDriveQueryService;

namespace Odin.Services.DataSubscription.Follower
{
    /// <summary/>
    public class FollowerService
    {
        private readonly TenantSystemStorage _tenantStorage;
        private readonly ILogger<FollowerService> _logger;
        private readonly DriveManager _driveManager;
        private readonly IOdinHttpClientFactory _httpClientFactory;
        private readonly PublicPrivateKeyService _publicPrivatePublicKeyService;
        private readonly TenantContext _tenantContext;

        private readonly StandardFileSystem _standardFileSystem;
        private readonly PeerDriveQueryService _peerDriveQueryService;
        private readonly CircleNetworkService _circleNetworkService;

        private const int MaxRecordsPerChannel = 100; //TODO:config


        public FollowerService(TenantSystemStorage tenantStorage,
            ILogger<FollowerService> logger,
            DriveManager driveManager,
            IOdinHttpClientFactory httpClientFactory,
            PublicPrivateKeyService publicPrivatePublicKeyService,
            TenantContext tenantContext,
            StandardFileSystem standardFileSystem, PeerDriveQueryService peerDriveQueryService,
            CircleNetworkService circleNetworkService)
        {
            _tenantStorage = tenantStorage;
            _logger = logger;
            _driveManager = driveManager;
            _httpClientFactory = httpClientFactory;
            _publicPrivatePublicKeyService = publicPrivatePublicKeyService;
            _tenantContext = tenantContext;

            _standardFileSystem = standardFileSystem;
            _peerDriveQueryService = peerDriveQueryService;
            _circleNetworkService = circleNetworkService;
        }

        /// <summary>
        /// Establishes a follower connection with the recipient
        /// </summary>
        public async Task FollowAsync(FollowRequest request, IOdinContext odinContext)
        {
            var db = _tenantStorage.IdentityDatabase;

            odinContext.PermissionsContext.AssertHasPermission(PermissionKeys.ManageFeed);

            var identityToFollow = (OdinId)request.OdinId;

            if (odinContext.Caller.OdinId == identityToFollow)
            {
                throw new OdinClientException("Cannot follow yourself; at least not in this dimension because that would be like chasing your own tail",
                    OdinClientErrorCode.InvalidRecipient);
            }

            var existingFollow = await this.GetIdentityIFollowInternalAsync(identityToFollow);
            if (null != existingFollow)
            {
                throw new OdinClientException("You already follow the requested identity", OdinClientErrorCode.IdentityAlreadyFollowed);
            }

            //TODO: use the exchange grant service to create the access reg and CAT 

            var perimeterFollowRequest = new PerimeterFollowRequest()
            {
                OdinId = _tenantContext.HostOdinId,
                NotificationType = request.NotificationType,
                Channels = request.Channels
            };

            var json = OdinSystemSerializer.Serialize(perimeterFollowRequest);

            var keyType = PublicPrivateKeyType.OfflineKey;

            async Task<ApiResponse<HttpContent>> TryFollow()
            {
<<<<<<< HEAD
                var eccEncryptedPayload = await _publicPrivatePublicKeyService.EccEncryptPayloadForRecipient(
                    keyType, identityToFollow, json.ToUtf8ByteArray());
=======
                var rsaEncryptedPayload = await _publicPrivatePublicKeyService.RsaEncryptPayloadForRecipientAsync(
                    PublicPrivateKeyType.OfflineKey, identityToFollow, json.ToUtf8ByteArray(), db);
>>>>>>> 30089c7b
                var client = CreateClient(identityToFollow);
                var response = await client.Follow(eccEncryptedPayload);
                return response;
            }

            if ((await TryFollow()).IsSuccessStatusCode == false)
            {
                //public key might be invalid, destroy the cache item
<<<<<<< HEAD
                await _publicPrivatePublicKeyService.InvalidateRecipientEccPublicKey(keyType, identityToFollow);
=======
                await _publicPrivatePublicKeyService.InvalidateRecipientRsaPublicKeyAsync(identityToFollow, db);
>>>>>>> 30089c7b

                //round 2, fail all together
                if ((await TryFollow()).IsSuccessStatusCode == false)
                {
                    throw new OdinRemoteIdentityException("Remote Server failed to accept follow");
                }
            }

            // TODO CONNECTIONS
            //cn.CreateCommitUnitOfWork(() => {
                //delete all records and update according to the latest follow request.
                await _tenantStorage.WhoIFollow.DeleteByIdentityAsync(identityToFollow);
                if (request.NotificationType == FollowerNotificationType.AllNotifications)
                {
                    await _tenantStorage.WhoIFollow.InsertAsync(new ImFollowingRecord()
                        { identity = identityToFollow, driveId = Guid.Empty });
                }

                if (request.NotificationType == FollowerNotificationType.SelectedChannels)
                {
                    if (request.Channels.Any(c => c.Type != SystemDriveConstants.ChannelDriveType))
                    {
                        throw new OdinClientException("Only drives of type channel can be followed",
                            OdinClientErrorCode.InvalidTargetDrive);
                    }

                    //use the alias because we don't most likely will not have the channel on the callers identity
                    foreach (var channel in request.Channels)
                    {
                        await _tenantStorage.WhoIFollow.InsertAsync(new ImFollowingRecord()
                            { identity = identityToFollow, driveId = channel.Alias });
                    }
                }
            // });

            if (request.SynchronizeFeedHistoryNow)
            {
                await SynchronizeChannelFilesAsync(identityToFollow, odinContext);
            }
        }

        /// <summary>
        /// Notifies the recipient you are no longer following them.  This means they
        /// should no longer send you updates/notifications
        /// </summary>
        public async Task UnfollowAsync(OdinId recipient, IOdinContext odinContext)
        {
            odinContext.PermissionsContext.AssertHasPermission(PermissionKeys.ManageFeed);

            var client = CreateClient(recipient);
            var response = await client.Unfollow();

            if (!response.IsSuccessStatusCode)
            {
                throw new OdinRemoteIdentityException("Failed to unfollow");
            }

            await _tenantStorage.WhoIFollow.DeleteByIdentityAsync(recipient);
        }

        public async Task<FollowerDefinition> GetFollowerAsync(OdinId odinId, IOdinContext odinContext)
        {
            //a follower is allowed to read their own configuration
            if (odinId != odinContext.Caller.OdinId)
            {
                odinContext.PermissionsContext.AssertHasPermission(PermissionKeys.ReadMyFollowers);
            }

            return await GetFollowerInternalAsync(odinId);
        }

        /// <summary>
        /// Gets the details (channels, etc.) of an identity that you follow.
        /// </summary>
        public async Task<FollowerDefinition> GetIdentityIFollowAsync(OdinId odinId, IOdinContext odinContext)
        {
            odinContext.PermissionsContext.AssertHasPermission(PermissionKeys.ReadWhoIFollow);
            return await GetIdentityIFollowInternalAsync(odinId);
        }

        public async Task<CursoredResult<string>> GetAllFollowersAsync(int max, string cursor, IOdinContext odinContext)
        {
            odinContext.PermissionsContext.AssertHasPermission(PermissionKeys.ReadMyFollowers);

            var (dbResults, nextCursor) = await _tenantStorage.Followers.GetAllFollowersAsync(DefaultMax(max), cursor);

            var result = new CursoredResult<string>()
            {
                Cursor = nextCursor,
                Results = dbResults
            };

            return result;
        }

        /// <summary>
        /// Gets a list of identities that follow me
        /// </summary>
        public async Task<CursoredResult<OdinId>> GetFollowersAsync(TargetDrive targetDrive, int max, string cursor, IOdinContext odinContext)
        {
            odinContext.PermissionsContext.AssertHasPermission(PermissionKeys.ReadMyFollowers);

            if (targetDrive.Type != SystemDriveConstants.ChannelDriveType)
            {
                throw new OdinClientException("Invalid Drive Type", OdinClientErrorCode.InvalidTargetDrive);
            }

            var (dbResults, nextCursor) = await _tenantStorage.Followers.GetFollowersAsync(DefaultMax(max), targetDrive.Alias, cursor);
            var result = new CursoredResult<OdinId>()
            {
                Cursor = nextCursor,
                Results = dbResults.Select(ident => new OdinId(ident))
            };

            return result;
        }

        /// <summary>
        /// Gets followers who want notifications for all channels
        /// </summary>
        public async Task<CursoredResult<OdinId>> GetFollowersOfAllNotificationsAsync(int max, string cursor, IOdinContext odinContext)
        {
            odinContext.PermissionsContext.AssertHasPermission(PermissionKeys.ReadMyFollowers);

            var (dbResults, nextCursor) = await _tenantStorage.Followers.GetFollowersAsync(DefaultMax(max), Guid.Empty, cursor);

            var result = new CursoredResult<OdinId>()
            {
                Cursor = nextCursor,
                Results = dbResults.Select(ident => new OdinId(ident))
            };

            return result;
        }

        /// <summary>
        /// Gets a list of identities I follow
        /// </summary>
        public async Task<CursoredResult<string>> GetIdentitiesIFollowAsync(int max, string cursor, IOdinContext odinContext)
        {
            odinContext.PermissionsContext.AssertHasPermission(PermissionKeys.ReadWhoIFollow);

            var (dbResults, nextCursor) = await _tenantStorage.WhoIFollow.GetAllFollowersAsync(DefaultMax(max), cursor);
            var result = new CursoredResult<string>()
            {
                Cursor = nextCursor,
                Results = dbResults
            };
            return result;
        }

        public async Task<CursoredResult<string>> GetIdentitiesIFollowAsync(Guid driveAlias, int max, string cursor, IOdinContext odinContext)
        {
            var db = _tenantStorage.IdentityDatabase;

            odinContext.PermissionsContext.AssertHasPermission(PermissionKeys.ReadWhoIFollow);

            var drive = await _driveManager.GetDrive(driveAlias, db, true);
            if (drive.TargetDriveInfo.Type != SystemDriveConstants.ChannelDriveType)
            {
                throw new OdinClientException("Invalid Drive Type", OdinClientErrorCode.InvalidTargetDrive);
            }

            var (dbResults, nextCursor) = await _tenantStorage.WhoIFollow.GetFollowersAsync(DefaultMax(max), driveAlias, cursor);
            return new CursoredResult<string>()
            {
                Cursor = nextCursor,
                Results = dbResults
            };
        }

        /// <summary>
        /// Allows my followers to write reactions. 
        /// </summary>
        public async Task<PermissionContext> CreateFollowerPermissionContext(OdinId odinId, ClientAuthenticationToken token)
        {
            //Note: this check here is basically a replacement for the token
            // meaning - it is required to be an owner to follow an identity
            // so they will only be in the list if the owner added them
            var definition = await GetFollowerInternalAsync(odinId);
            if (null == definition)
            {
                throw new OdinSecurityException($"Not following {odinId}");
            }

            var permissionSet = new PermissionSet(); //no permissions
            var sharedSecret = Guid.Empty.ToByteArray().ToSensitiveByteArray();

            //need to grant access to connected drives

            var driveGrants = new List<DriveGrant>();

            var groups = new Dictionary<string, PermissionGroup>()
            {
                { "follower", new PermissionGroup(permissionSet, driveGrants, sharedSecret, null) }
            };

            return new PermissionContext(groups, null);
        }

        /// <summary>
        /// Allows an identity I follow to write to my feed drive.
        /// </summary>
        public async Task<PermissionContext> CreatePermissionContextForIdentityIFollow(OdinId odinId, ClientAuthenticationToken token)
        {
            // Note: this check here is basically a replacement for the token
            // meaning - it is required to be an owner to follow an identity
            // so they will only be in the list if the owner added them
            var definition = await GetIdentityIFollowInternalAsync(odinId);
            if (null == definition)
            {
                throw new OdinSecurityException($"Not following {odinId}");
            }

            var feedDrive = SystemDriveConstants.FeedDrive;
            var permissionSet = new PermissionSet(); //no permissions
            var sharedSecret = Guid.Empty.ToByteArray().ToSensitiveByteArray(); //TODO: what shared secret for this?

            var driveId = (await _driveManager.GetDriveIdByAlias(feedDrive, _tenantStorage.IdentityDatabase, true)).GetValueOrDefault();
            var driveGrants = new List<DriveGrant>()
            {
                new()
                {
                    DriveId = driveId,
                    KeyStoreKeyEncryptedStorageKey = null,
                    PermissionedDrive = new PermissionedDrive()
                    {
                        Drive = feedDrive,
                        Permission = DrivePermission.Write
                    }
                }
            };

            var groups = new Dictionary<string, PermissionGroup>()
            {
                { "data_subscriber", new PermissionGroup(permissionSet, driveGrants, null, null) }
            };

            return new PermissionContext(groups, sharedSecret);
        }

        public async Task AssertTenantFollowsTheCaller(IOdinContext odinContext)
        {
            var odinId = odinContext.GetCallerOdinIdOrFail();
            var definition = await this.GetIdentityIFollowInternalAsync(odinId);
            if (null == definition)
            {
                throw new OdinSecurityException($"Not following {odinId}");
            }
        }

        public async Task SynchronizeChannelFilesAsync(OdinId odinId, IOdinContext odinContext)
        {
            var db = _tenantStorage.IdentityDatabase;

            SensitiveByteArray sharedSecret = null;
<<<<<<< HEAD
            var icr = await _circleNetworkService.GetIcr(odinId, odinContext);
=======
            var icr = await _circleNetworkService.GetIdentityConnectionRegistrationAsync(odinId, odinContext);
>>>>>>> 30089c7b
            if (icr.IsConnected())
            {
                sharedSecret = icr.CreateClientAccessToken(odinContext.PermissionsContext.GetIcrKey()).SharedSecret;
            }

            await this.SynchronizeChannelFilesAsync(odinId, odinContext, sharedSecret: sharedSecret);
        }

        public async Task SynchronizeChannelFilesAsync(OdinId odinId, IOdinContext odinContext, SensitiveByteArray sharedSecret)
        {
            var db = _tenantStorage.IdentityDatabase;

            odinContext.PermissionsContext.AssertHasPermission(PermissionKeys.ManageFeed);

            var definition = await this.GetIdentityIFollowInternalAsync(odinId);
            if (definition == null) //not following
            {
                _logger.LogDebug("SynchronizeChannelFiles - not following the requested identity; no synchronization will occur");
                return;
            }

            var feedDriveId = odinContext.PermissionsContext.GetDriveId(SystemDriveConstants.FeedDrive);
            var channelDrives = await GetChannelsIFollow(odinId, odinContext, definition);

            var request = new QueryBatchCollectionRequest()
            {
                Queries = new List<CollectionQueryParamSection>()
            };

            var resultOptions = new QueryBatchResultOptionsRequest()
            {
                MaxRecords = MaxRecordsPerChannel,
                IncludeMetadataHeader = true,
            };

            foreach (var channel in channelDrives)
            {
                var targetDrive = channel.TargetDrive;
                request.Queries.Add(new()
                    {
                        Name = targetDrive.ToKey().ToBase64(),
                        QueryParams = new FileQueryParams()
                        {
                            TargetDrive = targetDrive,
                            FileState = new List<FileState>() { FileState.Active }
                        },
                        ResultOptionsRequest = resultOptions
                    }
                );
            }

            var collection = await _peerDriveQueryService.GetBatchCollection(odinId, request, FileSystemType.Standard, odinContext, db);

            var patchedContext = sharedSecret == null
                ? odinContext
                : OdinContextUpgrades.PatchInSharedSecret(
                    odinContext,
                    sharedSecret: sharedSecret);

            foreach (var results in collection.Results)
            {
                if (results.InvalidDrive)
                {
                    _logger.LogDebug("SynchronizeChannelFiles - Skipping invalid drive found in the results named {drive}.", results.Name);
                    continue;
                }

                foreach (var dsr in results.SearchResults)
                {
                    try
                    {
                        await TryWriteFeedFile(odinId, patchedContext, dsr, feedDriveId);
                    }
                    catch (Exception e)
                    {
                        _logger.LogError(e, "SynchronizeChannelFiles - Failed while writing file with gtid:{gtid}.  Shared secret was {ss}",
                            dsr.FileMetadata.GlobalTransitId,
                            patchedContext.PermissionsContext.SharedSecretKey == null ? "null" : "not null");
                    }
                }
            }
        }

        ///
        private async Task TryWriteFeedFile(OdinId odinId, IOdinContext odinContext, SharedSecretEncryptedFileHeader dsr,
            Guid feedDriveId)
        {
            var db = _tenantStorage.IdentityDatabase;

            if (dsr.FileMetadata.GlobalTransitId == null)
            {
                throw new OdinSystemException("File is missing a global transit id");
            }

            var sharedSecret = odinContext.PermissionsContext.SharedSecretKey;
            var keyHeader = KeyHeader.Empty();
            if (dsr.FileMetadata.IsEncrypted)
            {
                if (null == sharedSecret)
                {
                    throw new OdinSystemException("File is encrypted but shared secret is not set");
                }

                keyHeader = dsr.SharedSecretEncryptedKeyHeader.DecryptAesToKeyHeader(ref sharedSecret);
            }

            var fm = dsr.FileMetadata;
            var newFileMetadata = new FileMetadata()
            {
                File = default,
                GlobalTransitId = fm.GlobalTransitId,
                ReferencedFile = fm.ReferencedFile,
                AppData = fm.AppData,

                IsEncrypted = fm.IsEncrypted,
                SenderOdinId = odinId,
                OriginalAuthor = fm.OriginalAuthor,
                VersionTag = fm.VersionTag,
                ReactionPreview = fm.ReactionPreview,
                Created = fm.Created,
                Updated = fm.Updated,
                FileState = dsr.FileState,
                Payloads = fm.Payloads
            };


            var existingFile = await _standardFileSystem.Query.GetFileByGlobalTransitId(feedDriveId,
                dsr.FileMetadata.GlobalTransitId.GetValueOrDefault(), odinContext, db);

            if (null == existingFile)
            {
                _logger.LogDebug("SynchronizeChannelFiles - Writing new file with gtid:{gtid} and uid:{uid}",
                    newFileMetadata.GlobalTransitId.GetValueOrDefault(),
                    newFileMetadata.AppData.UniqueId.GetValueOrDefault());
                await _standardFileSystem.Storage.WriteNewFileToFeedDrive(keyHeader, newFileMetadata, odinContext, db);
            }
            else
            {
                _logger.LogDebug("SynchronizeChannelFiles - updating existing file gtid:{gtid} and uid:{uid}",
                    newFileMetadata.GlobalTransitId.GetValueOrDefault(),
                    newFileMetadata.AppData.UniqueId.GetValueOrDefault());

                var file = new InternalDriveFileId()
                {
                    FileId = existingFile.FileId,
                    DriveId = feedDriveId
                };

                await _standardFileSystem.Storage.ReplaceFileMetadataOnFeedDrive(file, newFileMetadata, odinContext, db, bypassCallerCheck: true);
            }
        }

        private async Task<IEnumerable<PerimeterDriveData>> GetChannelsIFollow(OdinId odinId, IOdinContext odinContext,
            FollowerDefinition definition)
        {
            var channelDrives =
                await _peerDriveQueryService.GetDrivesByType(odinId, SystemDriveConstants.ChannelDriveType, FileSystemType.Standard, odinContext, _tenantStorage.IdentityDatabase);

            if (null == channelDrives)
            {
                _logger.LogWarning("SynchronizeChannelFiles - Failed to get channel drives from recipient");
                return new List<PerimeterDriveData>();
            }

            //filter the drives to those I want to see
            if (definition.NotificationType == FollowerNotificationType.SelectedChannels)
            {
                channelDrives = channelDrives.IntersectBy(definition.Channels, d => d.TargetDrive);
            }

            return channelDrives;
        }

        private int DefaultMax(int max)
        {
            return Math.Max(max, 10);
        }

        private IFollowerHttpClient CreateClient(OdinId odinId)
        {
            var httpClient = _httpClientFactory.CreateClient<IFollowerHttpClient>(odinId);
            return httpClient;
        }

        private async Task<FollowerDefinition> GetIdentityIFollowInternalAsync(OdinId odinId)
        {
            var dbRecords = await _tenantStorage.WhoIFollow.GetAsync(odinId);
            if (!dbRecords?.Any() ?? false)
            {
                return null;
            }

            if (dbRecords!.Any(f => odinId != f.identity))
            {
                throw new OdinSystemException($"Follower data for [{odinId}] is corrupt");
            }

            if (dbRecords.Any(r => r.driveId == Guid.Empty) && dbRecords.Count > 1)
            {
                throw new OdinSystemException($"Follower data for [{odinId}] is corrupt");
            }

            if (dbRecords.All(r => r.driveId == Guid.Empty))
            {
                return new FollowerDefinition()
                {
                    OdinId = odinId,
                    NotificationType = FollowerNotificationType.AllNotifications
                };
            }

            return new FollowerDefinition()
            {
                OdinId = odinId,
                NotificationType = FollowerNotificationType.SelectedChannels,
                Channels = dbRecords.Select(record => new TargetDrive()
                {
                    Alias = record.driveId,
                    Type = SystemDriveConstants.ChannelDriveType
                }).ToList()
            };
        }

        private async Task<FollowerDefinition> GetFollowerInternalAsync(OdinId odinId)
        {
            var dbRecords = await _tenantStorage.Followers.GetAsync(odinId);
            if (!dbRecords?.Any() ?? false)
            {
                return null;
            }

            if (dbRecords!.Any(f => odinId != (OdinId)f.identity))
            {
                throw new OdinSystemException($"Follower data for [{odinId}] is corrupt");
            }

            if (dbRecords.Any(r => r.driveId == Guid.Empty) && dbRecords.Count > 1)
            {
                throw new OdinSystemException($"Follower data for [{odinId}] is corrupt");
            }

            if (dbRecords.All(r => r.driveId == Guid.Empty))
            {
                return new FollowerDefinition()
                {
                    OdinId = odinId,
                    NotificationType = FollowerNotificationType.AllNotifications
                };
            }

            var result = new FollowerDefinition()
            {
                OdinId = odinId,
                NotificationType = FollowerNotificationType.SelectedChannels,
                Channels = dbRecords.Select(record => new TargetDrive()
                {
                    Alias = record.driveId, //Note: i really store the alias
                    Type = SystemDriveConstants.ChannelDriveType
                }).ToList()
            };

            return result;
        }
    }
}<|MERGE_RESOLUTION|>--- conflicted
+++ resolved
@@ -71,8 +71,6 @@
         /// </summary>
         public async Task FollowAsync(FollowRequest request, IOdinContext odinContext)
         {
-            var db = _tenantStorage.IdentityDatabase;
-
             odinContext.PermissionsContext.AssertHasPermission(PermissionKeys.ManageFeed);
 
             var identityToFollow = (OdinId)request.OdinId;
@@ -104,13 +102,8 @@
 
             async Task<ApiResponse<HttpContent>> TryFollow()
             {
-<<<<<<< HEAD
-                var eccEncryptedPayload = await _publicPrivatePublicKeyService.EccEncryptPayloadForRecipient(
+                var eccEncryptedPayload = await _publicPrivatePublicKeyService.EccEncryptPayloadForRecipientAsync(
                     keyType, identityToFollow, json.ToUtf8ByteArray());
-=======
-                var rsaEncryptedPayload = await _publicPrivatePublicKeyService.RsaEncryptPayloadForRecipientAsync(
-                    PublicPrivateKeyType.OfflineKey, identityToFollow, json.ToUtf8ByteArray(), db);
->>>>>>> 30089c7b
                 var client = CreateClient(identityToFollow);
                 var response = await client.Follow(eccEncryptedPayload);
                 return response;
@@ -119,11 +112,7 @@
             if ((await TryFollow()).IsSuccessStatusCode == false)
             {
                 //public key might be invalid, destroy the cache item
-<<<<<<< HEAD
-                await _publicPrivatePublicKeyService.InvalidateRecipientEccPublicKey(keyType, identityToFollow);
-=======
-                await _publicPrivatePublicKeyService.InvalidateRecipientRsaPublicKeyAsync(identityToFollow, db);
->>>>>>> 30089c7b
+                await _publicPrivatePublicKeyService.InvalidateRecipientEccPublicKeyAsync(keyType, identityToFollow);
 
                 //round 2, fail all together
                 if ((await TryFollow()).IsSuccessStatusCode == false)
@@ -232,7 +221,7 @@
             }
 
             var (dbResults, nextCursor) = await _tenantStorage.Followers.GetFollowersAsync(DefaultMax(max), targetDrive.Alias, cursor);
-            var result = new CursoredResult<OdinId>()
+            var result = new CursoredResult<OdinId>
             {
                 Cursor = nextCursor,
                 Results = dbResults.Select(ident => new OdinId(ident))
@@ -281,7 +270,7 @@
 
             odinContext.PermissionsContext.AssertHasPermission(PermissionKeys.ReadWhoIFollow);
 
-            var drive = await _driveManager.GetDrive(driveAlias, db, true);
+            var drive = await _driveManager.GetDriveAsync(driveAlias, db, true);
             if (drive.TargetDriveInfo.Type != SystemDriveConstants.ChannelDriveType)
             {
                 throw new OdinClientException("Invalid Drive Type", OdinClientErrorCode.InvalidTargetDrive);
@@ -298,7 +287,7 @@
         /// <summary>
         /// Allows my followers to write reactions. 
         /// </summary>
-        public async Task<PermissionContext> CreateFollowerPermissionContext(OdinId odinId, ClientAuthenticationToken token)
+        public async Task<PermissionContext> CreateFollowerPermissionContextAsync(OdinId odinId, ClientAuthenticationToken token)
         {
             //Note: this check here is basically a replacement for the token
             // meaning - it is required to be an owner to follow an identity
@@ -327,7 +316,7 @@
         /// <summary>
         /// Allows an identity I follow to write to my feed drive.
         /// </summary>
-        public async Task<PermissionContext> CreatePermissionContextForIdentityIFollow(OdinId odinId, ClientAuthenticationToken token)
+        public async Task<PermissionContext> CreatePermissionContextForIdentityIFollowAsync(OdinId odinId, ClientAuthenticationToken token)
         {
             // Note: this check here is basically a replacement for the token
             // meaning - it is required to be an owner to follow an identity
@@ -342,7 +331,7 @@
             var permissionSet = new PermissionSet(); //no permissions
             var sharedSecret = Guid.Empty.ToByteArray().ToSensitiveByteArray(); //TODO: what shared secret for this?
 
-            var driveId = (await _driveManager.GetDriveIdByAlias(feedDrive, _tenantStorage.IdentityDatabase, true)).GetValueOrDefault();
+            var driveId = (await _driveManager.GetDriveIdByAliasAsync(feedDrive, _tenantStorage.IdentityDatabase, true)).GetValueOrDefault();
             var driveGrants = new List<DriveGrant>()
             {
                 new()
@@ -365,10 +354,10 @@
             return new PermissionContext(groups, sharedSecret);
         }
 
-        public async Task AssertTenantFollowsTheCaller(IOdinContext odinContext)
+        public async Task AssertTenantFollowsTheCallerAsync(IOdinContext odinContext)
         {
             var odinId = odinContext.GetCallerOdinIdOrFail();
-            var definition = await this.GetIdentityIFollowInternalAsync(odinId);
+            var definition = await GetIdentityIFollowInternalAsync(odinId);
             if (null == definition)
             {
                 throw new OdinSecurityException($"Not following {odinId}");
@@ -377,14 +366,8 @@
 
         public async Task SynchronizeChannelFilesAsync(OdinId odinId, IOdinContext odinContext)
         {
-            var db = _tenantStorage.IdentityDatabase;
-
             SensitiveByteArray sharedSecret = null;
-<<<<<<< HEAD
-            var icr = await _circleNetworkService.GetIcr(odinId, odinContext);
-=======
-            var icr = await _circleNetworkService.GetIdentityConnectionRegistrationAsync(odinId, odinContext);
->>>>>>> 30089c7b
+            var icr = await _circleNetworkService.GetIcrAsync(odinId, odinContext);
             if (icr.IsConnected())
             {
                 sharedSecret = icr.CreateClientAccessToken(odinContext.PermissionsContext.GetIcrKey()).SharedSecret;
@@ -436,7 +419,7 @@
                 );
             }
 
-            var collection = await _peerDriveQueryService.GetBatchCollection(odinId, request, FileSystemType.Standard, odinContext, db);
+            var collection = await _peerDriveQueryService.GetBatchCollectionAsync(odinId, request, FileSystemType.Standard, odinContext, db);
 
             var patchedContext = sharedSecret == null
                 ? odinContext
@@ -456,7 +439,7 @@
                 {
                     try
                     {
-                        await TryWriteFeedFile(odinId, patchedContext, dsr, feedDriveId);
+                        await TryWriteFeedFileAsync(odinId, patchedContext, dsr, feedDriveId);
                     }
                     catch (Exception e)
                     {
@@ -469,7 +452,7 @@
         }
 
         ///
-        private async Task TryWriteFeedFile(OdinId odinId, IOdinContext odinContext, SharedSecretEncryptedFileHeader dsr,
+        private async Task TryWriteFeedFileAsync(OdinId odinId, IOdinContext odinContext, SharedSecretEncryptedFileHeader dsr,
             Guid feedDriveId)
         {
             var db = _tenantStorage.IdentityDatabase;
@@ -519,7 +502,7 @@
                 _logger.LogDebug("SynchronizeChannelFiles - Writing new file with gtid:{gtid} and uid:{uid}",
                     newFileMetadata.GlobalTransitId.GetValueOrDefault(),
                     newFileMetadata.AppData.UniqueId.GetValueOrDefault());
-                await _standardFileSystem.Storage.WriteNewFileToFeedDrive(keyHeader, newFileMetadata, odinContext, db);
+                await _standardFileSystem.Storage.WriteNewFileToFeedDriveAsync(keyHeader, newFileMetadata, odinContext, db);
             }
             else
             {
@@ -541,7 +524,7 @@
             FollowerDefinition definition)
         {
             var channelDrives =
-                await _peerDriveQueryService.GetDrivesByType(odinId, SystemDriveConstants.ChannelDriveType, FileSystemType.Standard, odinContext, _tenantStorage.IdentityDatabase);
+                await _peerDriveQueryService.GetDrivesByTypeAsync(odinId, SystemDriveConstants.ChannelDriveType, FileSystemType.Standard, odinContext, _tenantStorage.IdentityDatabase);
 
             if (null == channelDrives)
             {
@@ -589,14 +572,14 @@
 
             if (dbRecords.All(r => r.driveId == Guid.Empty))
             {
-                return new FollowerDefinition()
+                return new FollowerDefinition
                 {
                     OdinId = odinId,
                     NotificationType = FollowerNotificationType.AllNotifications
                 };
             }
 
-            return new FollowerDefinition()
+            return new FollowerDefinition
             {
                 OdinId = odinId,
                 NotificationType = FollowerNotificationType.SelectedChannels,
