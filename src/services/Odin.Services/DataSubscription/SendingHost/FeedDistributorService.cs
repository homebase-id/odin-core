using System;
using System.Net.Http;
using System.Threading;
using System.Threading.Tasks;
using Odin.Core.Exceptions;
using Odin.Core.Identity;
using Odin.Core.Storage;
using Odin.Core.Storage.SQLite;
using Odin.Core.Util;
using Odin.Services.Authorization.Acl;
using Odin.Services.Base;
using Odin.Services.Configuration;
using Odin.Services.Drives;
using Odin.Services.Peer;
using Refit;

namespace Odin.Services.DataSubscription.SendingHost
{
    public class FeedDistributorService(
        FileSystemResolver fileSystemResolver,
        IOdinHttpClientFactory odinHttpClientFactory,
        IDriveAclAuthorizationService driveAcl,
        OdinConfiguration odinConfiguration)
    {
<<<<<<< HEAD
        public async Task<bool> DeleteFile(InternalDriveFileId file, FileSystemType fileSystemType, OdinId recipient,IOdinContext odinContext, DatabaseConnection cn)
        {
            var fs = await fileSystemResolver.ResolveFileSystem(file,odinContext, cn);
            var header = await fs.Storage.GetServerFileHeader(file,odinContext, cn);
=======
        public async Task<bool> DeleteFile(InternalDriveFileId file, FileSystemType fileSystemType, OdinId recipient, IOdinContext odinContext)
        {
            var fs = await fileSystemResolver.ResolveFileSystem(file, odinContext);
            var header = await fs.Storage.GetServerFileHeader(file, odinContext);
>>>>>>> 39d0c6fc

            if (null == header)
            {
                //TODO: need log more info here
                return false;
            }

            var authorized = await driveAcl.IdentityHasPermission(recipient,
<<<<<<< HEAD
                header.ServerMetadata.AccessControlList,odinContext, cn);
=======
                header.ServerMetadata.AccessControlList, odinContext);
>>>>>>> 39d0c6fc

            if (!authorized)
            {
                //TODO: need more info here
                return false;
            }

            var request = new DeleteFeedFileMetadataRequest()
            {
                FileId = new GlobalTransitIdFileIdentifier()
                {
                    GlobalTransitId = header.FileMetadata.GlobalTransitId.GetValueOrDefault(),
                    TargetDrive = SystemDriveConstants.FeedDrive
                }
            };

            var client = odinHttpClientFactory.CreateClient<IFeedDistributorHttpClient>(recipient, fileSystemType: fileSystemType);
            ApiResponse<PeerTransferResponse> httpResponse = null;

            try
            {
                await TryRetry.WithDelayAsync(
                    odinConfiguration.Host.PeerOperationMaxAttempts,
                    odinConfiguration.Host.PeerOperationDelayMs,
                    CancellationToken.None,
                    async () => { httpResponse = await client.DeleteFeedMetadata(request); });
            }
            catch (TryRetryException e)
            {
                HandleTryRetryException(e);
                throw;
            }

            return IsSuccess(httpResponse);
        }

<<<<<<< HEAD
        public async Task<bool> SendFile(InternalDriveFileId file, FileSystemType fileSystemType, OdinId recipient, IOdinContext odinContext, DatabaseConnection cn)
        {
            var fs = await fileSystemResolver.ResolveFileSystem(file,odinContext, cn);
            var header = await fs.Storage.GetServerFileHeader(file,odinContext, cn);
=======
        public async Task<bool> SendFile(InternalDriveFileId file, FeedDistributionItem distroItem, OdinId recipient, IOdinContext odinContext)
        {
            var fs = await fileSystemResolver.ResolveFileSystem(file, odinContext);
            var header = await fs.Storage.GetServerFileHeader(file, odinContext);
>>>>>>> 39d0c6fc

            if (null == header)
            {
                //TODO: need log more info here
                // need to ensure this is removed from the feed box
                return false;
            }

            var authorized = await driveAcl.IdentityHasPermission(recipient,
<<<<<<< HEAD
                header.ServerMetadata.AccessControlList,odinContext, cn);
=======
                header.ServerMetadata.AccessControlList, odinContext);
>>>>>>> 39d0c6fc

            if (!authorized)
            {
                //TODO: need more info here
                return false;
            }

            var request = new UpdateFeedFileMetadataRequest()
            {
                FileId = new GlobalTransitIdFileIdentifier()
                {
                    GlobalTransitId = header.FileMetadata.GlobalTransitId.GetValueOrDefault(),
                    TargetDrive = SystemDriveConstants.FeedDrive
                },
                FileMetadata = header.FileMetadata,
                FeedDistroType = distroItem.FeedDistroType,
                EncryptedPayload = distroItem.EncryptedPayload
            };

            var client = odinHttpClientFactory.CreateClient<IFeedDistributorHttpClient>(recipient, fileSystemType: distroItem.FileSystemType);

            ApiResponse<PeerTransferResponse> httpResponse = null;

            try
            {
                await TryRetry.WithDelayAsync(
                    odinConfiguration.Host.PeerOperationMaxAttempts,
                    odinConfiguration.Host.PeerOperationDelayMs,
                    CancellationToken.None,
                    async () => { httpResponse = await client.SendFeedFileMetadata(request); });
            }
            catch (TryRetryException e)
            {
                HandleTryRetryException(e);
                throw;
            }

            return IsSuccess(httpResponse);
        }

        bool IsSuccess(ApiResponse<PeerTransferResponse> httpResponse)
        {
            if (httpResponse?.IsSuccessStatusCode ?? false)
            {
                var transitResponse = httpResponse.Content;
                return transitResponse!.Code == PeerResponseCode.AcceptedDirectWrite || transitResponse!.Code == PeerResponseCode.AcceptedIntoInbox;
            }

            return false;
        }

        private void HandleTryRetryException(TryRetryException ex)
        {
            var e = ex.InnerException;
            if (e is TaskCanceledException || e is HttpRequestException || e is OperationCanceledException)
            {
                throw new OdinClientException("Failed while calling remote identity", e);
            }
        }
    }
}<|MERGE_RESOLUTION|>--- conflicted
+++ resolved
@@ -22,17 +22,10 @@
         IDriveAclAuthorizationService driveAcl,
         OdinConfiguration odinConfiguration)
     {
-<<<<<<< HEAD
-        public async Task<bool> DeleteFile(InternalDriveFileId file, FileSystemType fileSystemType, OdinId recipient,IOdinContext odinContext, DatabaseConnection cn)
+        public async Task<bool> DeleteFile(InternalDriveFileId file, FileSystemType fileSystemType, OdinId recipient, IOdinContext odinContext, DatabaseConnection cn)
         {
-            var fs = await fileSystemResolver.ResolveFileSystem(file,odinContext, cn);
-            var header = await fs.Storage.GetServerFileHeader(file,odinContext, cn);
-=======
-        public async Task<bool> DeleteFile(InternalDriveFileId file, FileSystemType fileSystemType, OdinId recipient, IOdinContext odinContext)
-        {
-            var fs = await fileSystemResolver.ResolveFileSystem(file, odinContext);
-            var header = await fs.Storage.GetServerFileHeader(file, odinContext);
->>>>>>> 39d0c6fc
+            var fs = await fileSystemResolver.ResolveFileSystem(file, odinContext, cn);
+            var header = await fs.Storage.GetServerFileHeader(file, odinContext, cn);
 
             if (null == header)
             {
@@ -41,11 +34,7 @@
             }
 
             var authorized = await driveAcl.IdentityHasPermission(recipient,
-<<<<<<< HEAD
-                header.ServerMetadata.AccessControlList,odinContext, cn);
-=======
-                header.ServerMetadata.AccessControlList, odinContext);
->>>>>>> 39d0c6fc
+                header.ServerMetadata.AccessControlList, odinContext, cn);
 
             if (!authorized)
             {
@@ -82,17 +71,10 @@
             return IsSuccess(httpResponse);
         }
 
-<<<<<<< HEAD
-        public async Task<bool> SendFile(InternalDriveFileId file, FileSystemType fileSystemType, OdinId recipient, IOdinContext odinContext, DatabaseConnection cn)
+        public async Task<bool> SendFile(InternalDriveFileId file, FeedDistributionItem distroItem, OdinId recipient, IOdinContext odinContext, DatabaseConnection cn)
         {
-            var fs = await fileSystemResolver.ResolveFileSystem(file,odinContext, cn);
-            var header = await fs.Storage.GetServerFileHeader(file,odinContext, cn);
-=======
-        public async Task<bool> SendFile(InternalDriveFileId file, FeedDistributionItem distroItem, OdinId recipient, IOdinContext odinContext)
-        {
-            var fs = await fileSystemResolver.ResolveFileSystem(file, odinContext);
-            var header = await fs.Storage.GetServerFileHeader(file, odinContext);
->>>>>>> 39d0c6fc
+            var fs = await fileSystemResolver.ResolveFileSystem(file, odinContext, cn);
+            var header = await fs.Storage.GetServerFileHeader(file, odinContext, cn);
 
             if (null == header)
             {
@@ -102,11 +84,7 @@
             }
 
             var authorized = await driveAcl.IdentityHasPermission(recipient,
-<<<<<<< HEAD
-                header.ServerMetadata.AccessControlList,odinContext, cn);
-=======
-                header.ServerMetadata.AccessControlList, odinContext);
->>>>>>> 39d0c6fc
+                header.ServerMetadata.AccessControlList, odinContext, cn);
 
             if (!authorized)
             {
