--- conflicted
+++ resolved
@@ -31,7 +31,7 @@
     /// <summary>
     /// Gets the <see cref="GetDotYouContext"/> for the specified token from cache or disk.
     /// </summary>
-    public async Task<IOdinContext> GetDotYouContext(OdinId callerOdinId, ClientAuthenticationToken token, IdentityDatabase db)
+    public async Task<IOdinContext> GetDotYouContextAsync(OdinId callerOdinId, ClientAuthenticationToken token, IdentityDatabase db)
     {
         //Note: there's no CAT for alpha as we're supporting just feeds
         // for authentication, we manually check against the list of people I follow
@@ -50,7 +50,7 @@
         var creator = new Func<Task<IOdinContext>>(async delegate
         {
             var dotYouContext = new OdinContext();
-            var (callerContext, permissionContext) = await GetPermissionContext(callerOdinId, tempToken, db);
+            var (callerContext, permissionContext) = await GetPermissionContextAsync(callerOdinId, tempToken, db);
 
             if (null == permissionContext || callerContext == null)
             {
@@ -63,18 +63,14 @@
             return dotYouContext;
         });
 
-<<<<<<< HEAD
         // return await creator();
-        return await _cache.GetOrAddContext(tempToken, creator);
-=======
         return await _cache.GetOrAddContextAsync(tempToken, creator);
->>>>>>> 30089c7b
     }
 
-    private async Task<(CallerContext callerContext, PermissionContext permissionContext)> GetPermissionContext(OdinId callerOdinId,
+    private async Task<(CallerContext callerContext, PermissionContext permissionContext)> GetPermissionContextAsync(OdinId callerOdinId,
         ClientAuthenticationToken token, IdentityDatabase db)
     {
-        var permissionContext = await _followerService.CreatePermissionContextForIdentityIFollow(callerOdinId, token);
+        var permissionContext = await _followerService.CreatePermissionContextForIdentityIFollowAsync(callerOdinId, token);
         var cc = new CallerContext(
             odinId: callerOdinId,
             masterKey: null,
