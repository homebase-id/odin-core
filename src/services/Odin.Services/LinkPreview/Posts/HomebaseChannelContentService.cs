--- conflicted
+++ resolved
@@ -258,12 +258,7 @@
         try
         {
             content = OdinSystemSerializer.DeserializeOrThrow<PostContent>(postFile.FileMetadata.AppData.Content);
-<<<<<<< HEAD
-
-            if (string.IsNullOrEmpty(content.Id) && usePayloadForContentFallback)
-=======
             if (string.IsNullOrEmpty(content.Id))
->>>>>>> d75ef7f6
             {
                 if (usePayloadForContentFallback)
                 {
