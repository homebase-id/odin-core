--- conflicted
+++ resolved
@@ -137,11 +137,7 @@
                 }
             }
 
-<<<<<<< HEAD
-            var person = await GeneratePersonSchema(imageUrl);
-=======
             var person = await GeneratePersonSchema();
->>>>>>> 64d1d18b
 
             if (title == null)
                 title = $"{person?.Name ?? odinId} | Posts";
@@ -489,11 +485,7 @@
         string odinId = context.Request.Host.Host;
 
         var imageUrl = $"{context.Request.Scheme}://{odinId}/{PublicImagePath}";
-<<<<<<< HEAD
-        var person = await GeneratePersonSchema(imageUrl);
-=======
         var person = await GeneratePersonSchema();
->>>>>>> 64d1d18b
 
         string suffix = DefaultTitle;
         string siteType = "profile";
@@ -581,7 +573,7 @@
         }.ToString();
     }
 
-    private async Task<PersonSchema> GeneratePersonSchema(string imageUrl)
+    private async Task<PersonSchema> GeneratePersonSchema()
     {
         // read the profile file.
         var (_, fileExists, fileStream) =
@@ -609,11 +601,7 @@
             Description = profile?.Bio,
             BirthDate = null,
             JobTitle = null,
-<<<<<<< HEAD
-            Image = imageUrl ?? profile?.Image,
-=======
             Image = AppendJpgIfNoExtension(profile?.Image ?? ""),
->>>>>>> 64d1d18b
             SameAs = profile?.SameAs?.Select(s => s.Url).ToList() ?? [],
             Identifier =
             [
