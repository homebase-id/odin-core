--- conflicted
+++ resolved
@@ -333,6 +333,7 @@
     {
         contentBuilder.AppendLine($"<h1>{post.Content.Caption}</h1>");
         contentBuilder.AppendLine($"<img src='{post.ImageUrl}' width='600'/>");
+        contentBuilder.AppendLine($"<p>{post.Content.Abstract}</p>");
         contentBuilder.AppendLine($"<p>{post.Content.UserDate.GetValueOrDefault().ToDateTime()}</p>");
         contentBuilder.AppendLine($"<hr/>");
         try
@@ -340,10 +341,7 @@
             var bodyJson = Convert.ToString(post.Content.Body) ?? string.Empty;
             if (string.IsNullOrEmpty(bodyJson))
             {
-<<<<<<< HEAD
-=======
                 logger.LogDebug("Post body is empty for file {f} on channel [{ck}]", post.FileId, channelKey);
->>>>>>> ede34372
                 contentBuilder.AppendLine($"<p>nb</p>");
             }
             else
