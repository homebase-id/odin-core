using System;
using System.Collections.Generic;
using System.Linq;
using System.Text.RegularExpressions;
using Odin.Core;
using Odin.Core.Exceptions;
using Odin.Core.Identity;
using Odin.Services.Drives;

namespace Odin.Services.Util;

public static class OdinExtensions
{
<<<<<<< HEAD
=======
    public static List<OdinId> ToOdinIdList(this IEnumerable<string> items)
    {
        return items.Select(r => (OdinId)r).ToList();
    }
    
>>>>>>> edee8a4e
    public static List<OdinId> ToOdinIdList(this List<string> items)
    {
        return items.Select(r => (OdinId)r).ToList();
    }

    public static List<OdinId> Without(this List<OdinId> list, OdinId identity)
    {
        return list.Where(r => r != identity).ToList();
    }

    public static List<string> ToDomainNames(this List<OdinId> items)
    {
        return items.Select(r => r.DomainName).ToList();
    }

    public static List<GuidId> EnsureItem(this List<GuidId> list, GuidId item)
    {
        if (!list.Contains(item))
        {
            list.Add(item);
        }

        return list;
    }
}

public static class OdinValidationUtils
{
    const string ValidFilenamePattern = @"^[a-zA-Z0-9](?:[a-zA-Z0-9 ._-]*[a-zA-Z0-9])?\.[a-zA-Z0-9_-]+$";

    public static void AssertIsValidOdinId(string odinId, out OdinId id)
    {
        if (OdinId.IsValid(odinId))
        {
            id = (OdinId)odinId;
            return;
        }

        throw new OdinClientException("Missing target OdinId", OdinClientErrorCode.ArgumentError);
    }

    public static void AssertIsValidTargetDriveValue(TargetDrive targetDrive)
    {
        if ((targetDrive?.IsValid() ?? false) == false)
        {
            throw new OdinClientException("Invalid target drive", OdinClientErrorCode.InvalidTargetDrive);
        }
    }

    public static void AssertValidRecipientList(IEnumerable<string> recipients, bool allowEmpty = true, OdinId? tenant = null)
    {
        AssertValidRecipientList(recipients?.ToOdinIdList(), allowEmpty, tenant);
    }

    public static void AssertValidRecipientList(IEnumerable<OdinId> recipients, bool allowEmpty = true, OdinId? tenant = null)
    {
        var list = recipients?.ToList() ?? [];
        if (list.Count == 0 && !allowEmpty)
        {
            throw new OdinClientException("One or more recipients are required", OdinClientErrorCode.InvalidRecipient);
        }

        if (!string.IsNullOrEmpty(tenant))
        {
            AssertIsTrue(list.TrueForAll(r => r != tenant), "You cannot send a file to yourself");
        }

        foreach (var r in list)
        {
            AssertIsValidOdinId(r, out var _);
        }
    }
    
    public static void AssertNotNull(object o, string name)
    {
        if (o == null)
        {
            throw new OdinClientException($"{name} is null", OdinClientErrorCode.ArgumentError);
        }
    }

    public static void AssertIsTrue(bool value, string message)
    {
        if (!value)
        {
            throw new OdinClientException(message, OdinClientErrorCode.ArgumentError);
        }
    }

    public static void AssertNotEmptyByteArray(byte[] array, string name)
    {
        if (array.All(b => b == 0))
        {
            throw new OdinClientException($"{name} is empty", OdinClientErrorCode.ArgumentError);
        }
    }

    public static void AssertNotEmptyGuid(Guid g, string name)
    {
        if (g == Guid.Empty)
        {
            throw new OdinClientException($"{name} is empty", OdinClientErrorCode.ArgumentError);
        }
    }

    public static void AssertNotNullOrEmpty(string o, string name)
    {
        if (string.IsNullOrEmpty(o) || string.IsNullOrWhiteSpace(o))
        {
            throw new OdinClientException($"{name} is null", OdinClientErrorCode.ArgumentError);
        }
    }

    public static void AssertValidFileName(string filename, string message)
    {
        if (!Regex.IsMatch(filename, ValidFilenamePattern, RegexOptions.IgnoreCase))
        {
            throw new OdinClientException(message, OdinClientErrorCode.ArgumentError);
        }
    }
}<|MERGE_RESOLUTION|>--- conflicted
+++ resolved
@@ -11,14 +11,11 @@
 
 public static class OdinExtensions
 {
-<<<<<<< HEAD
-=======
     public static List<OdinId> ToOdinIdList(this IEnumerable<string> items)
     {
         return items.Select(r => (OdinId)r).ToList();
     }
-    
->>>>>>> edee8a4e
+
     public static List<OdinId> ToOdinIdList(this List<string> items)
     {
         return items.Select(r => (OdinId)r).ToList();
@@ -91,7 +88,7 @@
             AssertIsValidOdinId(r, out var _);
         }
     }
-    
+
     public static void AssertNotNull(object o, string name)
     {
         if (o == null)
