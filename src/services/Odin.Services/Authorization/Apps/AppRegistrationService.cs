--- conflicted
+++ resolved
@@ -9,7 +9,6 @@
 using Odin.Core.Exceptions;
 using Odin.Core.Storage;
 using Odin.Core.Storage.SQLite;
-using Odin.Core.Storage.SQLite.IdentityDatabase;
 using Odin.Services.Authorization.Acl;
 using Odin.Services.Authorization.ExchangeGrants;
 using Odin.Services.Authorization.Permissions;
@@ -182,15 +181,13 @@
         public async Task<(AppClientRegistrationResponse registrationResponse, string corsHostName)> RegisterClientPk(GuidId appId, byte[] clientPublicKey,
             string friendlyName, IOdinContext odinContext)
         {
-            var db = _tenantSystemStorage.IdentityDatabase;
-
             var (cat, corsHostName) = await this.RegisterClient(appId, friendlyName, odinContext);
 
             var data = cat.ToPortableBytes();
             var publicKey = RsaPublicKeyData.FromDerEncodedPublicKey(clientPublicKey);
             var encryptedData = publicKey.Encrypt(data);
 
-            data.WriteZeros();
+            data.Wipe();
 
             var response = new AppClientRegistrationResponse()
             {
@@ -220,7 +217,7 @@
             return (cat, appReg.CorsHostName);
         }
 
-        public async Task<RedactedAppRegistration?> GetAppRegistration(GuidId appId, IOdinContext odinContext)
+        public async Task<RedactedAppRegistration?> GetAppRegistration(GuidId appId, IOdinContext odinContext )
         {
             var result = await GetAppRegistrationInternal(appId);
             return result?.Redacted();
@@ -229,6 +226,7 @@
         public async Task<IOdinContext?> GetAppPermissionContext(ClientAuthenticationToken token, IOdinContext odinContext)
         {
             var db = _tenantSystemStorage.IdentityDatabase;
+
             async Task<IOdinContext> Creator()
             {
                 var (isValid, accessReg, appReg) = await ValidateClientAuthToken(token, odinContext);
@@ -245,7 +243,6 @@
                 }
 
                 var grantDictionary = new Dictionary<Guid, ExchangeGrant> { { ByteArrayUtil.ReduceSHA256Hash("app_exchange_grant"), appReg.Grant } };
-
                 //Note: isOwner = true because we passed ValidateClientAuthToken for an ap token above 
                 var permissionContext =
                     await _exchangeGrantService.CreatePermissionContext(token, grantDictionary, accessReg, odinContext, db, includeAnonymousDrives: true);
@@ -301,8 +298,6 @@
 
         public async Task RevokeApp(GuidId appId, IOdinContext odinContext)
         {
-            var db = _tenantSystemStorage.IdentityDatabase;
-
             var appReg = await this.GetAppRegistrationInternal(appId);
             if (null != appReg)
             {
@@ -311,6 +306,7 @@
             }
 
             //TODO: revoke all clients? or is the one flag enough?
+            var db = _tenantSystemStorage.IdentityDatabase;
             _appRegistrationValueStorage.Upsert(db, appId, GuidId.Empty, _appRegistrationDataType, appReg);
 
             ResetAppPermissionContextCache();
@@ -399,10 +395,7 @@
         public async Task DeleteClient(GuidId accessRegistrationId, IOdinContext odinContext)
         {
             var db = _tenantSystemStorage.IdentityDatabase;
-<<<<<<< HEAD
-=======
-
->>>>>>> edb954a8
+
             odinContext.Caller.AssertHasMasterKey();
 
             var client = _appClientValueStorage.Get<AppClient>(db, accessRegistrationId);
