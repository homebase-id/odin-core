--- conflicted
+++ resolved
@@ -90,12 +90,8 @@
                 });
             }
 
-<<<<<<< HEAD
-            var appGrant = await _exchangeGrantService.CreateExchangeGrant(db,
+            var appGrant = await _exchangeGrantService.CreateExchangeGrantAsync(db,
                 keyStoreKey, request.PermissionSet!, drives, masterKey, icrKey);
-=======
-            var appGrant = await _exchangeGrantService.CreateExchangeGrantAsync(db, keyStoreKey, request.PermissionSet!, drives, masterKey, icrKey);
->>>>>>> 30089c7b
 
             //TODO: add check to ensure app name is unique
             //TODO: add check if app is already registered
@@ -150,12 +146,8 @@
                 });
             }
 
-<<<<<<< HEAD
             appReg.Grant =
-                await _exchangeGrantService.CreateExchangeGrant(db, keyStoreKey, request.PermissionSet!, drives, masterKey, icrKey);
-=======
-            appReg.Grant = await _exchangeGrantService.CreateExchangeGrantAsync(db, keyStoreKey, request.PermissionSet!, drives, masterKey, icrKey);
->>>>>>> 30089c7b
+                await _exchangeGrantService.CreateExchangeGrantAsync(db, keyStoreKey, request.PermissionSet!, drives, masterKey, icrKey);
 
             await _appRegistrationValueStorage.UpsertAsync(db, request.AppId, GuidId.Empty, _appRegistrationDataType, appReg);
 
@@ -184,11 +176,7 @@
                 AuthorizedCircles = request.AuthorizedCircles
             };
 
-<<<<<<< HEAD
-            _appRegistrationValueStorage.Upsert(db, request.AppId, GuidId.Empty, _appRegistrationDataType, updatedAppReg);
-=======
-            await _appRegistrationValueStorage.UpsertAsync(db,request.AppId, GuidId.Empty, _appRegistrationDataType, updatedAppReg);
->>>>>>> 30089c7b
+            await _appRegistrationValueStorage.UpsertAsync(db, request.AppId, GuidId.Empty, _appRegistrationDataType, updatedAppReg);
 
             //TODO: consider optimize by checking if anything actually changed before calling notify app changed
 
@@ -196,15 +184,11 @@
             ResetAppPermissionContextCache();
         }
 
-<<<<<<< HEAD
-        public async Task<(AppClientRegistrationResponse registrationResponse, string corsHostName)> RegisterClientPk(GuidId appId,
+        public async Task<(AppClientRegistrationResponse registrationResponse, string corsHostName)> RegisterClientPkAsync(GuidId appId,
             byte[] clientPublicKey,
-=======
-        public async Task<(AppClientRegistrationResponse registrationResponse, string corsHostName)> RegisterClientPkAsync(GuidId appId, byte[] clientPublicKey,
->>>>>>> 30089c7b
             string friendlyName, IOdinContext odinContext)
         {
-            var (cat, corsHostName) = await this.RegisterClient(appId, friendlyName, odinContext);
+            var (cat, corsHostName) = await RegisterClientAsync(appId, friendlyName, odinContext);
 
             var data = cat.ToPortableBytes();
             var publicKey = RsaPublicKeyData.FromDerEncodedPublicKey(clientPublicKey);
@@ -222,7 +206,7 @@
             return (response, corsHostName);
         }
 
-        public async Task<(ClientAccessToken cat, string corsHostName)> RegisterClient(GuidId appId, string friendlyName,
+        public async Task<(ClientAccessToken cat, string corsHostName)> RegisterClientAsync(GuidId appId, string friendlyName,
             IOdinContext odinContext)
         {
             odinContext.Caller.AssertHasMasterKey();
@@ -248,7 +232,7 @@
             return result?.Redacted();
         }
 
-        public async Task<IOdinContext?> GetAppPermissionContext(ClientAuthenticationToken token, IOdinContext odinContext)
+        public async Task<IOdinContext?> GetAppPermissionContextAsync(ClientAuthenticationToken token, IOdinContext odinContext)
         {
             var db = _tenantSystemStorage.IdentityDatabase;
 
@@ -334,23 +318,15 @@
             return (true, appClient.AccessRegistration, appReg);
         }
 
-<<<<<<< HEAD
-        public async Task<List<RedactedAppRegistration>> GetAppsGrantingCircle(Guid circleId, IOdinContext odinContext)
-=======
+        public async Task<List<RedactedAppRegistration>> GetAppsGrantingCircleAsync(Guid circleId, IOdinContext odinContext)
+        {
+            var allApps = await GetRegisteredAppsInternalAsync();
+            return allApps.Where(reg => reg.AuthorizedCircles?.Any(c => c == circleId) ?? false).ToList();
+        }
+
         public async Task RevokeAppAsync(GuidId appId, IOdinContext odinContext)
->>>>>>> 30089c7b
-        {
-            var allApps = await GetRegisteredAppsInternal();
-            return allApps.Where(reg => reg.AuthorizedCircles?.Any(c => c == circleId) ?? false).ToList();
-        }
-
-<<<<<<< HEAD
-        public async Task RevokeApp(GuidId appId, IOdinContext odinContext)
-        {
-            var appReg = await this.GetAppRegistrationInternal(appId);
-=======
+        {
             var appReg = await this.GetAppRegistrationInternalAsync(appId);
->>>>>>> 30089c7b
             if (null != appReg)
             {
                 //TODO: do we do anything with storage DEK here?
@@ -358,12 +334,8 @@
             }
 
             //TODO: revoke all clients? or is the one flag enough?
-<<<<<<< HEAD
-            var db = _tenantSystemStorage.IdentityDatabase;
-            _appRegistrationValueStorage.Upsert(db, appId, GuidId.Empty, _appRegistrationDataType, appReg);
-=======
+            var db = _tenantSystemStorage.IdentityDatabase;
             await _appRegistrationValueStorage.UpsertAsync(db, appId, GuidId.Empty, _appRegistrationDataType, appReg);
->>>>>>> 30089c7b
 
             ResetAppPermissionContextCache();
         }
@@ -468,11 +440,7 @@
 
             odinContext.Caller.AssertHasMasterKey();
 
-<<<<<<< HEAD
-            var client = _appClientValueStorage.Get<AppClient>(db, accessRegistrationId);
-=======
-            var client = await _appClientValueStorage.GetAsync<AppClient>(db,accessRegistrationId);
->>>>>>> 30089c7b
+            var client = await _appClientValueStorage.GetAsync<AppClient>(db, accessRegistrationId);
 
             if (null == client)
             {
@@ -516,17 +484,13 @@
         public async Task<List<RedactedAppRegistration>> GetRegisteredAppsAsync(IOdinContext odinContext)
         {
             odinContext.Caller.AssertHasMasterKey();
-            return await GetRegisteredAppsInternal();
-        }
-
-<<<<<<< HEAD
-        private async Task<List<RedactedAppRegistration>> GetRegisteredAppsInternal()
-        {
-            var db = _tenantSystemStorage.IdentityDatabase;
-            var apps = _appRegistrationValueStorage.GetByCategory<AppRegistration>(db, _appRegistrationDataType);
-=======
+            return await GetRegisteredAppsInternalAsync();
+        }
+
+        private async Task<List<RedactedAppRegistration>> GetRegisteredAppsInternalAsync()
+        {
+            var db = _tenantSystemStorage.IdentityDatabase;
             var apps = await _appRegistrationValueStorage.GetByCategoryAsync<AppRegistration>(db, _appRegistrationDataType);
->>>>>>> 30089c7b
             var redactedList = apps.Select(app => app.Redacted()).ToList();
             return redactedList;
         }
@@ -534,7 +498,6 @@
         private async Task SaveClientAsync(AppClient appClient)
         {
             var db = _tenantSystemStorage.IdentityDatabase;
-
             await _appClientValueStorage.UpsertAsync(db, appClient.AccessRegistration.Id, appClient.AppId, _appClientDataType, appClient);
         }
 
