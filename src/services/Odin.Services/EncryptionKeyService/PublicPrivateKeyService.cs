using System;
using System.Threading;
using System.Threading.Tasks;
using Microsoft.Extensions.Logging;
using Odin.Core;
using Odin.Core.Cryptography.Crypto;
using Odin.Core.Cryptography.Data;
using Odin.Core.Exceptions;
using Odin.Core.Identity;
using Odin.Core.Storage;
using Odin.Core.Storage.SQLite.IdentityDatabase;
using Odin.Core.Time;
using Odin.Services.Base;
using Odin.Services.Membership.Connections;
using Odin.Services.Peer.Encryption;
using WebPush;

namespace Odin.Services.EncryptionKeyService
{
    public class NotificationEccKeys
    {
        public string PublicKey64 { get; set; }
        public string PrivateKey64 { get; set; }
    }

    public class PublicPrivateKeyService
    {
        private readonly Guid _offlineKeyStorageId = Guid.Parse("AAAAAAAF-0f85-EEEE-E77E-e8e0b06c2777");
        private readonly Guid _onlineKeyStorageId = Guid.Parse("fc187615-deb4-4222-bcb5-35411bae25e3");
        private readonly Guid _signingKeyStorageId = Guid.Parse("d61a2789-2bc0-46c9-b6b9-19dcb3d076ab");
        private readonly Guid _onlineEccKeyStorageId = Guid.Parse("0d4cbb31-bd2e-4910-806c-42a516e63174");

        private readonly Guid _onlineIcrEncryptedEccKeyStorageId = Guid.Parse("f1b4601c-6c50-4443-9113-624b55a8c636");

        private readonly Guid _offlineEccKeyStorageId = Guid.Parse("09529956-bf97-43e8-9822-ad3ecf26819d");
        private readonly Guid _offlineNotificationsKeyStorageId = Guid.Parse("22165337-1ff5-4e92-87f2-95fc9ce424c3");

        private readonly IcrKeyService _icrKeyService;
        private readonly IOdinHttpClientFactory _odinHttpClientFactory;
        private readonly ILogger<PublicPrivateKeyService> _logger;
        private readonly TenantSystemStorage _tenantSystemStorage;

        private static readonly SemaphoreSlim EccRecipientOnlinePublicKeyCacheLock = new(1, 1);
        private static readonly SemaphoreSlim KeyCreationLock = new(1, 1);
        public static readonly byte[] OfflinePrivateKeyEncryptionKey = { 0, 0, 0, 0, 0, 0, 0, 0, 0, 0, 0, 0, 0, 0, 0, 0 };

        private readonly SingleKeyValueStorage _storage;

        public PublicPrivateKeyService(TenantSystemStorage tenantSystemStorage, IcrKeyService icrKeyService, IOdinHttpClientFactory odinHttpClientFactory,
            ILogger<PublicPrivateKeyService> logger)
        {
            _tenantSystemStorage = tenantSystemStorage;
            _icrKeyService = icrKeyService;
            _odinHttpClientFactory = odinHttpClientFactory;
            _logger = logger;

            const string keyCacheStorageContextKey = "a61dfbbb-1086-445f-8bfb-e8f3bd04a939";
            _storage = tenantSystemStorage.CreateSingleKeyValueStorage(Guid.Parse(keyCacheStorageContextKey));
        }

        /// <summary>
        /// Destroys the cache item for the recipients public key so a new one will be retrieved
        /// </summary>
        public async Task InvalidateRecipientEccPublicKeyAsync(PublicPrivateKeyType keyType, OdinId recipient)
        {
            var db = _tenantSystemStorage.IdentityDatabase;
            GuidId cacheKey = GetEccCacheKey(keyType, recipient.DomainName);
            await _storage.DeleteAsync(db, cacheKey);
        }

        /// <summary>
        /// Gets the latest effective offline public key
        /// </summary>
        public async Task<RsaPublicKeyData> GetOfflineRsaPublicKeyAsync()
        {
            var k = await GetCurrentRsaKeyFromStorageAsync(_offlineKeyStorageId);
            return RsaPublicKeyData.FromDerEncodedPublicKey(k.publicKey);
        }

        private async Task<EccPublicKeyData> ResolveRecipientEccPublicKeyAsync(IdentityDatabase db, PublicPrivateKeyType keyType, OdinId recipient,
            bool failIfCannotRetrieve = true)
        {
            GuidId cacheKey = GetEccCacheKey(keyType, recipient.DomainName);

            await EccRecipientOnlinePublicKeyCacheLock.WaitAsync();
            try
            {
                var cacheItem = await _storage.GetAsync<EccPublicKeyData>(db, cacheKey);
                if (cacheItem == null || cacheItem.IsExpired())
                {
                    var svc = _odinHttpClientFactory.CreateClient<IPeerEncryptionKeyServiceHttpClient>(recipient);
                    var getPkResponse = await svc.GetEccPublicKey(keyType);

                    if (getPkResponse.Content == null || !getPkResponse.IsSuccessStatusCode)
                    {
                        return null;
                    }

                    var content = getPkResponse.Content;
                    cacheItem = EccPublicKeyData.FromJwkPublicKey(content.PublicKeyJwk);
                    cacheItem.expiration = new UnixTimeUtc(content.Expiration);
                    cacheItem.crc32c = content.CRC32c;
                    
                    _logger.LogDebug("Updating ecc public key cache record for recipient: {r} with cacheKey: {k}", recipient, cacheKey);
                    _logger.LogDebug("Updated ecc public key: {k}", cacheItem);
                    await _storage.UpsertAsync(db, cacheKey, cacheItem);
                }

                if (null == cacheItem && failIfCannotRetrieve)
                {
                    throw new MissingDataException("Could not get recipients key");
                }

                return cacheItem;
            }
            finally
            {
                EccRecipientOnlinePublicKeyCacheLock.Release();
            }
        }

        private GuidId GetEccCacheKey(PublicPrivateKeyType keyType, string domainName)
        {
            return GuidId.FromString($"ecc2_{Enum.GetName(keyType)}_{domainName}");
        }

        public async Task<EccEncryptedPayload> EccEncryptPayloadForRecipientAsync(PublicPrivateKeyType keyType, OdinId recipient, byte[] payload)
        {
            var db = _tenantSystemStorage.IdentityDatabase;
            EccPublicKeyData recipientPublicKey = await ResolveRecipientEccPublicKeyAsync(db, keyType, recipient);

            if (null == recipientPublicKey)
            {
                _logger.LogDebug("Could not get public Ecc key (type: {kt}) for recipient: {recipient}", keyType, recipient);
                throw new OdinRemoteIdentityException("Could not get public Ecc key for recipient");
            }

            // Note: here we are throwing a way the full key intentionally
            SensitiveByteArray pwd = new SensitiveByteArray(ByteArrayUtil.GetRndByteArray(16));
            EccFullKeyData senderEccFullKey = new EccFullKeyData(pwd, EccKeySize.P384, 2);

            var randomSalt = ByteArrayUtil.GetRndByteArray(16);
            var transferSharedSecret = senderEccFullKey.GetEcdhSharedSecret(pwd, recipientPublicKey, randomSalt);
            var iv = ByteArrayUtil.GetRndByteArray(16);

            return new EccEncryptedPayload
            {
                PublicKey = senderEccFullKey.PublicKeyJwk(),  //reminder, this must be the sender's public key
                Iv = iv,
                EncryptedData = AesCbc.Encrypt(payload, transferSharedSecret, iv),
                Salt = randomSalt,
                EncryptionPublicKeyCrc32 = recipientPublicKey.crc32c
            };
        }

        public async Task<EccEncryptedPayload> EccEncryptPayload(PublicPrivateKeyType keyType, byte[] payload)
        {
            EccPublicKeyData publicEccKey = await this.GetPublicEccKeyAsync(keyType);

            //note: here we are throwing a way the full key intentionally
            SensitiveByteArray pwd = new SensitiveByteArray(ByteArrayUtil.GetRndByteArray(16));
            EccFullKeyData fullKey = new EccFullKeyData(pwd, EccKeySize.P384, 2);

            var randomSalt = ByteArrayUtil.GetRndByteArray(16);
            var ss = fullKey.GetEcdhSharedSecret(pwd, publicEccKey, randomSalt);
            var iv = ByteArrayUtil.GetRndByteArray(16);

            return new EccEncryptedPayload
            {
                PublicKey = fullKey.PublicKeyJwk(),
                Iv = iv,
                EncryptedData = AesCbc.Encrypt(payload, ss, iv),
                Salt = randomSalt,
                EncryptionPublicKeyCrc32 = publicEccKey.crc32c
            };
        }

        public async Task<byte[]> EccDecryptPayload(PublicPrivateKeyType keyType, EccEncryptedPayload payload, IOdinContext odinContext)
        {
            var publicKey = EccPublicKeyData.FromJwkPublicKey(payload.PublicKey);
<<<<<<< HEAD

            if (!await IsValidEccPublicKeyAsync(keyType, payload.EncryptionPublicKeyCrc32))
            {
                throw new OdinClientException("Encrypted Payload Public Key does not match");
            }

            var fullEccKey = await GetEccFullKeyAsync(keyType);

=======

            if (!await IsValidEccPublicKeyAsync(keyType, payload.EncryptionPublicKeyCrc32))
            {
                throw new OdinClientException("Encrypted Payload Public Key does not match");
            }

            var fullEccKey = await GetEccFullKeyAsync(keyType);

>>>>>>> 82cc89ea
            SensitiveByteArray key;
            switch (keyType)
            {
                case PublicPrivateKeyType.OfflineKey:
                    key = OfflinePrivateKeyEncryptionKey.ToSensitiveByteArray();
                    break;
                case PublicPrivateKeyType.OnlineKey:
                    key = odinContext.Caller.GetMasterKey();
                    break;
                case PublicPrivateKeyType.OnlineIcrEncryptedKey:
                    key = odinContext.PermissionsContext.GetIcrKey();
                    break;
                default:
                    throw new ArgumentOutOfRangeException(nameof(keyType), keyType, null);
            }

            var transferSharedSecret = fullEccKey.GetEcdhSharedSecret(key, publicKey, payload.Salt);
            return AesCbc.Decrypt(payload.EncryptedData, transferSharedSecret, payload.Iv);
        }

        public async Task<bool> IsValidEccPublicKeyAsync(PublicPrivateKeyType keyType, uint publicKeyCrc32C)
        {
            var fullEccKey = await GetEccFullKeyAsync(keyType);
            return fullEccKey.crc32c == publicKeyCrc32C;
        }

        public async Task<EccPublicKeyData> GetSigningPublicKeyAsync()
        {
            var keyPair = await GetCurrentEccKeyFromStorageAsync(_signingKeyStorageId);
            return keyPair;
        }

        public async Task<EccPublicKeyData> GetOnlineEccPublicKeyAsync()
        {
            var keyPair = await GetCurrentEccKeyFromStorageAsync(_onlineEccKeyStorageId);
            return keyPair;
        }

        public async Task<EccPublicKeyData> GetOnlineIcrEncryptedEccPublicKeyAsync()
        {
            var fullKey = await GetCurrentEccKeyFromStorageAsync(_onlineIcrEncryptedEccKeyStorageId);
            var publicKey = (EccPublicKeyData)fullKey;
            return publicKey;
        }

        public async Task<EccFullKeyData> GetEccFullKeyAsync(PublicPrivateKeyType keyType)
        {
            switch (keyType)
            {
                case PublicPrivateKeyType.OfflineKey:
                    return await GetCurrentEccKeyFromStorageAsync(_offlineEccKeyStorageId);

                case PublicPrivateKeyType.OnlineKey:
                    return await GetCurrentEccKeyFromStorageAsync(_onlineEccKeyStorageId);

                case PublicPrivateKeyType.OnlineIcrEncryptedKey:
                    return await GetCurrentEccKeyFromStorageAsync(_onlineIcrEncryptedEccKeyStorageId);

                default:
                    throw new ArgumentOutOfRangeException(nameof(keyType), keyType, null);
            }
        }

        public async Task<EccPublicKeyData> GetOfflineEccPublicKeyAsync()
        {
            var keyPair = await GetCurrentEccKeyFromStorageAsync(_offlineEccKeyStorageId);
            return keyPair;
        }

        public async Task<string> GetNotificationsEccPublicKeyAsync()
        {
            return (await GetEccNotificationsKeysAsync()).PublicKey64;
        }

        public async Task<NotificationEccKeys> GetEccNotificationsKeysAsync()
        {
            var db = _tenantSystemStorage.IdentityDatabase;
            var keys = await _storage.GetAsync<NotificationEccKeys>(db, _offlineNotificationsKeyStorageId);
            return keys;
        }

        public async Task<RsaPublicKeyData> GetOnlineRsaPublicKeyPublic()
        {
            var keyPair = await GetCurrentRsaKeyFromStorageAsync(_onlineKeyStorageId);
            return RsaPublicKeyData.FromDerEncodedPublicKey(keyPair.publicKey);
        }

        public async Task<(bool IsValidPublicKey, byte[] DecryptedBytes)> RsaDecryptPayloadAsync(PublicPrivateKeyType keyType, RsaEncryptedPayload payload,
            IOdinContext odinContext)
        {
            var (isValidPublicKey, keyHeader) = await RsaDecryptKeyHeaderAsync(keyType, payload.RsaEncryptedKeyHeader, payload.Crc32, odinContext);

            if (!isValidPublicKey)
            {
                return (false, null);
            }

            var key = keyHeader.AesKey;
            var bytes = AesCbc.Decrypt(
                cipherText: payload.KeyHeaderEncryptedData,
                key: key,
                iv: keyHeader.Iv);

            return (true, bytes);
        }

        public async Task<EccPublicKeyData> GetPublicEccKeyAsync(PublicPrivateKeyType keyType)
        {
            switch (keyType)
            {
                case PublicPrivateKeyType.OfflineKey:
                    return await this.GetOfflineEccPublicKeyAsync();

                case PublicPrivateKeyType.OnlineKey:
                    return await this.GetOnlineEccPublicKeyAsync();

                case PublicPrivateKeyType.OnlineIcrEncryptedKey:
                    return await this.GetOnlineIcrEncryptedEccPublicKeyAsync();

                default:
                    throw new ArgumentOutOfRangeException(nameof(keyType), keyType, null);
            }
        }


        public async Task<RsaPublicKeyData> GetPublicRsaKey(PublicPrivateKeyType keyType)
        {
            switch (keyType)
            {
                case PublicPrivateKeyType.OfflineKey:
                    return await this.GetOfflineRsaPublicKeyAsync();
                case PublicPrivateKeyType.OnlineKey:
                    return await this.GetOnlineRsaPublicKeyPublic();
                default:
                    throw new ArgumentOutOfRangeException(nameof(keyType), keyType, null);
            }
        }


        /// <summary>
        /// Gets the Ecc key from the storage based on the CRC
        /// </summary>
        public async Task<(EccFullKeyData EccKey, SensitiveByteArray DecryptionKey)> ResolveOnlineEccKeyForDecryptionAsync(uint crc32, IOdinContext odinContext)
        {
            odinContext.Caller.AssertHasMasterKey();

            EccFullKeyListData keyList;
            SensitiveByteArray decryptionKey;

            keyList = await GetEccKeyListFromStorageAsync(_onlineEccKeyStorageId);
            decryptionKey = odinContext.Caller.GetMasterKey();

            var pk = EccKeyListManagement.FindKey(keyList, crc32);
            return (pk, decryptionKey);
        }

        /// <summary>
        /// Returns the latest Offline Ecc key
        /// </summary>
        public async Task<(EccFullKeyData fullKey, SensitiveByteArray privateKey)> GetCurrentOfflineEccKeyAsync()
        {
            var keyList = await this.GetEccKeyListFromStorageAsync(_offlineEccKeyStorageId);
            var pk = EccKeyListManagement.GetCurrentKey(keyList);
            return (pk, OfflinePrivateKeyEncryptionKey.ToSensitiveByteArray());
        }

        /// <summary>
        /// Creates the initial set of RSA keys required by an identity
        /// </summary>
        internal async Task CreateInitialKeysAsync(IOdinContext odinContext)
        {
            odinContext.Caller.AssertHasMasterKey();

            try
            {
                await KeyCreationLock.WaitAsync();
                var mk = odinContext.Caller.GetMasterKey();

                await this.CreateNewRsaKeysAsync(mk, _onlineKeyStorageId);

                await this.CreateNewEccKeysAsync(mk, _signingKeyStorageId);
                await this.CreateNewEccKeysAsync(mk, _onlineEccKeyStorageId);
                await this.CreateNewEccKeysAsync(OfflinePrivateKeyEncryptionKey.ToSensitiveByteArray(), _offlineEccKeyStorageId);

                // Note: we use the service since OdinContext might not have the ICR key
                // yet as it was just created during identity-init
                var icrKey = await _icrKeyService.GetDecryptedIcrKeyAsync(odinContext);
                await this.CreateNewEccKeysAsync(icrKey, _onlineIcrEncryptedEccKeyStorageId);

                await this.CreateNewRsaKeysAsync(OfflinePrivateKeyEncryptionKey.ToSensitiveByteArray(), _offlineKeyStorageId);

                await this.CreateNotificationEccKeysAsync();
            }
            finally
            {
                KeyCreationLock.Release();
            }
        }

        private async Task<(bool, KeyHeader)> RsaDecryptKeyHeaderAsync(PublicPrivateKeyType keyType, byte[] encryptedData, uint publicKeyCrc32,
            IOdinContext odinContext,
            bool failIfNoMatchingPublicKey = true)
        {
            var (rsaKey, decryptionKey) = await ResolveRsaKeyForDecryptionAsync(keyType, publicKeyCrc32, odinContext);

            if (null == rsaKey)
            {
                if (failIfNoMatchingPublicKey)
                {
                    throw new OdinSecurityException("Invalid public key");
                }

                return (false, null);
            }

            var bytes = rsaKey.Decrypt(decryptionKey, encryptedData);
            var keyHeader = KeyHeader.FromCombinedBytes(bytes);

            return (true, keyHeader);
        }

        private async Task<(RsaFullKeyData RsaKey, SensitiveByteArray DecryptionKey)> ResolveRsaKeyForDecryptionAsync(PublicPrivateKeyType keyType, uint crc32,
            IOdinContext odinContext)
        {
            RsaFullKeyListData keyList;
            SensitiveByteArray decryptionKey;

            switch (keyType)
            {
                case PublicPrivateKeyType.OfflineKey:
                    keyList = await this.GetRsaKeyListFromStorageAsync(_offlineKeyStorageId);
                    decryptionKey = OfflinePrivateKeyEncryptionKey.ToSensitiveByteArray();
                    break;

                case PublicPrivateKeyType.OnlineKey:
                    keyList = await this.GetRsaKeyListFromStorageAsync(_onlineKeyStorageId);
                    decryptionKey = odinContext.Caller.GetMasterKey();
                    break;

                default:
                    throw new ArgumentOutOfRangeException(nameof(keyType), keyType, null);
            }

            var pk = RsaKeyListManagement.FindKey(keyList, crc32);
            return (pk, decryptionKey);
        }

        private async Task CreateNewRsaKeysAsync(SensitiveByteArray encryptionKey, Guid storageKey)
        {
            var db = _tenantSystemStorage.IdentityDatabase;
            var existingKeys = await _storage.GetAsync<RsaFullKeyListData>(db, storageKey);
            if (null != existingKeys)
            {
                _logger.LogInformation("Attempt to create new RSA keys with storage key {storageKey}.  Already exist; ignoring request", storageKey);
                return;
            }

            //create a new key list
            var rsaKeyList = RsaKeyListManagement.CreateRsaKeyList(encryptionKey,
                RsaKeyListManagement.DefaultMaxOnlineKeys,
                RsaKeyListManagement.DefaultHoursOnlineKey);

            await _storage.UpsertAsync(db, storageKey, rsaKeyList);
        }

        private async Task CreateNotificationEccKeysAsync()
        {
            var storageKey = _offlineNotificationsKeyStorageId;
<<<<<<< HEAD
            // var existingKeys = _storage.Get<EccFullKeyListData>(storageKey);
            //
            // if (null != existingKeys)
            // {
            //     throw new OdinSecurityException($"Ecc keys with storage key {storageKey} already exist.");
            // }
            //
            // //create a new key list
            // var eccKeyList = EccKeyListManagement.CreateEccKeyList(NotificationPrivateEncryptionKey.ToSensitiveByteArray(),
            //     EccKeyListManagement.DefaultMaxOnlineKeys,
            //     EccKeyListManagement.DefaultHoursOnlineKey, EccFullKeyData.EccKeySize.P256);

            // _storage.Upsert(storageKey, eccKeyList);
            var db = _tenantSystemStorage.IdentityDatabase;
            VapidDetails vapidKeys = VapidHelper.GenerateVapidKeys();
            await _storage.UpsertAsync(db, storageKey, new NotificationEccKeys
            {
                PublicKey64 = vapidKeys.PublicKey,
                PrivateKey64 = vapidKeys.PrivateKey
            });
=======
            var db = _tenantSystemStorage.IdentityDatabase;
            var existingKey = await _storage.GetAsync<NotificationEccKeys>(db, storageKey);
            
            if(null == existingKey)
            {
                VapidDetails vapidKeys = VapidHelper.GenerateVapidKeys();

                await _storage.UpsertAsync(db, storageKey, new NotificationEccKeys
                {
                    PublicKey64 = vapidKeys.PublicKey,
                    PrivateKey64 = vapidKeys.PrivateKey
                });
            }
>>>>>>> 82cc89ea

        }

        private async Task CreateNewEccKeysAsync(SensitiveByteArray encryptionKey, Guid storageKey)
        {
            var db = _tenantSystemStorage.IdentityDatabase;
            var existingKeys = await _storage.GetAsync<EccFullKeyListData>(db, storageKey);

            if (null != existingKeys)
            {
                // throw new OdinSecurityException($"Ecc keys with storage key {storageKey} already exist.");
                _logger.LogInformation("Attempt to create new ECC keys with storage key {storageKey}.  Already exist; ignoring request", storageKey);
                return;
            }

            //create a new key list
            var eccKeyList = EccKeyListManagement.CreateEccKeyList(encryptionKey,
                EccKeyListManagement.DefaultMaxOnlineKeys,
                EccKeyListManagement.DefaultHoursOnlineKey);

            await _storage.UpsertAsync(db, storageKey, eccKeyList);
        }

        private async Task<RsaFullKeyData> GetCurrentRsaKeyFromStorageAsync(Guid storageKey)
        {
            var keyList = await GetRsaKeyListFromStorageAsync(storageKey);
            return RsaKeyListManagement.GetCurrentKey(keyList);
        }

        private async Task<RsaFullKeyListData> GetRsaKeyListFromStorageAsync(Guid storageKey)
        {
            var db = _tenantSystemStorage.IdentityDatabase;
            return await _storage.GetAsync<RsaFullKeyListData>(db, storageKey);
        }

        private async Task<EccFullKeyData> GetCurrentEccKeyFromStorageAsync(Guid storageKey)
        {
            var keyList = await GetEccKeyListFromStorageAsync(storageKey);
            if (null == keyList)
            {
                return null;
            }

            return EccKeyListManagement.GetCurrentKey(keyList);
        }

        private async Task<EccFullKeyListData> GetEccKeyListFromStorageAsync(Guid storageKey)
        {
            var db = _tenantSystemStorage.IdentityDatabase;
            return await _storage.GetAsync<EccFullKeyListData>(db, storageKey);
        }
    }
}<|MERGE_RESOLUTION|>--- conflicted
+++ resolved
@@ -178,7 +178,6 @@
         public async Task<byte[]> EccDecryptPayload(PublicPrivateKeyType keyType, EccEncryptedPayload payload, IOdinContext odinContext)
         {
             var publicKey = EccPublicKeyData.FromJwkPublicKey(payload.PublicKey);
-<<<<<<< HEAD
 
             if (!await IsValidEccPublicKeyAsync(keyType, payload.EncryptionPublicKeyCrc32))
             {
@@ -187,16 +186,6 @@
 
             var fullEccKey = await GetEccFullKeyAsync(keyType);
 
-=======
-
-            if (!await IsValidEccPublicKeyAsync(keyType, payload.EncryptionPublicKeyCrc32))
-            {
-                throw new OdinClientException("Encrypted Payload Public Key does not match");
-            }
-
-            var fullEccKey = await GetEccFullKeyAsync(keyType);
-
->>>>>>> 82cc89ea
             SensitiveByteArray key;
             switch (keyType)
             {
@@ -465,28 +454,6 @@
         private async Task CreateNotificationEccKeysAsync()
         {
             var storageKey = _offlineNotificationsKeyStorageId;
-<<<<<<< HEAD
-            // var existingKeys = _storage.Get<EccFullKeyListData>(storageKey);
-            //
-            // if (null != existingKeys)
-            // {
-            //     throw new OdinSecurityException($"Ecc keys with storage key {storageKey} already exist.");
-            // }
-            //
-            // //create a new key list
-            // var eccKeyList = EccKeyListManagement.CreateEccKeyList(NotificationPrivateEncryptionKey.ToSensitiveByteArray(),
-            //     EccKeyListManagement.DefaultMaxOnlineKeys,
-            //     EccKeyListManagement.DefaultHoursOnlineKey, EccFullKeyData.EccKeySize.P256);
-
-            // _storage.Upsert(storageKey, eccKeyList);
-            var db = _tenantSystemStorage.IdentityDatabase;
-            VapidDetails vapidKeys = VapidHelper.GenerateVapidKeys();
-            await _storage.UpsertAsync(db, storageKey, new NotificationEccKeys
-            {
-                PublicKey64 = vapidKeys.PublicKey,
-                PrivateKey64 = vapidKeys.PrivateKey
-            });
-=======
             var db = _tenantSystemStorage.IdentityDatabase;
             var existingKey = await _storage.GetAsync<NotificationEccKeys>(db, storageKey);
             
@@ -500,7 +467,6 @@
                     PrivateKey64 = vapidKeys.PrivateKey
                 });
             }
->>>>>>> 82cc89ea
 
         }
 
