--- conflicted
+++ resolved
@@ -61,56 +61,32 @@
         /// <summary>
         /// Destroys the cache item for the recipients public key so a new one will be retrieved
         /// </summary>
-<<<<<<< HEAD
-        public async Task InvalidateRecipientEccPublicKey(PublicPrivateKeyType keyType, OdinId recipient)
+        public async Task InvalidateRecipientEccPublicKeyAsync(PublicPrivateKeyType keyType, OdinId recipient)
         {
             var db = _tenantSystemStorage.IdentityDatabase;
             GuidId cacheKey = GetEccCacheKey(keyType, recipient.DomainName);
-            _storage.Delete(db, cacheKey);
-            await Task.CompletedTask;
-=======
-        /// <param name="recipient"></param>
-        /// <returns></returns>
-        public async Task InvalidateRecipientRsaPublicKeyAsync(OdinId recipient, IdentityDatabase db)
-        {
-            await _storage.DeleteAsync(db, GuidId.FromString(recipient.DomainName));
->>>>>>> 30089c7b
+            await _storage.DeleteAsync(db, cacheKey);
         }
 
         /// <summary>
         /// Gets the latest effective offline public key
         /// </summary>
-<<<<<<< HEAD
-        public Task<RsaPublicKeyData> GetOfflineRsaPublicKey()
-        {
-            var k = this.GetCurrentRsaKeyFromStorage(_offlineKeyStorageId);
-            return Task.FromResult(RsaPublicKeyData.FromDerEncodedPublicKey(k.publicKey));
-        }
-
-        private async Task<EccPublicKeyData> ResolveRecipientEccPublicKey(IdentityDatabase db, PublicPrivateKeyType keyType, OdinId recipient,
+        public async Task<RsaPublicKeyData> GetOfflineRsaPublicKeyAsync()
+        {
+            var k = await GetCurrentRsaKeyFromStorageAsync(_offlineKeyStorageId);
+            return RsaPublicKeyData.FromDerEncodedPublicKey(k.publicKey);
+        }
+
+        private async Task<EccPublicKeyData> ResolveRecipientEccPublicKeyAsync(IdentityDatabase db, PublicPrivateKeyType keyType, OdinId recipient,
             bool failIfCannotRetrieve = true)
-=======
-        public async Task<RsaPublicKeyData> GetOfflineRsaPublicKeyAsync(IdentityDatabase db)
-        {
-            var k = await GetCurrentRsaKeyFromStorageAsync(_offlineKeyStorageId, db);
-            return RsaPublicKeyData.FromDerEncodedPublicKey(k.publicKey);
-        }
-
-        private async Task<EccPublicKeyData> ResolveRecipientEccPublicKeyAsync(IdentityDatabase db, PublicPrivateKeyType keyType, OdinId recipient, bool failIfCannotRetrieve = true)
->>>>>>> 30089c7b
         {
             GuidId cacheKey = GetEccCacheKey(keyType, recipient.DomainName);
 
             await EccRecipientOnlinePublicKeyCacheLock.WaitAsync();
             try
             {
-<<<<<<< HEAD
-                var cacheItem = _storage.Get<EccPublicKeyData>(db, cacheKey);
+                var cacheItem = await _storage.GetAsync<EccPublicKeyData>(db, cacheKey);
                 if (cacheItem == null || cacheItem.IsExpired())
-=======
-                var cacheItem = await _storage.GetAsync<EccPublicKeyData>(db, cacheKey);
-                if ((cacheItem == null || cacheItem.IsExpired()))
->>>>>>> 30089c7b
                 {
                     var svc = _odinHttpClientFactory.CreateClient<IPeerEncryptionKeyServiceHttpClient>(recipient);
                     var getPkResponse = await svc.GetEccPublicKey(keyType);
@@ -126,12 +102,8 @@
                     cacheItem.crc32c = content.CRC32c;
                     
                     _logger.LogDebug("Updating ecc public key cache record for recipient: {r} with cacheKey: {k}", recipient, cacheKey);
-<<<<<<< HEAD
                     _logger.LogDebug("Updated ecc public key: {k}", cacheItem);
-                    _storage.Upsert(db, cacheKey, cacheItem);
-=======
                     await _storage.UpsertAsync(db, cacheKey, cacheItem);
->>>>>>> 30089c7b
                 }
 
                 if (null == cacheItem && failIfCannotRetrieve)
@@ -147,101 +119,29 @@
             }
         }
 
-<<<<<<< HEAD
         private GuidId GetEccCacheKey(PublicPrivateKeyType keyType, string domainName)
         {
             return GuidId.FromString($"ecc2_{Enum.GetName(keyType)}_{domainName}");
         }
 
-        public async Task<EccEncryptedPayload> EccEncryptPayloadForRecipient(PublicPrivateKeyType keyType, OdinId recipient, byte[] payload)
-=======
-        private async Task<RsaPublicKeyData> ResolveRecipientRsaKeyAsync(IdentityDatabase db, PublicPrivateKeyType keyType, OdinId recipient, bool failIfCannotRetrieve = true)
-        {
-            await RsaRecipientOnlinePublicKeyCacheLock.WaitAsync();
-            try
-            {
-                string prefix = keyType == PublicPrivateKeyType.OfflineKey ? "offline" :
-                    keyType == PublicPrivateKeyType.OnlineKey ? "online" : throw new OdinSystemException("Unhandled key type");
-
-                GuidId cacheKey = GuidId.FromString($"{prefix}{recipient.DomainName}");
-
-                var cacheItem = await _storage.GetAsync<RsaPublicKeyData>(db, cacheKey);
-                if ((cacheItem == null || cacheItem.IsExpired()))
-                {
-                    var svc = _odinHttpClientFactory.CreateClient<IPeerEncryptionKeyServiceHttpClient>(recipient);
-                    var tpkResponse = await svc.GetRsaPublicKey(keyType);
-
-                    if (tpkResponse.Content == null || !tpkResponse.IsSuccessStatusCode)
-                    {
-                        // SEB:NOTE this can happen in dev environments where a production peer does 
-                        // not accept certificates from letsencrypt staging CA. 
-                        var errorMessage = tpkResponse.Error?.Message ?? "unknown error";
-                        throw new OdinSystemException($"ResolveRecipientRsaKey failed for {recipient}: {errorMessage}");
-                    }
-
-                    cacheItem = new RsaPublicKeyData()
-                    {
-                        publicKey = tpkResponse.Content.PublicKey,
-                        crc32c = tpkResponse.Content.Crc32,
-                        expiration = new UnixTimeUtc(tpkResponse.Content.Expiration)
-                    };
-
-                    await _storage.UpsertAsync(db, cacheKey, cacheItem);
-                }
-
-                if (null == cacheItem && failIfCannotRetrieve)
-                {
-                    throw new MissingDataException("Could not get recipients offline public key");
-                }
-
-                return cacheItem;
-            }
-            finally
-            {
-                RsaRecipientOnlinePublicKeyCacheLock.Release();
-            }
-        }
-
-        public async Task<RsaEncryptedPayload> RsaEncryptPayloadAsync(PublicPrivateKeyType keyType, byte[] payload, IdentityDatabase db)
->>>>>>> 30089c7b
-        {
-            var db = _tenantSystemStorage.IdentityDatabase;
-            EccPublicKeyData recipientPublicKey = await ResolveRecipientEccPublicKey(db, keyType, recipient);
+        public async Task<EccEncryptedPayload> EccEncryptPayloadForRecipientAsync(PublicPrivateKeyType keyType, OdinId recipient, byte[] payload)
+        {
+            var db = _tenantSystemStorage.IdentityDatabase;
+            EccPublicKeyData recipientPublicKey = await ResolveRecipientEccPublicKeyAsync(db, keyType, recipient);
 
             if (null == recipientPublicKey)
             {
-<<<<<<< HEAD
                 _logger.LogDebug("Could not get public Ecc key (type: {kt}) for recipient: {recipient}", keyType, recipient);
                 throw new OdinRemoteIdentityException("Could not get public Ecc key for recipient");
-=======
-                case PublicPrivateKeyType.OfflineKey:
-                    pk = await GetOfflineRsaPublicKeyAsync(db);
-                    break;
-
-                case PublicPrivateKeyType.OnlineKey:
-                    pk = await GetOnlineRsaPublicKeyAsync(db);
-                    break;
-
-                default:
-                    throw new OdinSystemException("Unhandled RsaKeyType");
->>>>>>> 30089c7b
             }
 
             // Note: here we are throwing a way the full key intentionally
             SensitiveByteArray pwd = new SensitiveByteArray(ByteArrayUtil.GetRndByteArray(16));
             EccFullKeyData senderEccFullKey = new EccFullKeyData(pwd, EccKeySize.P384, 2);
 
-<<<<<<< HEAD
             var randomSalt = ByteArrayUtil.GetRndByteArray(16);
             var transferSharedSecret = senderEccFullKey.GetEcdhSharedSecret(pwd, recipientPublicKey, randomSalt);
             var iv = ByteArrayUtil.GetRndByteArray(16);
-=======
-        public async Task<RsaEncryptedPayload> RsaEncryptPayloadForRecipientAsync(PublicPrivateKeyType keyType, OdinId recipient, byte[] payload, IdentityDatabase db)
-        {
-            RsaPublicKeyData pk = await ResolveRecipientRsaKeyAsync(db, keyType, recipient);
-            return Encrypt(pk, payload);
-        }
->>>>>>> 30089c7b
 
             return new EccEncryptedPayload
             {
@@ -253,21 +153,9 @@
             };
         }
 
-<<<<<<< HEAD
         public async Task<EccEncryptedPayload> EccEncryptPayload(PublicPrivateKeyType keyType, byte[] payload)
         {
-            EccPublicKeyData publicEccKey = await this.GetPublicEccKey(keyType);
-=======
-        public async Task<EccEncryptedPayload> EccEncryptPayloadForRecipientAsync(PublicPrivateKeyType keyType, OdinId recipient, byte[] payload, IdentityDatabase db)
-        {
-            EccPublicKeyData recipientPublicKey = await ResolveRecipientEccPublicKeyAsync(db, keyType, recipient);
-
-            if (null == recipientPublicKey)
-            {
-                _logger.LogDebug("Could not get public Ecc key for recipient: {recipient}", recipient);
-                throw new OdinSystemException("Could not get public Ecc key for recipient");
-            }
->>>>>>> 30089c7b
+            EccPublicKeyData publicEccKey = await this.GetPublicEccKeyAsync(keyType);
 
             //note: here we are throwing a way the full key intentionally
             SensitiveByteArray pwd = new SensitiveByteArray(ByteArrayUtil.GetRndByteArray(16));
@@ -287,23 +175,16 @@
             };
         }
 
-<<<<<<< HEAD
         public async Task<byte[]> EccDecryptPayload(PublicPrivateKeyType keyType, EccEncryptedPayload payload, IOdinContext odinContext)
         {
-            var db = _tenantSystemStorage.IdentityDatabase;
             var publicKey = EccPublicKeyData.FromJwkPublicKey(payload.PublicKey);
 
-            if (!await IsValidEccPublicKey(keyType, payload.EncryptionPublicKeyCrc32))
+            if (!await IsValidEccPublicKeyAsync(keyType, payload.EncryptionPublicKeyCrc32))
             {
                 throw new OdinClientException("Encrypted Payload Public Key does not match");
             }
-=======
-        public async Task<byte[]> EccDecryptPayloadAsync(EccEncryptedPayload payload, IdentityDatabase db)
-        {
-            var fullEccKey = await this.GetEccFullKeyAsync(PublicPrivateKeyType.OfflineKey, db);
->>>>>>> 30089c7b
-
-            var fullEccKey = await GetEccFullKey(keyType);
+
+            var fullEccKey = await GetEccFullKeyAsync(keyType);
 
             SensitiveByteArray key;
             switch (keyType)
@@ -325,155 +206,77 @@
             return AesCbc.Decrypt(payload.EncryptedData, transferSharedSecret, payload.Iv);
         }
 
-        public async Task<bool> IsValidEccPublicKey(PublicPrivateKeyType keyType, uint publicKeyCrc32C)
-        {
-            var fullEccKey = await this.GetEccFullKey(keyType);
+        public async Task<bool> IsValidEccPublicKeyAsync(PublicPrivateKeyType keyType, uint publicKeyCrc32C)
+        {
+            var fullEccKey = await GetEccFullKeyAsync(keyType);
             return fullEccKey.crc32c == publicKeyCrc32C;
         }
 
-<<<<<<< HEAD
-        public Task<EccPublicKeyData> GetSigningPublicKey()
-        {
-            var db = _tenantSystemStorage.IdentityDatabase;
-            var keyPair = this.GetCurrentEccKeyFromStorage(_signingKeyStorageId);
-            return Task.FromResult((EccPublicKeyData)keyPair);
-        }
-
-        public Task<EccPublicKeyData> GetOnlineEccPublicKey()
-        {
-            var keyPair = this.GetCurrentEccKeyFromStorage(_onlineEccKeyStorageId);
-            return Task.FromResult((EccPublicKeyData)keyPair);
-        }
-
-        public Task<EccPublicKeyData> GetOnlineIcrEncryptedEccPublicKey()
-        {
-            var fullKey = this.GetCurrentEccKeyFromStorage(_onlineIcrEncryptedEccKeyStorageId);
+        public async Task<EccPublicKeyData> GetSigningPublicKeyAsync()
+        {
+            var keyPair = await GetCurrentEccKeyFromStorageAsync(_signingKeyStorageId);
+            return keyPair;
+        }
+
+        public async Task<EccPublicKeyData> GetOnlineEccPublicKeyAsync()
+        {
+            var keyPair = await GetCurrentEccKeyFromStorageAsync(_onlineEccKeyStorageId);
+            return keyPair;
+        }
+
+        public async Task<EccPublicKeyData> GetOnlineIcrEncryptedEccPublicKeyAsync()
+        {
+            var fullKey = await GetCurrentEccKeyFromStorageAsync(_onlineIcrEncryptedEccKeyStorageId);
             var publicKey = (EccPublicKeyData)fullKey;
-            return Task.FromResult(publicKey);
-        }
-
-        public Task<EccFullKeyData> GetEccFullKey(PublicPrivateKeyType keyType)
-=======
-        public async Task<EccPublicKeyData> GetSigningPublicKeyAsync(IdentityDatabase db)
-        {
-            var keyPair = await GetCurrentEccKeyFromStorageAsync(_signingKeyStorageId, db);
-            return (EccPublicKeyData)keyPair;
-        }
-
-        public async Task<EccPublicKeyData> GetOnlineEccPublicKeyAsync(IdentityDatabase db)
-        {
-            var keyPair = await GetCurrentEccKeyFromStorageAsync(_onlineEccKeyStorageId, db);
-            return keyPair;
-        }
-
-        public async Task<EccFullKeyData> GetEccFullKeyAsync(PublicPrivateKeyType keyType, IdentityDatabase db)
->>>>>>> 30089c7b
+            return publicKey;
+        }
+
+        public async Task<EccFullKeyData> GetEccFullKeyAsync(PublicPrivateKeyType keyType)
         {
             switch (keyType)
             {
                 case PublicPrivateKeyType.OfflineKey:
-<<<<<<< HEAD
-                    return Task.FromResult(GetCurrentEccKeyFromStorage(_offlineEccKeyStorageId));
+                    return await GetCurrentEccKeyFromStorageAsync(_offlineEccKeyStorageId);
 
                 case PublicPrivateKeyType.OnlineKey:
-                    return Task.FromResult(GetCurrentEccKeyFromStorage(_onlineEccKeyStorageId));
+                    return await GetCurrentEccKeyFromStorageAsync(_onlineEccKeyStorageId);
 
                 case PublicPrivateKeyType.OnlineIcrEncryptedKey:
-                    return Task.FromResult(GetCurrentEccKeyFromStorage(_onlineIcrEncryptedEccKeyStorageId));
-=======
-                    return await GetCurrentEccKeyFromStorageAsync(_offlineEccKeyStorageId, db);
-
-                case PublicPrivateKeyType.OnlineKey:
-                    return await GetCurrentEccKeyFromStorageAsync(_onlineEccKeyStorageId, db);
->>>>>>> 30089c7b
+                    return await GetCurrentEccKeyFromStorageAsync(_onlineIcrEncryptedEccKeyStorageId);
 
                 default:
                     throw new ArgumentOutOfRangeException(nameof(keyType), keyType, null);
             }
         }
 
-<<<<<<< HEAD
-        public Task<EccPublicKeyData> GetOfflineEccPublicKey()
-        {
-            var keyPair = this.GetCurrentEccKeyFromStorage(_offlineEccKeyStorageId);
-            return Task.FromResult((EccPublicKeyData)keyPair);
-        }
-
-        public Task<string> GetNotificationsEccPublicKey()
-        {
-            return Task.FromResult(this.GetEccNotificationsKeys().PublicKey64);
-        }
-
-        public NotificationEccKeys GetEccNotificationsKeys()
-        {
-            var db = _tenantSystemStorage.IdentityDatabase;
-            var keys = _storage.Get<NotificationEccKeys>(db, _offlineNotificationsKeyStorageId);
-            return keys;
-        }
-
-        public Task<RsaPublicKeyData> GetOnlineRsaPublicKey()
-        {
-            var keyPair = this.GetCurrentRsaKeyFromStorage(_onlineKeyStorageId);
-            return Task.FromResult(RsaPublicKeyData.FromDerEncodedPublicKey(keyPair.publicKey));
-        }
-
-        public async Task<(bool IsValidPublicKey, byte[] DecryptedBytes)> RsaDecryptPayload(PublicPrivateKeyType keyType, RsaEncryptedPayload payload,
-            IOdinContext odinContext)
-        {
-            var (isValidPublicKey, keyHeader) = await this.RsaDecryptKeyHeader(keyType, payload.RsaEncryptedKeyHeader, payload.Crc32, odinContext);
-=======
-        public async Task<EccPublicKeyData> GetOfflineEccPublicKeyAsync(IdentityDatabase db)
-        {
-            var keyPair = await GetCurrentEccKeyFromStorageAsync(_offlineEccKeyStorageId, db);
+        public async Task<EccPublicKeyData> GetOfflineEccPublicKeyAsync()
+        {
+            var keyPair = await GetCurrentEccKeyFromStorageAsync(_offlineEccKeyStorageId);
             return keyPair;
         }
 
-        public async Task<string> GetNotificationsEccPublicKeyAsync(IdentityDatabase db)
-        {
-            var key = await GetEccNotificationsKeysAsync(db); 
-            return key.PublicKey64;
-        }
-
-        public async Task<NotificationEccKeys> GetEccNotificationsKeysAsync(IdentityDatabase db)
-        {
+        public async Task<string> GetNotificationsEccPublicKeyAsync()
+        {
+            return (await GetEccNotificationsKeysAsync()).PublicKey64;
+        }
+
+        public async Task<NotificationEccKeys> GetEccNotificationsKeysAsync()
+        {
+            var db = _tenantSystemStorage.IdentityDatabase;
             var keys = await _storage.GetAsync<NotificationEccKeys>(db, _offlineNotificationsKeyStorageId);
             return keys;
         }
 
-        public async Task<RsaPublicKeyData> GetOnlineRsaPublicKeyAsync(IdentityDatabase db)
-        {
-            var keyPair = await GetCurrentRsaKeyFromStorageAsync(_onlineKeyStorageId, db);
+        public async Task<RsaPublicKeyData> GetOnlineRsaPublicKeyPublic()
+        {
+            var keyPair = await GetCurrentRsaKeyFromStorageAsync(_onlineKeyStorageId);
             return RsaPublicKeyData.FromDerEncodedPublicKey(keyPair.publicKey);
         }
 
-        /// <summary>
-        /// Upgrades the key to the latest
-        /// </summary>
-        public async Task<RsaEncryptedPayload> UpgradeRsaKeyAsync(PublicPrivateKeyType keyType, RsaFullKeyData currentKey, SensitiveByteArray currentDecryptionKey,
-            RsaEncryptedPayload payload, IdentityDatabase db)
-        {
-            //unwrap the rsa encrypted key header
-            var keyHeader = DecryptKeyHeaderInternal(currentKey, currentDecryptionKey, payload.RsaEncryptedKeyHeader);
-
-            var pk = await GetPublicRsaKeyAsync(keyType, db);
-
-            //re-encrypt the key header using the latest rsa key
-            //Note: we do not need to re-encrypt the KeyHeaderEncryptedData because we never changed it
-            return new RsaEncryptedPayload()
-            {
-                //Note: i leave out the key type here because the methods that receive
-                //this must decide the encryption they expect
-                Crc32 = pk.crc32c,
-                RsaEncryptedKeyHeader = pk.Encrypt(keyHeader.Combine().GetKey()),
-                KeyHeaderEncryptedData = payload.KeyHeaderEncryptedData
-            };
-        }
-
         public async Task<(bool IsValidPublicKey, byte[] DecryptedBytes)> RsaDecryptPayloadAsync(PublicPrivateKeyType keyType, RsaEncryptedPayload payload,
-            IOdinContext odinContext, IdentityDatabase db)
-        {
-            var (isValidPublicKey, keyHeader) = await this.RsaDecryptKeyHeaderAsync(keyType, payload.RsaEncryptedKeyHeader, payload.Crc32, odinContext, db);
->>>>>>> 30089c7b
+            IOdinContext odinContext)
+        {
+            var (isValidPublicKey, keyHeader) = await RsaDecryptKeyHeaderAsync(keyType, payload.RsaEncryptedKeyHeader, payload.Crc32, odinContext);
 
             if (!isValidPublicKey)
             {
@@ -489,29 +292,18 @@
             return (true, bytes);
         }
 
-<<<<<<< HEAD
-        public async Task<EccPublicKeyData> GetPublicEccKey(PublicPrivateKeyType keyType)
-=======
-        public async Task<EccPublicKeyData> GetPublicEccKeyAsync(PublicPrivateKeyType keyType, IdentityDatabase db)
->>>>>>> 30089c7b
+        public async Task<EccPublicKeyData> GetPublicEccKeyAsync(PublicPrivateKeyType keyType)
         {
             switch (keyType)
             {
                 case PublicPrivateKeyType.OfflineKey:
-<<<<<<< HEAD
-                    return await this.GetOfflineEccPublicKey();
+                    return await this.GetOfflineEccPublicKeyAsync();
 
                 case PublicPrivateKeyType.OnlineKey:
-                    return await this.GetOnlineEccPublicKey();
+                    return await this.GetOnlineEccPublicKeyAsync();
 
                 case PublicPrivateKeyType.OnlineIcrEncryptedKey:
-                    return await this.GetOnlineIcrEncryptedEccPublicKey();
-=======
-                    return await this.GetOfflineEccPublicKeyAsync(db);
-
-                case PublicPrivateKeyType.OnlineKey:
-                    return await this.GetOnlineEccPublicKeyAsync(db);
->>>>>>> 30089c7b
+                    return await this.GetOnlineIcrEncryptedEccPublicKeyAsync();
 
                 default:
                     throw new ArgumentOutOfRangeException(nameof(keyType), keyType, null);
@@ -519,24 +311,14 @@
         }
 
 
-<<<<<<< HEAD
         public async Task<RsaPublicKeyData> GetPublicRsaKey(PublicPrivateKeyType keyType)
-=======
-        public async Task<RsaPublicKeyData> GetPublicRsaKeyAsync(PublicPrivateKeyType keyType, IdentityDatabase db)
->>>>>>> 30089c7b
         {
             switch (keyType)
             {
                 case PublicPrivateKeyType.OfflineKey:
-<<<<<<< HEAD
-                    return await this.GetOfflineRsaPublicKey();
+                    return await this.GetOfflineRsaPublicKeyAsync();
                 case PublicPrivateKeyType.OnlineKey:
-                    return await this.GetOnlineRsaPublicKey();
-=======
-                    return await this.GetOfflineRsaPublicKeyAsync(db);
-                case PublicPrivateKeyType.OnlineKey:
-                    return await this.GetOnlineRsaPublicKeyAsync(db);
->>>>>>> 30089c7b
+                    return await this.GetOnlineRsaPublicKeyPublic();
                 default:
                     throw new ArgumentOutOfRangeException(nameof(keyType), keyType, null);
             }
@@ -546,24 +328,15 @@
         /// <summary>
         /// Gets the Ecc key from the storage based on the CRC
         /// </summary>
-<<<<<<< HEAD
-        public Task<(EccFullKeyData EccKey, SensitiveByteArray DecryptionKey)> ResolveOnlineEccKeyForDecryption(uint crc32, IOdinContext odinContext)
+        public async Task<(EccFullKeyData EccKey, SensitiveByteArray DecryptionKey)> ResolveOnlineEccKeyForDecryptionAsync(uint crc32, IOdinContext odinContext)
         {
             odinContext.Caller.AssertHasMasterKey();
 
             EccFullKeyListData keyList;
             SensitiveByteArray decryptionKey;
 
-            keyList = this.GetEccKeyListFromStorage(_onlineEccKeyStorageId);
+            keyList = await GetEccKeyListFromStorageAsync(_onlineEccKeyStorageId);
             decryptionKey = odinContext.Caller.GetMasterKey();
-=======
-        public async Task<(EccFullKeyData EccKey, SensitiveByteArray DecryptionKey)> ResolveOnlineEccKeyForDecryptionAsync(uint crc32, IOdinContext odinContext, IdentityDatabase db)
-        {
-            odinContext.Caller.AssertHasMasterKey();
-
-            var keyList = await GetEccKeyListFromStorageAsync(_onlineEccKeyStorageId, db);
-            var decryptionKey = odinContext.Caller.GetMasterKey();
->>>>>>> 30089c7b
 
             var pk = EccKeyListManagement.FindKey(keyList, crc32);
             return (pk, decryptionKey);
@@ -572,15 +345,9 @@
         /// <summary>
         /// Returns the latest Offline Ecc key
         /// </summary>
-<<<<<<< HEAD
-        public Task<(EccFullKeyData fullKey, SensitiveByteArray privateKey)> GetCurrentOfflineEccKey()
-        {
-            var keyList = this.GetEccKeyListFromStorage(_offlineEccKeyStorageId);
-=======
-        public async Task<(EccFullKeyData fullKey, SensitiveByteArray privateKey)> GetCurrentOfflineEccKeyAsync(IdentityDatabase db)
-        {
-            var keyList = await GetEccKeyListFromStorageAsync(_offlineEccKeyStorageId, db);
->>>>>>> 30089c7b
+        public async Task<(EccFullKeyData fullKey, SensitiveByteArray privateKey)> GetCurrentOfflineEccKeyAsync()
+        {
+            var keyList = await this.GetEccKeyListFromStorageAsync(_offlineEccKeyStorageId);
             var pk = EccKeyListManagement.GetCurrentKey(keyList);
             return (pk, OfflinePrivateKeyEncryptionKey.ToSensitiveByteArray());
         }
@@ -588,11 +355,7 @@
         /// <summary>
         /// Creates the initial set of RSA keys required by an identity
         /// </summary>
-<<<<<<< HEAD
-        internal async Task CreateInitialKeys(IOdinContext odinContext)
-=======
-        internal async Task CreateInitialKeysAsync(IOdinContext odinContext, IdentityDatabase db)
->>>>>>> 30089c7b
+        internal async Task CreateInitialKeysAsync(IOdinContext odinContext)
         {
             odinContext.Caller.AssertHasMasterKey();
 
@@ -601,32 +364,20 @@
                 await KeyCreationLock.WaitAsync();
                 var mk = odinContext.Caller.GetMasterKey();
 
-<<<<<<< HEAD
-                await this.CreateNewRsaKeys(mk, _onlineKeyStorageId);
-
-                await this.CreateNewEccKeys(mk, _signingKeyStorageId);
-                await this.CreateNewEccKeys(mk, _onlineEccKeyStorageId);
-                await this.CreateNewEccKeys(OfflinePrivateKeyEncryptionKey.ToSensitiveByteArray(), _offlineEccKeyStorageId);
+                await this.CreateNewRsaKeysAsync(mk, _onlineKeyStorageId);
+
+                await this.CreateNewEccKeysAsync(mk, _signingKeyStorageId);
+                await this.CreateNewEccKeysAsync(mk, _onlineEccKeyStorageId);
+                await this.CreateNewEccKeysAsync(OfflinePrivateKeyEncryptionKey.ToSensitiveByteArray(), _offlineEccKeyStorageId);
 
                 // Note: we use the service since OdinContext might not have the ICR key
                 // yet as it was just created during identity-init
-                var icrKey = _icrKeyService.GetDecryptedIcrKey(odinContext);
-                await this.CreateNewEccKeys(icrKey, _onlineIcrEncryptedEccKeyStorageId);
-
-                await this.CreateNewRsaKeys(OfflinePrivateKeyEncryptionKey.ToSensitiveByteArray(), _offlineKeyStorageId);
-
-                await this.CreateNotificationEccKeys();
-=======
-                await this.CreateNewRsaKeysAsync(mk, _onlineKeyStorageId, db);
-
-                await this.CreateNewEccKeysAsync(mk, _signingKeyStorageId, db);
-                await this.CreateNewEccKeysAsync(mk, _onlineEccKeyStorageId, db);
-                await this.CreateNewEccKeysAsync(OfflinePrivateKeyEncryptionKey.ToSensitiveByteArray(), _offlineEccKeyStorageId, db);
-
-                await this.CreateNewRsaKeysAsync(OfflinePrivateKeyEncryptionKey.ToSensitiveByteArray(), _offlineKeyStorageId, db);
-
-                await this.CreateNotificationEccKeysAsync(db);
->>>>>>> 30089c7b
+                var icrKey = await _icrKeyService.GetDecryptedIcrKeyAsync(odinContext);
+                await this.CreateNewEccKeysAsync(icrKey, _onlineIcrEncryptedEccKeyStorageId);
+
+                await this.CreateNewRsaKeysAsync(OfflinePrivateKeyEncryptionKey.ToSensitiveByteArray(), _offlineKeyStorageId);
+
+                await this.CreateNotificationEccKeysAsync();
             }
             finally
             {
@@ -634,19 +385,11 @@
             }
         }
 
-<<<<<<< HEAD
-        private async Task<(bool, KeyHeader)> RsaDecryptKeyHeader(PublicPrivateKeyType keyType, byte[] encryptedData, uint publicKeyCrc32,
+        private async Task<(bool, KeyHeader)> RsaDecryptKeyHeaderAsync(PublicPrivateKeyType keyType, byte[] encryptedData, uint publicKeyCrc32,
             IOdinContext odinContext,
             bool failIfNoMatchingPublicKey = true)
         {
-            var (rsaKey, decryptionKey) = await ResolveRsaKeyForDecryption(keyType, publicKeyCrc32, odinContext);
-=======
-        private async Task<(bool, KeyHeader)> RsaDecryptKeyHeaderAsync(PublicPrivateKeyType keyType, byte[] encryptedData, uint publicKeyCrc32,
-            IOdinContext odinContext, IdentityDatabase db,
-            bool failIfNoMatchingPublicKey = true)
-        {
-            var (rsaKey, decryptionKey) = await ResolveRsaKeyForDecryptionAsync(keyType, publicKeyCrc32, odinContext, db);
->>>>>>> 30089c7b
+            var (rsaKey, decryptionKey) = await ResolveRsaKeyForDecryptionAsync(keyType, publicKeyCrc32, odinContext);
 
             if (null == rsaKey)
             {
@@ -664,19 +407,8 @@
             return (true, keyHeader);
         }
 
-<<<<<<< HEAD
-        private Task<(RsaFullKeyData RsaKey, SensitiveByteArray DecryptionKey)> ResolveRsaKeyForDecryption(PublicPrivateKeyType keyType, uint crc32,
+        private async Task<(RsaFullKeyData RsaKey, SensitiveByteArray DecryptionKey)> ResolveRsaKeyForDecryptionAsync(PublicPrivateKeyType keyType, uint crc32,
             IOdinContext odinContext)
-=======
-        private KeyHeader DecryptKeyHeaderInternal(RsaFullKeyData rsaKey, SensitiveByteArray decryptionKey, byte[] encryptedData)
-        {
-            var bytes = rsaKey.Decrypt(decryptionKey, encryptedData);
-            return KeyHeader.FromCombinedBytes(bytes);
-        }
-
-        private async Task<(RsaFullKeyData RsaKey, SensitiveByteArray DecryptionKey)> ResolveRsaKeyForDecryptionAsync(PublicPrivateKeyType keyType, uint crc32,
-            IOdinContext odinContext, IdentityDatabase db)
->>>>>>> 30089c7b
         {
             RsaFullKeyListData keyList;
             SensitiveByteArray decryptionKey;
@@ -684,20 +416,12 @@
             switch (keyType)
             {
                 case PublicPrivateKeyType.OfflineKey:
-<<<<<<< HEAD
-                    keyList = this.GetRsaKeyListFromStorage(_offlineKeyStorageId);
-=======
-                    keyList = await GetRsaKeyListFromStorageAsync(_offlineKeyStorageId, db);
->>>>>>> 30089c7b
+                    keyList = await this.GetRsaKeyListFromStorageAsync(_offlineKeyStorageId);
                     decryptionKey = OfflinePrivateKeyEncryptionKey.ToSensitiveByteArray();
                     break;
 
                 case PublicPrivateKeyType.OnlineKey:
-<<<<<<< HEAD
-                    keyList = this.GetRsaKeyListFromStorage(_onlineKeyStorageId);
-=======
-                    keyList = await GetRsaKeyListFromStorageAsync(_onlineKeyStorageId, db);
->>>>>>> 30089c7b
+                    keyList = await this.GetRsaKeyListFromStorageAsync(_onlineKeyStorageId);
                     decryptionKey = odinContext.Caller.GetMasterKey();
                     break;
 
@@ -709,20 +433,14 @@
             return (pk, decryptionKey);
         }
 
-<<<<<<< HEAD
-        private Task CreateNewRsaKeys(SensitiveByteArray encryptionKey, Guid storageKey)
-        {
-            var db = _tenantSystemStorage.IdentityDatabase;
-            var existingKeys = _storage.Get<RsaFullKeyListData>(db, storageKey);
-=======
-        private async Task CreateNewRsaKeysAsync(SensitiveByteArray encryptionKey, Guid storageKey, IdentityDatabase db)
-        {
+        private async Task CreateNewRsaKeysAsync(SensitiveByteArray encryptionKey, Guid storageKey)
+        {
+            var db = _tenantSystemStorage.IdentityDatabase;
             var existingKeys = await _storage.GetAsync<RsaFullKeyListData>(db, storageKey);
->>>>>>> 30089c7b
             if (null != existingKeys)
             {
                 _logger.LogInformation("Attempt to create new RSA keys with storage key {storageKey}.  Already exist; ignoring request", storageKey);
-                return Task.CompletedTask;
+                return;
             }
 
             //create a new key list
@@ -733,11 +451,7 @@
             await _storage.UpsertAsync(db, storageKey, rsaKeyList);
         }
 
-<<<<<<< HEAD
-        private Task CreateNotificationEccKeys()
-=======
-        private async Task CreateNotificationEccKeysAsync(IdentityDatabase db)
->>>>>>> 30089c7b
+        private async Task CreateNotificationEccKeysAsync()
         {
             var storageKey = _offlineNotificationsKeyStorageId;
             // var existingKeys = _storage.Get<EccFullKeyListData>(storageKey);
@@ -760,24 +474,19 @@
                 PublicKey64 = vapidKeys.PublicKey,
                 PrivateKey64 = vapidKeys.PrivateKey
             });
-        }
-
-<<<<<<< HEAD
-        private Task CreateNewEccKeys(SensitiveByteArray encryptionKey, Guid storageKey)
-        {
-            var db = _tenantSystemStorage.IdentityDatabase;
-            var existingKeys = _storage.Get<EccFullKeyListData>(db, storageKey);
-=======
-        private async Task CreateNewEccKeysAsync(SensitiveByteArray encryptionKey, Guid storageKey, IdentityDatabase db)
-        {
+
+        }
+
+        private async Task CreateNewEccKeysAsync(SensitiveByteArray encryptionKey, Guid storageKey)
+        {
+            var db = _tenantSystemStorage.IdentityDatabase;
             var existingKeys = await _storage.GetAsync<EccFullKeyListData>(db, storageKey);
->>>>>>> 30089c7b
 
             if (null != existingKeys)
             {
                 // throw new OdinSecurityException($"Ecc keys with storage key {storageKey} already exist.");
                 _logger.LogInformation("Attempt to create new ECC keys with storage key {storageKey}.  Already exist; ignoring request", storageKey);
-                return Task.CompletedTask;
+                return;
             }
 
             //create a new key list
@@ -788,38 +497,21 @@
             await _storage.UpsertAsync(db, storageKey, eccKeyList);
         }
 
-<<<<<<< HEAD
-        private RsaFullKeyData GetCurrentRsaKeyFromStorage(Guid storageKey)
-        {
-            var keyList = GetRsaKeyListFromStorage(storageKey);
+        private async Task<RsaFullKeyData> GetCurrentRsaKeyFromStorageAsync(Guid storageKey)
+        {
+            var keyList = await GetRsaKeyListFromStorageAsync(storageKey);
             return RsaKeyListManagement.GetCurrentKey(keyList);
         }
 
-        private RsaFullKeyListData GetRsaKeyListFromStorage(Guid storageKey)
-        {
-            var db = _tenantSystemStorage.IdentityDatabase;
-            return _storage.Get<RsaFullKeyListData>(db, storageKey);
-        }
-
-        private EccFullKeyData GetCurrentEccKeyFromStorage(Guid storageKey)
-        {
-            var keyList = GetEccKeyListFromStorage(storageKey);
-=======
-        private async Task<RsaFullKeyData> GetCurrentRsaKeyFromStorageAsync(Guid storageKey, IdentityDatabase db)
-        {
-            var keyList = await GetRsaKeyListFromStorageAsync(storageKey, db);
-            return RsaKeyListManagement.GetCurrentKey(keyList);
-        }
-
-        private async Task<RsaFullKeyListData> GetRsaKeyListFromStorageAsync(Guid storageKey, IdentityDatabase db)
-        {
+        private async Task<RsaFullKeyListData> GetRsaKeyListFromStorageAsync(Guid storageKey)
+        {
+            var db = _tenantSystemStorage.IdentityDatabase;
             return await _storage.GetAsync<RsaFullKeyListData>(db, storageKey);
         }
 
-        private async Task<EccFullKeyData> GetCurrentEccKeyFromStorageAsync(Guid storageKey, IdentityDatabase db)
-        {
-            var keyList = await GetEccKeyListFromStorageAsync(storageKey, db);
->>>>>>> 30089c7b
+        private async Task<EccFullKeyData> GetCurrentEccKeyFromStorageAsync(Guid storageKey)
+        {
+            var keyList = await GetEccKeyListFromStorageAsync(storageKey);
             if (null == keyList)
             {
                 return null;
@@ -828,16 +520,10 @@
             return EccKeyListManagement.GetCurrentKey(keyList);
         }
 
-<<<<<<< HEAD
-        private EccFullKeyListData GetEccKeyListFromStorage(Guid storageKey)
-        {
-            var db = _tenantSystemStorage.IdentityDatabase;
-            return _storage.Get<EccFullKeyListData>(db, storageKey);
-=======
-        private async Task<EccFullKeyListData> GetEccKeyListFromStorageAsync(Guid storageKey, IdentityDatabase db)
-        {
+        private async Task<EccFullKeyListData> GetEccKeyListFromStorageAsync(Guid storageKey)
+        {
+            var db = _tenantSystemStorage.IdentityDatabase;
             return await _storage.GetAsync<EccFullKeyListData>(db, storageKey);
->>>>>>> 30089c7b
         }
     }
 }