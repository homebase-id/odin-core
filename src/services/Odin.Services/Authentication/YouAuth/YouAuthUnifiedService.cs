--- conflicted
+++ resolved
@@ -8,7 +8,6 @@
 using Odin.Core.Cryptography.Data;
 using Odin.Core.Exceptions;
 using Odin.Core.Identity;
-using Odin.Core.Storage.SQLite;
 using Odin.Core.Storage.SQLite.IdentityDatabase;
 using Odin.Core.Util;
 using Odin.Services.Authorization.Apps;
@@ -69,7 +68,7 @@
 
         if (clientType == ClientType.domain)
         {
-            return await _domainRegistrationService.IsConsentRequired(new AsciiDomainName(clientIdOrDomain), odinContext);
+            return await _domainRegistrationService.IsConsentRequiredAsync(new AsciiDomainName(clientIdOrDomain), odinContext);
         }
 
         // Apps on /owner doesn't need consent
@@ -88,7 +87,7 @@
 
     //
 
-    public async Task StoreConsent(string clientIdOrDomain, ClientType clientType, string permissionRequest, ConsentRequirements consentRequirements,
+    public async Task StoreConsentAsync(string clientIdOrDomain, ClientType clientType, string permissionRequest, ConsentRequirements consentRequirements,
         IOdinContext odinContext, IdentityDatabase db)
     {
         if (clientType == ClientType.app)
@@ -117,7 +116,7 @@
             }
             else
             {
-                await _domainRegistrationService.UpdateConsentRequirementsAsync(domain, consentRequirements, odinContext);
+                await _domainRegistrationService.UpdateConsentRequirements(domain, consentRequirements, odinContext);
             }
 
             //so for now i'll just use this dictionary
@@ -127,7 +126,7 @@
 
     //
 
-    public async Task<(string exchangePublicKey, string exchangeSalt)> CreateClientAccessToken(
+    public async Task<(string exchangePublicKey, string exchangeSalt)> CreateClientAccessTokenAsync(
         ClientType clientType,
         string clientId,
         string clientInfo,
@@ -147,17 +146,13 @@
             OdinValidationUtils.AssertNotNullOrEmpty(clientInfo, nameof(clientInfo));
 
             //TODO: Need to check if the app is registered, if not need redirect to get consent.
-            (token, _) = await _appRegistrationService.RegisterClient(appId, clientInfo, odinContext);
+            (token, _) = await _appRegistrationService.RegisterClientAsync(appId, clientInfo, odinContext);
         }
         else if (clientType == ClientType.domain)
         {
             var domain = new AsciiDomainName(clientId);
 
-<<<<<<< HEAD
-            var info = await _circleNetwork.GetIcr((OdinId)domain, odinContext);
-=======
-            var info = await _circleNetwork.GetIdentityConnectionRegistrationAsync((OdinId)domain, odinContext);
->>>>>>> 30089c7b
+            var info = await _circleNetwork.GetIcrAsync((OdinId)domain, odinContext);
             if (info.IsConnected())
             {
                 var icrKey = odinContext.PermissionsContext.GetIcrKey();
