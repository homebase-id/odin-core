﻿using System;
using System.Threading.Tasks;
using Odin.Core;
using Odin.Core.Cryptography.Crypto;
using Odin.Core.Cryptography.Data;
using Odin.Core.Cryptography.Login;
using Odin.Core.Exceptions;
using Odin.Core.Storage;
using Odin.Core.Storage.SQLite;
using Odin.Services.Base;
using Odin.Services.EncryptionKeyService;

namespace Odin.Services.Authentication.Owner
{
    public class OwnerSecretService
    {
        private readonly Guid _passwordKeyStorageId = Guid.Parse("e0b5bb7d-f3a5-4388-b609-81fbf4b3b2f7");
        private readonly Guid _rsaKeyStorageId = Guid.Parse("b5e1e0d0-2f27-429a-9c44-34cbcc71745e");

        private readonly TenantContext _tenantContext;
        private readonly TenantSystemStorage _tenantSystemStorage;

        private readonly PublicPrivateKeyService _publicPrivateKeyService;
        private readonly RecoveryService _recoveryService;

        private readonly SingleKeyValueStorage _nonceDataStorage;
        private readonly SingleKeyValueStorage _passwordDataStorage;
        private readonly SingleKeyValueStorage _rsaStorage;

        public OwnerSecretService(TenantContext tenantContext, TenantSystemStorage tenantSystemStorage, RecoveryService recoveryService,
            PublicPrivateKeyService publicPrivateKeyService)
        {
            _tenantContext = tenantContext;
            _tenantSystemStorage = tenantSystemStorage;
            _recoveryService = recoveryService;
            _publicPrivateKeyService = publicPrivateKeyService;
            
            
            const string nonceDataContextKey = "c45430e7-9c05-49fa-bc8b-d8c1f261f57e";
            _nonceDataStorage = tenantSystemStorage.CreateSingleKeyValueStorage(Guid.Parse(nonceDataContextKey));
            
            const string passwordKeyContextKey = "febf5105-a2b3-4a17-937d-582ecd8a427b";
            _passwordDataStorage = tenantSystemStorage.CreateSingleKeyValueStorage(Guid.Parse(passwordKeyContextKey));

            const string rsaKeyContextKey = "8caa641d-6346-4845-a859-fae9af4ab19b";
            _rsaStorage = tenantSystemStorage.CreateSingleKeyValueStorage(Guid.Parse(rsaKeyContextKey));
        }

        /// <summary>
        /// Generates two 16 byte crypto-random numbers used for salting passwords
        /// </summary>
        public async Task<NonceData> GenerateNewSalts(DatabaseConnection cn)
        {
            var rsaKeyList = await this.GetOfflineRsaKeyList(cn);
            var key = RsaKeyListManagement.GetCurrentKey(rsaKeyList);
            var nonce = NonceData.NewRandomNonce(key);

            _nonceDataStorage.Upsert(cn, nonce.Id, nonce);

            return nonce;
        }

        public async Task SetNewPassword(PasswordReply reply, DatabaseConnection cn)
        {
            bool canSet = reply.FirstRunToken == _tenantContext.FirstRunToken || _tenantContext.IsPreconfigured;
            if (!canSet)
            {
                throw new OdinSystemException("Invalid first run token; cannot set password");
            }

            if (await IsMasterPasswordSet(cn))
            {
                throw new OdinSecurityException("Password already set");
            }

            await SavePassword(reply, cn);
        }


        /// <summary>
        /// Returns true if the master password has set
        /// </summary>
        public Task<bool> IsMasterPasswordSet(DatabaseConnection cn)
        {
            var existingPwd = _passwordDataStorage.Get<PasswordData>(cn, _passwordKeyStorageId);
            return Task.FromResult(existingPwd != null);
        }

        /// <summary>
        /// Returns the encrypted version of the data encryption key.  This is generated when you set
        /// the initial password
        /// </summary>
        public async Task<SensitiveByteArray> GetMasterKey(OwnerConsoleToken serverToken, SensitiveByteArray clientSecret, DatabaseConnection cn)
        {
            var pk = _passwordDataStorage.Get<PasswordData>(cn, _passwordKeyStorageId);
            if (null == pk)
            {
                throw new OdinClientException("Secrets configuration invalid. Did you initialize a password?");
            }

            //TODO: do we want to keep the extra layer of having a client and
            //server halfs to form the kek. then use that kek to decrypt the master key?
            var kek = serverToken.TokenEncryptedKek.DecryptKeyClone(clientSecret);

            var masterKey = pk.KekEncryptedMasterKey.DecryptKeyClone(kek);

            // masterKey.Wipe(); <- removed. The EncryptedDek class will zap this key on its destruction.
            serverToken.Dispose();

            return await Task.FromResult(masterKey);
        }

        /// <summary>
        /// Gets the current RSA to be used for Authentication
        /// </summary>
        public async Task<(uint publicKeyCrc32C, string publicKeyPem)> GetCurrentAuthenticationRsaKey(DatabaseConnection cn)
        {
            var rsaKeyList = await this.GetOfflineRsaKeyList(cn);
            var key = RsaKeyListManagement.GetCurrentKey(rsaKeyList);
            return (key.crc32c, key.publicPem());
        }

        /// <summary>
        /// Returns the stored salts for the tenant
        /// </summary>
        public async Task<SaltsPackage> GetStoredSalts(DatabaseConnection cn)
        {
            var pk = _passwordDataStorage.Get<PasswordData>(cn, _passwordKeyStorageId);

            if (null == pk)
            {
                throw new OdinClientException("Secrets configuration invalid. Did you initialize a password?");
            }

            return await Task.FromResult(new SaltsPackage()
            {
                SaltKek64 = Convert.ToBase64String(pk.SaltKek),
                SaltPassword64 = Convert.ToBase64String(pk.SaltPassword)
            });
        }

        /// <summary>
        /// Generates RSA keys to be used for encrypting data where the private key is not
        /// encrypted on the server. (i.e. it should be stored securely in the same way you
        /// store the private key for an SSL cert)
        /// </summary>
        public async Task<RsaFullKeyListData> GenerateOfflineRsaKeyList(DatabaseConnection cn)
        {
            var rsaKeyList = RsaKeyListManagement.CreateRsaKeyList(RsaKeyListManagement.zeroSensitiveKey, RsaKeyListManagement.DefaultMaxOfflineKeys,
                RsaKeyListManagement.DefaultHoursOfflineKey); // TODO
            _rsaStorage.Upsert(cn, _rsaKeyStorageId, rsaKeyList);
            return await Task.FromResult(rsaKeyList);
        }

        /// <summary>
        /// Gets the current RSA Keys generated by <see cref="GenerateOfflineRsaKeyList"/>.
        /// </summary>
        public async Task<RsaFullKeyListData> GetOfflineRsaKeyList(DatabaseConnection cn)
        {
            var result = _rsaStorage.Get<RsaFullKeyListData>(cn, _rsaKeyStorageId);

            if (result == null || result.ListRSA == null || result.ListRSA.Count == 0 || result.ListRSA.TrueForAll(x => x.IsDead()))
            {
                return await this.GenerateOfflineRsaKeyList(cn);
            }

            return result;
        }

        // Given the client's nonce and nonceHash, load the identities passwordKey info
        // and with that info we can validate if the client calculated the right hash.
        /// <summary>
        /// Checks if the nonce-hashed password matches the stored
        /// <see cref="PasswordData.HashPassword"/> (hashed with a <param name="nonce64">nonce</param>
        /// </summary>
        /// <param name="nonceHashedPassword64"></param>
        /// <param name="nonce64"></param>
        public async Task AssertPasswordKeyMatch(string nonceHashedPassword64, string nonce64, DatabaseConnection cn)
        {
            var pk = _passwordDataStorage.Get<PasswordData>(cn, _passwordKeyStorageId);

            // TODO XXX Where the heck do we validate the server has the nonce64 (prevent replay)

            PasswordDataManager.TryPasswordKeyMatch(pk, nonceHashedPassword64, nonce64);
            await Task.CompletedTask;
        }

        public async Task ResetPasswordUsingRecoveryKey(ResetPasswordUsingRecoveryKeyRequest request, IOdinContext odinContext, DatabaseConnection cn)
        {
<<<<<<< HEAD
            var (isValidPublicKey, decryptedBytes) = await _publicPrivateKeyService.RsaDecryptPayload(RsaKeyType.OfflineKey, request.EncryptedRecoveryKey,odinContext, cn);
=======
            var (isValidPublicKey, decryptedBytes) = await _publicPrivateKeyService.RsaDecryptPayload(PublicPrivateKeyType.OfflineKey, request.EncryptedRecoveryKey,odinContext);
>>>>>>> 39d0c6fc

            if (!isValidPublicKey)
            {
                throw new OdinClientException("Invalid public key");
            }

            var recoveryKey = decryptedBytes.ToStringFromUtf8Bytes();
            _recoveryService.AssertValidKey(recoveryKey, out var masterKey, cn);
            await SavePassword(request.PasswordReply, cn, masterKey);
        }

        public async Task ResetPassword(ResetPasswordRequest request, IOdinContext odinContext, DatabaseConnection cn)
        {
            odinContext.Caller.AssertHasMasterKey();
            
            await this.AssertPasswordKeyMatch(request.CurrentAuthenticationPasswordReply.NonceHashedPassword64, request.CurrentAuthenticationPasswordReply.Nonce64, cn);

            var masterKey = odinContext.Caller.GetMasterKey();
            await SavePassword(request.NewPasswordReply, cn, masterKey);
        }

        private async Task SavePassword(PasswordReply reply, DatabaseConnection cn, SensitiveByteArray masterKey = null)
        {
            Guid originalNoncePackageKey = new Guid(Convert.FromBase64String(reply.Nonce64));
            var originalNoncePackage = _nonceDataStorage.Get<NonceData>(cn, originalNoncePackageKey);
            var keys = await this.GetOfflineRsaKeyList(cn);

            PasswordData pk = PasswordDataManager.SetInitialPassword(originalNoncePackage, reply, keys, masterKey);
            try
            {
                _passwordDataStorage.Upsert(cn, _passwordKeyStorageId, pk);
            }
            finally
            {
                //delete the temporary salts
                _nonceDataStorage.Delete(cn, originalNoncePackageKey);
            }
        }
    }
}<|MERGE_RESOLUTION|>--- conflicted
+++ resolved
@@ -18,7 +18,6 @@
         private readonly Guid _rsaKeyStorageId = Guid.Parse("b5e1e0d0-2f27-429a-9c44-34cbcc71745e");
 
         private readonly TenantContext _tenantContext;
-        private readonly TenantSystemStorage _tenantSystemStorage;
 
         private readonly PublicPrivateKeyService _publicPrivateKeyService;
         private readonly RecoveryService _recoveryService;
@@ -31,7 +30,6 @@
             PublicPrivateKeyService publicPrivateKeyService)
         {
             _tenantContext = tenantContext;
-            _tenantSystemStorage = tenantSystemStorage;
             _recoveryService = recoveryService;
             _publicPrivateKeyService = publicPrivateKeyService;
             
@@ -54,7 +52,6 @@
             var rsaKeyList = await this.GetOfflineRsaKeyList(cn);
             var key = RsaKeyListManagement.GetCurrentKey(rsaKeyList);
             var nonce = NonceData.NewRandomNonce(key);
-
             _nonceDataStorage.Upsert(cn, nonce.Id, nonce);
 
             return nonce;
@@ -187,11 +184,7 @@
 
         public async Task ResetPasswordUsingRecoveryKey(ResetPasswordUsingRecoveryKeyRequest request, IOdinContext odinContext, DatabaseConnection cn)
         {
-<<<<<<< HEAD
-            var (isValidPublicKey, decryptedBytes) = await _publicPrivateKeyService.RsaDecryptPayload(RsaKeyType.OfflineKey, request.EncryptedRecoveryKey,odinContext, cn);
-=======
-            var (isValidPublicKey, decryptedBytes) = await _publicPrivateKeyService.RsaDecryptPayload(PublicPrivateKeyType.OfflineKey, request.EncryptedRecoveryKey,odinContext);
->>>>>>> 39d0c6fc
+            var (isValidPublicKey, decryptedBytes) = await _publicPrivateKeyService.RsaDecryptPayload(PublicPrivateKeyType.OfflineKey, request.EncryptedRecoveryKey,odinContext, cn);
 
             if (!isValidPublicKey)
             {
@@ -217,18 +210,14 @@
         {
             Guid originalNoncePackageKey = new Guid(Convert.FromBase64String(reply.Nonce64));
             var originalNoncePackage = _nonceDataStorage.Get<NonceData>(cn, originalNoncePackageKey);
+
             var keys = await this.GetOfflineRsaKeyList(cn);
 
             PasswordData pk = PasswordDataManager.SetInitialPassword(originalNoncePackage, reply, keys, masterKey);
-            try
-            {
-                _passwordDataStorage.Upsert(cn, _passwordKeyStorageId, pk);
-            }
-            finally
-            {
-                //delete the temporary salts
-                _nonceDataStorage.Delete(cn, originalNoncePackageKey);
-            }
+            _passwordDataStorage.Upsert(cn, _passwordKeyStorageId, pk);
+
+            //delete the temporary salts
+            _nonceDataStorage.Delete(cn, originalNoncePackageKey);
         }
     }
 }