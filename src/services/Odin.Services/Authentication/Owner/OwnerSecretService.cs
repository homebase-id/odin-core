--- conflicted
+++ resolved
@@ -7,7 +7,6 @@
 using Odin.Core.Exceptions;
 using Odin.Core.Storage;
 using Odin.Core.Storage.Database.Identity.Table;
-using Odin.Core.Storage.SQLite;
 using Odin.Services.Base;
 using Odin.Services.EncryptionKeyService;
 
@@ -15,13 +14,9 @@
 {
     public class OwnerSecretService
     {
-<<<<<<< HEAD
-        private readonly Guid _passwordKeyStorageId = Guid.Parse("e0b5bb7d-f3a5-4388-b609-81fbf4b3b2f7");
-        // private readonly Guid _rsaKeyStorageId = Guid.Parse("b5e1e0d0-2f27-429a-9c44-34cbcc71745e");
-        private readonly Guid _eccKeyStorageId = Guid.Parse("a54ee0f0-e861-45c4-90df-9402a383aac1");
-=======
         private static readonly Guid PasswordKeyStorageId = Guid.Parse("e0b5bb7d-f3a5-4388-b609-81fbf4b3b2f7");
-        private static readonly Guid RsaKeyStorageId = Guid.Parse("b5e1e0d0-2f27-429a-9c44-34cbcc71745e");
+        // private static readonly Guid RsaKeyStorageId = Guid.Parse("b5e1e0d0-2f27-429a-9c44-34cbcc71745e");
+        private readonly Guid EccKeyStorageId = Guid.Parse("a54ee0f0-e861-45c4-90df-9402a383aac1");
 
         private const string NonceDataContextKey = "c45430e7-9c05-49fa-bc8b-d8c1f261f57e";
         private static readonly SingleKeyValueStorage NonceDataStorage = TenantSystemStorage.CreateSingleKeyValueStorage(Guid.Parse(NonceDataContextKey));
@@ -29,9 +24,13 @@
         private const string PasswordKeyContextKey = "febf5105-a2b3-4a17-937d-582ecd8a427b";
         private static readonly SingleKeyValueStorage PasswordDataStorage = TenantSystemStorage.CreateSingleKeyValueStorage(Guid.Parse(PasswordKeyContextKey));
 
-        private const string RsaKeyContextKey = "8caa641d-6346-4845-a859-fae9af4ab19b";
-        private static readonly SingleKeyValueStorage RsaStorage = TenantSystemStorage.CreateSingleKeyValueStorage(Guid.Parse(RsaKeyContextKey));
->>>>>>> 335038bb
+        //private const string RsaKeyContextKey = "8caa641d-6346-4845-a859-fae9af4ab19b";
+        //private static readonly SingleKeyValueStorage RsaStorage = TenantSystemStorage.CreateSingleKeyValueStorage(Guid.Parse(RsaKeyContextKey));
+
+        private const string EccKeyContextKey = "fb8d351e-2c4f-4f1d-9b84-aefe7bc11ee1";
+        private static readonly SingleKeyValueStorage EccStorage = TenantSystemStorage.CreateSingleKeyValueStorage(Guid.Parse(EccKeyContextKey));
+
+
 
         private readonly TenantContext _tenantContext;
 
@@ -39,42 +38,16 @@
         private readonly TableKeyValue _tblKeyValue;
         private readonly RecoveryService _recoveryService;
 
-<<<<<<< HEAD
-        private readonly SingleKeyValueStorage _nonceDataStorage;
-        private readonly SingleKeyValueStorage _passwordDataStorage;
-        // private readonly SingleKeyValueStorage _rsaStorage;
-        private readonly SingleKeyValueStorage _eccStorage;
-
-        public OwnerSecretService(TenantContext tenantContext, TenantSystemStorage tenantSystemStorage, RecoveryService recoveryService,
-            PublicPrivateKeyService publicPrivateKeyService)
-=======
         public OwnerSecretService(
             TenantContext tenantContext,
             RecoveryService recoveryService,
             PublicPrivateKeyService publicPrivateKeyService,
             TableKeyValue tblKeyValue)
->>>>>>> 335038bb
         {
             _tenantContext = tenantContext;
             _recoveryService = recoveryService;
             _publicPrivateKeyService = publicPrivateKeyService;
-<<<<<<< HEAD
-            
-            
-            const string nonceDataContextKey = "c45430e7-9c05-49fa-bc8b-d8c1f261f57e";
-            _nonceDataStorage = tenantSystemStorage.CreateSingleKeyValueStorage(Guid.Parse(nonceDataContextKey));
-            
-            const string passwordKeyContextKey = "febf5105-a2b3-4a17-937d-582ecd8a427b";
-            _passwordDataStorage = tenantSystemStorage.CreateSingleKeyValueStorage(Guid.Parse(passwordKeyContextKey));
-
-            // const string rsaKeyContextKey = "8caa641d-6346-4845-a859-fae9af4ab19b";
-            // _rsaStorage = tenantSystemStorage.CreateSingleKeyValueStorage(Guid.Parse(rsaKeyContextKey));
-
-            const string eccKeyContextKey = "fb8d351e-2c4f-4f1d-9b84-aefe7bc11ee1";
-            _eccStorage = tenantSystemStorage.CreateSingleKeyValueStorage(Guid.Parse(eccKeyContextKey));
-=======
             _tblKeyValue = tblKeyValue;
->>>>>>> 335038bb
         }
 
         /// <summary>
@@ -82,13 +55,8 @@
         /// </summary>
         public async Task<NonceData> GenerateNewSaltsAsync()
         {
-<<<<<<< HEAD
-            var eccKeyList = await this.GetOfflineEccKeyListAsync(db);
+            var eccKeyList = await GetOfflineEccKeyListAsync();
             var key = EccKeyListManagement.GetCurrentKey(eccKeyList);
-=======
-            var rsaKeyList = await this.GetOfflineRsaKeyListAsync();
-            var key = RsaKeyListManagement.GetCurrentKey(rsaKeyList);
->>>>>>> 335038bb
             var nonce = NonceData.NewRandomNonce(key);
             await NonceDataStorage.UpsertAsync(_tblKeyValue, nonce.Id, nonce);
             return nonce;
@@ -147,25 +115,22 @@
         /// <summary>
         /// Gets the current RSA to be used for Authentication
         /// </summary>
-<<<<<<< HEAD
         /*
-        public async Task<(uint publicKeyCrc32C, string publicKeyPem)> GetCurrentAuthenticationRsaKeyAsync(IdentityDatabase db)
-=======
         public async Task<(uint publicKeyCrc32C, string publicKeyPem)> GetCurrentAuthenticationRsaKeyAsync()
->>>>>>> 335038bb
         {
             var rsaKeyList = await this.GetOfflineRsaKeyListAsync();
             var key = RsaKeyListManagement.GetCurrentKey(rsaKeyList);
             return (key.crc32c, key.publicPem());
-        }*/
-
-        public async Task<(uint publicKeyCrc32C, string publicKeyJwk)> GetCurrentAuthenticationEccKeyAsync(IdentityDatabase db)
-        {
-            var eccKeyList = await this.GetOfflineEccKeyListAsync(db);
+        }
+        */
+
+
+        public async Task<(uint publicKeyCrc32C, string publicKeyJwk)> GetCurrentAuthenticationEccKeyAsync()
+        {
+            var eccKeyList = await this.GetOfflineEccKeyListAsync();
             var key = EccKeyListManagement.GetCurrentKey(eccKeyList);
             return (key.crc32c, key.PublicKeyJwk());
         }
-
 
         /// <summary>
         /// Returns the stored salts for the tenant
@@ -191,36 +156,29 @@
         /// encrypted on the server. (i.e. it should be stored securely in the same way you
         /// store the private key for an SSL cert)
         /// </summary>
-<<<<<<< HEAD
         /*
-        public async Task<RsaFullKeyListData> GenerateOfflineRsaKeyListAsync(IdentityDatabase db)
-=======
         public async Task<RsaFullKeyListData> GenerateOfflineRsaKeyListAsync()
->>>>>>> 335038bb
         {
             var rsaKeyList = RsaKeyListManagement.CreateRsaKeyList(RsaKeyListManagement.zeroSensitiveKey, RsaKeyListManagement.DefaultMaxOfflineKeys,
                 RsaKeyListManagement.DefaultHoursOfflineKey); // TODO
             await RsaStorage.UpsertAsync(_tblKeyValue, RsaKeyStorageId, rsaKeyList);
             return rsaKeyList;
-        }*/
-
-        public async Task<EccFullKeyListData> GenerateOfflineEccKeyListAsync(IdentityDatabase db)
+        }
+        */
+
+        public async Task<EccFullKeyListData> GenerateOfflineEccKeyListAsync()
         {
             var eccKeyList = EccKeyListManagement.CreateEccKeyList(EccKeyListManagement.zeroSensitiveKey, EccKeyListManagement.DefaultMaxOfflineKeys,
                 EccKeyListManagement.DefaultHoursOfflineKey); // TODO
-            await _eccStorage.UpsertAsync(db, _eccKeyStorageId, eccKeyList);
+            await EccStorage.UpsertAsync(_tblKeyValue,  EccKeyStorageId, eccKeyList);
             return eccKeyList;
         }
 
         /// <summary>
         /// Gets the current RSA Keys generated by <see cref="GenerateOfflineRsaKeyListAsync"/>.
         /// </summary>
-<<<<<<< HEAD
         /*
-        public async Task<RsaFullKeyListData> GetOfflineRsaKeyListAsync(IdentityDatabase db)
-=======
         public async Task<RsaFullKeyListData> GetOfflineRsaKeyListAsync()
->>>>>>> 335038bb
         {
             var result = await  RsaStorage.GetAsync<RsaFullKeyListData>(_tblKeyValue, RsaKeyStorageId);
 
@@ -230,24 +188,22 @@
             }
 
             return result;
-        }*/
-
+        }
+        */
 
         /// <summary>
         /// Gets the current Ecc Keys generated by <see cref="GenerateOfflineEccKeyListAsync"/>.
         /// </summary>
-        public async Task<EccFullKeyListData> GetOfflineEccKeyListAsync(IdentityDatabase db)
-        {
-            var result = await _eccStorage.GetAsync<EccFullKeyListData>(db, _eccKeyStorageId);
-
+        public async Task<EccFullKeyListData> GetOfflineEccKeyListAsync()
+        {
+            var result = await EccStorage.GetAsync<EccFullKeyListData>(_tblKeyValue, EccKeyStorageId);
             if (result == null || result.ListEcc == null || result.ListEcc.Count == 0 || result.ListEcc.TrueForAll(x => x.IsDead()))
             {
-                return await this.GenerateOfflineEccKeyListAsync(db);
+                return await this.GenerateOfflineEccKeyListAsync();
             }
 
             return result;
         }
-
 
         // Given the client's nonce and nonceHash, load the identities passwordKey info
         // and with that info we can validate if the client calculated the right hash.
@@ -291,11 +247,7 @@
             Guid originalNoncePackageKey = new Guid(Convert.FromBase64String(reply.Nonce64));
             var originalNoncePackage = await NonceDataStorage.GetAsync<NonceData>(_tblKeyValue, originalNoncePackageKey);
 
-<<<<<<< HEAD
-            var keys = await this.GetOfflineEccKeyListAsync(db);
-=======
-            var keys = await this.GetOfflineRsaKeyListAsync();
->>>>>>> 335038bb
+            var keys = await this.GetOfflineEccKeyListAsync();
 
             PasswordData pk = PasswordDataManager.SetInitialPassword(originalNoncePackage, reply, keys, masterKey);
             await PasswordDataStorage.UpsertAsync(_tblKeyValue, PasswordKeyStorageId, pk);
