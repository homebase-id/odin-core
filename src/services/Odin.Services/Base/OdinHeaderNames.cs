using Odin.Core.Storage;

namespace Odin.Services.Base
{
    public static class OdinHeaderNames
    {
        
        public static string EstablishConnectionAuthToken = "X-DI-EC-ClientAuthToken";
        
        public static string ClientAuthToken = "X-DI-ClientAuthToken";
        
        /// <summary>
        /// Describes the type of file being uploaded or requested. Values must be A name from <see cref="FileSystemType"/>
        /// </summary>
        public const string FileSystemTypeHeader = "X-ODIN-FILE-SYSTEM-TYPE";

        /// <summary>
        /// Describes the type of file being uploaded or requested. Values must be a name from <see cref="FileSystemType"/>
        /// </summary>
        public const string FileSystemTypeRequestQueryStringName = "xfst";

        public const string RequiresUpgrade = "X-REQUIRES-UPGRADE";
<<<<<<< HEAD
=======
        
        public const string UpgradeIsRunning = "X-UPGRADE-RUNNING";
>>>>>>> 82cc89ea
    }
}<|MERGE_RESOLUTION|>--- conflicted
+++ resolved
@@ -20,10 +20,7 @@
         public const string FileSystemTypeRequestQueryStringName = "xfst";
 
         public const string RequiresUpgrade = "X-REQUIRES-UPGRADE";
-<<<<<<< HEAD
-=======
         
         public const string UpgradeIsRunning = "X-UPGRADE-RUNNING";
->>>>>>> 82cc89ea
     }
 }