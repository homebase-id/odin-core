using System;
using Odin.Core;
using Odin.Core.Identity;
using Odin.Core.Time;
using Odin.Services.Configuration;
using Odin.Services.Drives.FileSystem.Base;

namespace Odin.Services.Base
{
    public class TenantContext
    {
        private TenantSettings _tenantSettings;

        public TenantContext()
        {
        }

        public SensitiveByteArray TemporalEncryptionKey { get; } = ByteArrayUtil.GetRndByteArray(16).ToSensitiveByteArray();
        
        public TenantContext(Guid dotYouRegistryId,
            OdinId hostOdinId,
            TenantPathManager tenantPathManager,
            Guid? firstRunToken,
            bool isPreconfigured,
            UnixTimeUtc? markedForDeletionDate, string email)
        {
            this.DotYouRegistryId = dotYouRegistryId;
            this.HostOdinId = hostOdinId;
            this.TenantPathManager = tenantPathManager;
            this.FirstRunToken = firstRunToken;
            this.IsPreconfigured = isPreconfigured;
            this.MarkedForDeletionDate = markedForDeletionDate;
            this.Email = email;
        }

        public string Email { get; private set; }

        public Guid DotYouRegistryId { get; private set; }

        /// <summary>
        /// Specifies the OdinId of the host
        /// </summary>
        public OdinId HostOdinId { get; private set; }

        /// <summary>
        /// Specifies the storage locations for various pieces of data for this <see cref="HostOdinId"/>.
        /// </summary>
        public TenantPathManager TenantPathManager { get; private set; }

        /// <summary>
        /// Configuration set by the tenant indicating various settings
        /// </summary>
        public TenantSettings Settings => _tenantSettings ?? TenantSettings.Default;

        /// <summary>
        /// Set during the first provisioning process which allows for the bearer to set execute on-boarding steps such as setting the owner password
        /// </summary>
        public Guid? FirstRunToken { get; private set; }

        // TODO:TODD temporary measure for auto-provisioning of development domains; need a better solution"
        public bool IsPreconfigured { get; private set; }

        public UnixTimeUtc? MarkedForDeletionDate { get; private set; }

        public UnixTimeUtc? LastSeen { get; private set; }

        public void Update(TenantContext source)
        {
            this.DotYouRegistryId = source.DotYouRegistryId;
            this.HostOdinId = source.HostOdinId;
            this.FirstRunToken = source.FirstRunToken;
            this.IsPreconfigured = source.IsPreconfigured;
            this.TenantPathManager = source.TenantPathManager;
<<<<<<< HEAD
            this.Email = source.Email;
=======
            this.LastSeen = source.LastSeen;
>>>>>>> a8d0bbff
        }
        
        public void UpdateSystemConfig(TenantSettings newConfig)
        {
            _tenantSettings = newConfig;
        }
    }
}<|MERGE_RESOLUTION|>--- conflicted
+++ resolved
@@ -71,11 +71,8 @@
             this.FirstRunToken = source.FirstRunToken;
             this.IsPreconfigured = source.IsPreconfigured;
             this.TenantPathManager = source.TenantPathManager;
-<<<<<<< HEAD
             this.Email = source.Email;
-=======
             this.LastSeen = source.LastSeen;
->>>>>>> a8d0bbff
         }
         
         public void UpdateSystemConfig(TenantSettings newConfig)
