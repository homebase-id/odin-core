--- conflicted
+++ resolved
@@ -491,20 +491,5 @@
             }
         }
 
-<<<<<<< HEAD
-=======
-        private string GetThumbnailSearchMask(Guid fileId, string payloadKey, UnixTimeUtcUnique payloadUid)
-        {
-            var extension = TenantPathManager.GetThumbnailFileExtensionStarStar(payloadKey, payloadUid);
-            return $"{TenantPathManager.GuidToPathSafeString(fileId)}{TenantPathManager.FileNameSectionDelimiter}{extension}";
-        }
-
-        private string GetPayloadSearchMask(Guid fileId)
-        {
-            var extension = DriveFileUtility.GetPayloadFileExtensionStarStar();
-            var mask = $"{TenantPathManager.GuidToPathSafeString(fileId)}{TenantPathManager.FileNameSectionDelimiter}{extension}";
-            return mask;
-        }
->>>>>>> e7409a2f
     }
 }