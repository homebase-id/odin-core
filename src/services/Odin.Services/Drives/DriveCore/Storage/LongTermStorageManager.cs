using System;
using System.Collections.Generic;
using System.IO;
using System.Linq;
using System.Threading.Tasks;
using Microsoft.Extensions.Logging;
using Odin.Core;
using Odin.Core.Exceptions;
using Odin.Core.Identity;
using Odin.Core.Serialization;
using Odin.Core.Storage;
using Odin.Core.Storage.Database.Identity.Connection;
using Odin.Core.Storage.Database.Identity.Table;
using Odin.Core.Tasks;
using Odin.Core.Time;
using Odin.Core.Util;
using Odin.Services.Base;
using Odin.Services.Drives.DriveCore.Query;
using Odin.Services.Drives.FileSystem.Base;
using Odin.Services.Util;

namespace Odin.Services.Drives.DriveCore.Storage
{
    public class LongTermStorageManager(
        ILogger<LongTermStorageManager> logger,
        IPayloadReaderWriter payloadReaderWriter,
        DriveQuery driveQuery,
        ScopedIdentityTransactionFactory scopedIdentityTransactionFactory,
        TableDriveTransferHistory tableDriveTransferHistory,
        TableDriveMainIndex driveMainIndex,
        TenantContext tenantContext,
        IForgottenTasks forgottenTasks)
    {
        private readonly TenantPathManager _tenantPathManager = tenantContext.TenantPathManager;

        /// <summary>
        /// Creates an Id for storing a file
        /// </summary>
        /// <returns></returns>
        public Guid CreateFileId()
        {
            return SequentialGuid.CreateGuid();
        }

        /// <summary>
        /// Writes a file header to the database
        /// </summary>
        public async Task SaveFileHeader(StorageDrive drive, ServerFileHeader header, Guid? useThisVersionTag)
        {
            OdinValidationUtils.AssertNotNull(header, nameof(header));
            await driveQuery.SaveFileHeaderAsync(drive, header, useThisVersionTag);
        }

        public async Task SaveLocalMetadataAsync(InternalDriveFileId file, LocalAppMetadata metadata, Guid newVersionTag)
        {
            OdinValidationUtils.AssertIsTrue(file.IsValid(), "file is invalid");

            var json = OdinSystemSerializer.Serialize(metadata);
            await driveQuery.SaveLocalMetadataAsync(file.DriveId, file.FileId, metadata.VersionTag, json, newVersionTag);
        }

        public async Task SaveLocalMetadataTagsAsync(InternalDriveFileId file, LocalAppMetadata metadata, Guid newVersionTag)
        {
            OdinValidationUtils.AssertIsTrue(file.IsValid(), "file is invalid");
            await driveQuery.SaveLocalMetadataTagsAsync(file.DriveId, file.FileId, metadata, newVersionTag);
        }

        public async Task SoftDeleteFileHeader(ServerFileHeader header)
        {
            OdinValidationUtils.AssertNotNull(header, nameof(header));
            await driveQuery.SoftDeleteFileHeader(header);
        }

        public async Task<(RecipientTransferHistory updatedHistory, UnixTimeUtc modifiedTime)> InitiateTransferHistoryAsync(
            Guid driveId,
            Guid fileId,
            OdinId recipient)
        {
            logger.LogDebug("InitiateTransferHistoryAsync for file: {f} on drive: {d}", fileId, driveId);

            await using var tx = await scopedIdentityTransactionFactory.BeginStackedTransactionAsync();
            var added = await tableDriveTransferHistory.TryAddInitialRecordAsync(driveId, fileId, recipient);
            if (!added)
            {
                logger.LogDebug("InitiateTransferHistoryAsync: Insert failed, now updating for file: {f} on drive: {d}", fileId, driveId);

                var affectedRows = await tableDriveTransferHistory.UpdateTransferHistoryRecordAsync(driveId, fileId, recipient,
                    latestTransferStatus: null,
                    latestSuccessfullyDeliveredVersionTag: null,
                    isInOutbox: true,
                    isReadByRecipient: null);

                if (affectedRows != 1)
                {
                    throw new OdinSystemException($"Failed to initiate transfer history for recipient:{recipient}.  " +
                                                  $"Could not add or update transfer record");
                }
            }

            var (history, modified) = await UpdateTransferHistorySummary(driveId, fileId);

            tx.Commit();

            return (history, modified);
        }

        public async Task<(RecipientTransferHistory updatedHistory, UnixTimeUtc modifiedTime)> SaveTransferHistoryAsync(Guid driveId,
            Guid fileId, OdinId recipient,
            UpdateTransferHistoryData updateData)
        {
            OdinValidationUtils.AssertNotNull(updateData, nameof(updateData));

            logger.LogDebug("Begin Transaction for SaveTransferHistoryAsync file: {f}, driveId {d}. UpdateData: {u}", fileId, driveId,
                updateData.ToDebug());

            await using var tx = await scopedIdentityTransactionFactory.BeginStackedTransactionAsync();

            await tableDriveTransferHistory.UpdateTransferHistoryRecordAsync(driveId, fileId, recipient,
                (int?)updateData.LatestTransferStatus,
                updateData.VersionTag,
                updateData.IsInOutbox,
                updateData.IsReadByRecipient);

            var (history, modified) = await UpdateTransferHistorySummary(driveId, fileId);

            tx.Commit();

            logger.LogDebug("End Transaction for SaveTransferHistoryAsync file: {f}, driveId {d}", fileId, driveId);

            return (history, modified);
        }

        private async Task<(RecipientTransferHistory history, UnixTimeUtc modified)> UpdateTransferHistorySummary(Guid driveId,
            Guid fileId)
        {
            var fileTransferHistory = await GetTransferHistory(driveId, fileId);

            var history = new RecipientTransferHistory()
            {
                Summary = new TransferHistorySummary()
                {
                    TotalInOutbox = fileTransferHistory.Count(h => h.IsInOutbox),
                    TotalFailed = fileTransferHistory.Count(h => h.LatestTransferStatus != LatestTransferStatus.Delivered &&
                                                                 h.LatestTransferStatus != LatestTransferStatus.None),
                    TotalDelivered = fileTransferHistory.Count(h => h.LatestTransferStatus == LatestTransferStatus.Delivered),
                    TotalReadByRecipient = fileTransferHistory.Count(h => h.IsReadByRecipient)
                }
            };

            var json = OdinSystemSerializer.Serialize(history);

            var (_, modified) = await driveMainIndex.UpdateTransferSummaryAsync(driveId, fileId, json);

            // TODO: What if count is zero?

            return (history, new UnixTimeUtc(modified));
        }

        public async Task DeleteTransferHistoryAsync(StorageDrive drive, Guid fileId)
        {
            await tableDriveTransferHistory.DeleteAllRowsAsync(drive.Id, fileId);
        }

        public async Task SaveReactionHistory(StorageDrive drive, Guid fileId, ReactionSummary summary)
        {
            OdinValidationUtils.AssertNotNull(summary, nameof(summary));
            await driveQuery.SaveReactionSummary(drive, fileId, summary);
        }

        public async Task DeleteReactionSummary(StorageDrive drive, Guid fileId)
        {
            await driveQuery.SaveReactionSummary(drive, fileId, null);
        }
/*
        private void HardDeleteThumbnailFile(StorageDrive drive, Guid fileId, string payloadKey, UnixTimeUtcUnique payloadUid, int width, int height)
        {
            Benchmark.Milliseconds(logger, nameof(HardDeleteThumbnailFile), () =>
            {
                //var fileName = tenantPathManager.GetThumbnailFileName(fileId, payloadKey, payloadUid, width, height);
                //var dir =  GetPayloadDirectory(drive, fileId, FilePart.Thumb);
                //var path = Path.Combine(dir, fileName);

                var path = _tenantPathManager.GetThumbnailDirectoryAndFileName(drive.Id, fileId, payloadKey, payloadUid, width, height);

                //if (s != path)
                //{
                //    logger.LogError($"HardDeleteThumbnailFile {path} != {s}");
                //    Debug.Assert(s != path);
                //}

                driveFileReaderWriter.DeleteFile(path);
            });
        }
*/
        /// <summary>
        /// Deletes the payload file and all associated thumbnails
        /// </summary>
        private async Task HardDeletePayloadFileAsync(StorageDrive drive, Guid fileId, PayloadDescriptor payloadDescriptor)
        {
            string payloadKey = payloadDescriptor.Key;
            UnixTimeUtcUnique payloadUid = payloadDescriptor.Uid;
            
            var pathAndFilename = _tenantPathManager.GetPayloadDirectoryAndFileName(drive.Id, fileId, payloadKey, payloadUid);

<<<<<<< HEAD
            var target = pathAndFilename.Replace(".payload", TenantPathManager.DeletePayloadExtension);
            logger.LogDebug("HardDeletePayloadFile -> attempting to rename [{source}] to [{dest}]",
                pathAndFilename,
                target);

            if (await payloadReaderWriter.FileExistsAsync(pathAndFilename))
            {
                await payloadReaderWriter.MoveFileAsync(pathAndFilename, target);
=======
            if (driveFileReaderWriter.FileExists(pathAndFilename))
            {
                driveFileReaderWriter.DeleteFile(pathAndFilename);
>>>>>>> 74c0830d
            }
            else
            {
                logger.LogError("HardDeletePayloadFile -> source payload does not exist [{pathAndFilename}]", pathAndFilename);
            }
<<<<<<< HEAD

            foreach (var thumbnail in payloadDescriptor.Thumbnails)
            {
                //var thumbnailFileName = TenantPathManager.GetThumbnailFileName(fileId, payloadKey, payloadUid, thumbnail.PixelWidth, thumbnail.PixelHeight);
                //var dir = _tenantPathManager.GetPayloadDirectory(drive.Id, fileId);
                //var thumbnailFilenameAndPath = Path.Combine(dir, thumbnailFileName);
                var thumbnailFilenameAndPath = _tenantPathManager.GetThumbnailDirectoryAndFileName(drive.Id, fileId, payloadKey, payloadUid, thumbnail.PixelWidth, thumbnail.PixelHeight);

                var thumbnailTarget = thumbnailFilenameAndPath.Replace(".thumb", TenantPathManager.DeletedThumbExtension);

                if (await payloadReaderWriter.FileExistsAsync(thumbnailFilenameAndPath))
                {
                    await payloadReaderWriter.MoveFileAsync(thumbnailFilenameAndPath, thumbnailTarget);
=======

            foreach (var thumbnail in payloadDescriptor.Thumbnails)
            {
                //var thumbnailFileName = TenantPathManager.GetThumbnailFileName(fileId, payloadKey, payloadUid, thumbnail.PixelWidth, thumbnail.PixelHeight);
                //var dir = _tenantPathManager.GetPayloadDirectory(drive.Id, fileId);
                //var thumbnailFilenameAndPath = Path.Combine(dir, thumbnailFileName);
                var thumbnailFilenameAndPath = _tenantPathManager.GetThumbnailDirectoryAndFileName(drive.Id, fileId, payloadKey, payloadUid, thumbnail.PixelWidth, thumbnail.PixelHeight);

                if (driveFileReaderWriter.FileExists(thumbnailFilenameAndPath))
                {
                    driveFileReaderWriter.DeleteFile(thumbnailFilenameAndPath);
>>>>>>> 74c0830d
                }
                else
                {
                    logger.LogError("HardDeletePayloadFile -> Renaming Thumbnail: source thumbnail does not exist [{thumbnailFile}]",
                        thumbnailFilenameAndPath);
                }
            }
        }

        public Task TryHardDeleteListOfPayloadFiles(StorageDrive drive, Guid fileId, List<PayloadDescriptor> descriptors)
        {
            return Task.Run(async () =>
            {
                if (drive.TargetDriveInfo == SystemDriveConstants.FeedDrive)
                {
                    return;
                }

                foreach (var descriptor in descriptors)
                {
                    try
                    {
                        await HardDeletePayloadFileAsync(drive, fileId, descriptor);
                    }
                    catch (Exception ex)
                    {
                        logger.LogError(ex, "Failed while deleting a payload");
                    }
                }
            });
        }

        /// <summary>
        /// Removes all traces of a file and deletes its record from the index
        /// </summary>
        public async Task HardDeleteAsync(StorageDrive drive, Guid fileId, List<PayloadDescriptor> descriptors)
        {
            // First delete the DB header
            await driveQuery.HardDeleteFileHeaderAsync(drive, new InternalDriveFileId(drive, fileId));

            // If some files fail, they are simply orphaned
            forgottenTasks.Add(TryHardDeleteListOfPayloadFiles(drive, fileId, descriptors));
        }

        public async Task<bool> PayloadExistsOnDiskAsync(StorageDrive drive, Guid fileId, PayloadDescriptor descriptor)
        {
            var path = _tenantPathManager.GetPayloadDirectoryAndFileName(drive.Id, fileId, descriptor.Key, descriptor.Uid);
            var exists = await payloadReaderWriter.FileExistsAsync(path);
            return exists;
        }

        public async Task<bool> ThumbnailExistsOnDiskAsync(StorageDrive drive, Guid fileId, PayloadDescriptor descriptor,
            ThumbnailDescriptor thumbnailDescriptor)
        {
            var path = _tenantPathManager.GetThumbnailDirectoryAndFileName(drive.Id, fileId, descriptor.Key, descriptor.Uid,
                thumbnailDescriptor.PixelWidth, thumbnailDescriptor.PixelHeight);

            return await payloadReaderWriter.FileExistsAsync(path);
        }

        public async Task<Stream> GetPayloadStreamAsync(StorageDrive drive, Guid fileId, PayloadDescriptor descriptor, FileChunk chunk = null)
        {
            var path = _tenantPathManager.GetPayloadDirectoryAndFileName(drive.Id, fileId, descriptor.Key, descriptor.Uid);
            logger.LogDebug("Get Chunked Stream called on file [{path}]", path);

            if (chunk == null)
            {
                var bytes = await payloadReaderWriter.GetFileBytesAsync(path);
                return new MemoryStream(bytes);
            }
            else
            {
                var bytes = await payloadReaderWriter.GetFileBytesAsync(path, chunk.Start, chunk.Length);
                return new MemoryStream(bytes);
            }
        }


        /// <summary>
        /// Gets a read stream of the thumbnail
        /// </summary>
        public async Task<Stream> GetThumbnailStreamAsync(StorageDrive drive, Guid fileId, int width, int height, string payloadKey,
            UnixTimeUtcUnique payloadUid)
        {
            var fileName = TenantPathManager.GetThumbnailFileName(fileId, payloadKey, payloadUid, width, height);
            var dir = _tenantPathManager.GetPayloadDirectory(drive.Id, fileId);
            var path = Path.Combine(dir, fileName);

            try
            {
                var bytes = await payloadReaderWriter.GetFileBytesAsync(path);
                return new MemoryStream(bytes);
            }
            catch (Exception e)
            {
                logger.LogError(e, "Failed to get thumbnail stream for file {path}", path);
                throw;
            }
        }

        public async Task<List<RecipientTransferHistoryItem>> GetTransferHistory(Guid driveId, Guid fileId)
        {
            var list = await tableDriveTransferHistory.GetAsync(driveId, fileId);
            return list.Select(item => new RecipientTransferHistoryItem
                {
                    Recipient = item.remoteIdentityId,
                    LastUpdated = default,
                    LatestTransferStatus = (LatestTransferStatus)item.latestTransferStatus,
                    IsInOutbox = item.isInOutbox,
                    LatestSuccessfullyDeliveredVersionTag = item.latestSuccessfullyDeliveredVersionTag,
                    IsReadByRecipient = item.isReadByRecipient
                }
            ).ToList();
        }


        /// <summary>
        /// Checks if the header file exists in db.  Does not check the validity of the header
        /// </summary>
        public async Task<bool> HeaderFileExists(StorageDrive drive, Guid fileId, FileSystemType fileSystemType)
        {
            var header = await this.GetServerFileHeader(drive, fileId, fileSystemType);
            if (header == null)
            {
                return false;
            }

            return true;
        }

        /// <summary>
        /// Moves the specified <param name="sourceFile"></param> to long term storage.
        /// Returns the storage UID used in the filename
        /// </summary>
        public async Task CopyPayloadToLongTermAsync(StorageDrive drive, Guid targetFileId, PayloadDescriptor descriptor, string sourceFile)
        {
            var destinationFile = _tenantPathManager.GetPayloadDirectoryAndFileName(
                drive.Id,
                targetFileId,
                descriptor.Key,
                descriptor.Uid);

            await payloadReaderWriter.CopyPayloadFileAsync(sourceFile, destinationFile);

            logger.LogDebug("Payload: copied {sourceFile} to {destinationFile}", sourceFile, destinationFile);
        }



        public async Task CopyThumbnailToLongTermAsync(StorageDrive drive, Guid targetFileId, string sourceThumbnailFilePath,
            PayloadDescriptor payloadDescriptor,
            ThumbnailDescriptor thumbnailDescriptor)
        {
            var payloadKey = payloadDescriptor.Key;

            TenantPathManager.AssertValidPayloadKey(payloadKey);
            var destinationFile = _tenantPathManager.GetThumbnailDirectoryAndFileName(drive.Id, targetFileId, payloadKey,
                payloadDescriptor.Uid,
                thumbnailDescriptor.PixelWidth, thumbnailDescriptor.PixelHeight);

            var dir = Path.GetDirectoryName(destinationFile) ??
                      throw new OdinSystemException("Destination folder was null");
            logger.LogInformation("Creating Directory for thumbnail: {dir}", dir);

            await payloadReaderWriter.CopyPayloadFileAsync(sourceThumbnailFilePath, destinationFile);
            logger.LogDebug("Thumbnail: moved {sourceThumbnailFilePath} to {destinationFile}",
                sourceThumbnailFilePath, destinationFile);
        }

        public async Task<ServerFileHeader> GetServerFileHeader(StorageDrive drive, Guid fileId, FileSystemType fileSystemType)
        {
            var header = await driveQuery.GetFileHeaderAsync(drive, fileId, fileSystemType);
            return header;
        }
    }
}<|MERGE_RESOLUTION|>--- conflicted
+++ resolved
@@ -202,26 +202,14 @@
             
             var pathAndFilename = _tenantPathManager.GetPayloadDirectoryAndFileName(drive.Id, fileId, payloadKey, payloadUid);
 
-<<<<<<< HEAD
-            var target = pathAndFilename.Replace(".payload", TenantPathManager.DeletePayloadExtension);
-            logger.LogDebug("HardDeletePayloadFile -> attempting to rename [{source}] to [{dest}]",
-                pathAndFilename,
-                target);
-
             if (await payloadReaderWriter.FileExistsAsync(pathAndFilename))
             {
-                await payloadReaderWriter.MoveFileAsync(pathAndFilename, target);
-=======
-            if (driveFileReaderWriter.FileExists(pathAndFilename))
-            {
-                driveFileReaderWriter.DeleteFile(pathAndFilename);
->>>>>>> 74c0830d
+                await payloadReaderWriter.DeleteFileAsync(pathAndFilename);
             }
             else
             {
                 logger.LogError("HardDeletePayloadFile -> source payload does not exist [{pathAndFilename}]", pathAndFilename);
             }
-<<<<<<< HEAD
 
             foreach (var thumbnail in payloadDescriptor.Thumbnails)
             {
@@ -230,24 +218,9 @@
                 //var thumbnailFilenameAndPath = Path.Combine(dir, thumbnailFileName);
                 var thumbnailFilenameAndPath = _tenantPathManager.GetThumbnailDirectoryAndFileName(drive.Id, fileId, payloadKey, payloadUid, thumbnail.PixelWidth, thumbnail.PixelHeight);
 
-                var thumbnailTarget = thumbnailFilenameAndPath.Replace(".thumb", TenantPathManager.DeletedThumbExtension);
-
                 if (await payloadReaderWriter.FileExistsAsync(thumbnailFilenameAndPath))
                 {
-                    await payloadReaderWriter.MoveFileAsync(thumbnailFilenameAndPath, thumbnailTarget);
-=======
-
-            foreach (var thumbnail in payloadDescriptor.Thumbnails)
-            {
-                //var thumbnailFileName = TenantPathManager.GetThumbnailFileName(fileId, payloadKey, payloadUid, thumbnail.PixelWidth, thumbnail.PixelHeight);
-                //var dir = _tenantPathManager.GetPayloadDirectory(drive.Id, fileId);
-                //var thumbnailFilenameAndPath = Path.Combine(dir, thumbnailFileName);
-                var thumbnailFilenameAndPath = _tenantPathManager.GetThumbnailDirectoryAndFileName(drive.Id, fileId, payloadKey, payloadUid, thumbnail.PixelWidth, thumbnail.PixelHeight);
-
-                if (driveFileReaderWriter.FileExists(thumbnailFilenameAndPath))
-                {
-                    driveFileReaderWriter.DeleteFile(thumbnailFilenameAndPath);
->>>>>>> 74c0830d
+                    await payloadReaderWriter.DeleteFileAsync(thumbnailFilenameAndPath);
                 }
                 else
                 {
