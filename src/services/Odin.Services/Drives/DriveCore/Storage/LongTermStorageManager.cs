--- conflicted
+++ resolved
@@ -197,52 +197,32 @@
                 var dir = GetFilePath(drive, fileId, FilePart.Thumb);
                 var path = Path.Combine(dir, fileName);
 
-<<<<<<< HEAD
-            _driveFileReaderWriter.DeleteFile(path);
-=======
                 _driveFileReaderWriter.DeleteFile(path);
             });
->>>>>>> b8bee77a
         }
 
         public void DeletePayloadFile(StorageDrive drive, Guid fileId, PayloadDescriptor descriptor)
         {
-<<<<<<< HEAD
-            string path = GetPayloadFilePath(drive, fileId, descriptor);
-            _driveFileReaderWriter.DeleteFile(path);
-=======
             Benchmark.Milliseconds(_logger, "DeletePayloadFile", () =>
             {
                 var path = GetPayloadFilePath(drive, fileId, descriptor);
                 _driveFileReaderWriter.DeleteFile(path);
             });
->>>>>>> b8bee77a
         }
 
         public void DeleteAllPayloadFiles(StorageDrive drive, Guid fileId)
         {
-<<<<<<< HEAD
-            var searchPattern = this.GetFilename(fileId, "-*", FilePart.Payload);
-            string dir = GetFilePath(drive, fileId, FilePart.Payload);
-            _driveFileReaderWriter.DeleteFilesInDirectoryAsync(dir, searchPattern);
-=======
             Benchmark.Milliseconds(_logger, "DeleteAllPayloadFiles", () =>
             {
                 var searchPattern = this.GetFilename(fileId, "-*", FilePart.Payload);
                 var dir = GetFilePath(drive, fileId, FilePart.Payload);
                 _driveFileReaderWriter.DeleteFilesInDirectory(dir, searchPattern);
             });
->>>>>>> b8bee77a
         }
 
         public long GetPayloadDiskUsage(StorageDrive drive, Guid fileId)
         {
-<<<<<<< HEAD
-            string payloadFilePath = GetPayloadPath(drive, fileId);
-            if (!_driveFileReaderWriter.DirectoryExists(payloadFilePath))
-=======
             var result = Benchmark.Milliseconds(_logger, "GetPayloadDiskUsage", () =>
->>>>>>> b8bee77a
             {
                 var payloadFilePath = GetPayloadPath(drive, fileId);
                 if (!_driveFileReaderWriter.DirectoryExists(payloadFilePath))
@@ -250,15 +230,6 @@
                     return 0;
                 }
 
-<<<<<<< HEAD
-            long usage = 0;
-            var filePaths = _driveFileReaderWriter.GetFilesInDirectory(payloadFilePath!);
-            foreach (var filePath in filePaths)
-            {
-                var info = new FileInfo(filePath);
-                usage += info.Length;
-            }
-=======
                 var usage = 0L;
                 var filePaths = _driveFileReaderWriter.GetFilesInDirectory(payloadFilePath!);
                 foreach (var filePath in filePaths)
@@ -266,7 +237,6 @@
                     var info = new FileInfo(filePath);
                     usage += info.Length;
                 }
->>>>>>> b8bee77a
 
                 return usage;
             });
@@ -278,16 +248,7 @@
             var result = await Benchmark.MillisecondsAsync(_logger, "GetPayloadStream", async () => await Execute());
             return result;
 
-<<<<<<< HEAD
-            Stream fileStream;
-            try
-            {
-                fileStream = await _driveFileReaderWriter.OpenStreamForReadingAsync(path);
-            }
-            catch (IOException io)
-=======
             async Task<Stream> Execute()
->>>>>>> b8bee77a
             {
                 var path = GetPayloadFilePath(drive, fileId, descriptor);
                 _logger.LogDebug("Get Chunked Stream called on file [{path}]", path);
@@ -350,20 +311,11 @@
         {
             var result = Benchmark.Milliseconds(_logger, "GetThumbnailStream", () =>
             {
-<<<<<<< HEAD
-                var fileStream = await _driveFileReaderWriter.OpenStreamForReadingAsync(path);
-                return fileStream;
-            }
-            catch (IOException io)
-            {
-                if (io is FileNotFoundException || io is DirectoryNotFoundException)
-=======
                 var fileName = GetThumbnailFileName(fileId, width, height, payloadKey, payloadUid);
                 var dir = GetFilePath(drive, fileId, FilePart.Thumb);
                 var path = Path.Combine(dir, fileName);
 
                 try
->>>>>>> b8bee77a
                 {
                     var fileStream = _driveFileReaderWriter.OpenStreamForReading(path);
                     return fileStream;
@@ -418,29 +370,18 @@
         /// </summary>
         public async Task HardDeleteAsync(StorageDrive drive, Guid fileId)
         {
-<<<<<<< HEAD
-            DeleteAllThumbnails(drive, fileId);
-            DeleteAllPayloadFiles(drive, fileId);
-=======
             Benchmark.Milliseconds(_logger, "HardDeleteAsync", () =>
             {
                 DeleteAllThumbnails(drive, fileId);
                 DeleteAllPayloadFiles(drive, fileId);
             });
->>>>>>> b8bee77a
+
             await _driveQuery.HardDeleteFileHeaderAsync(drive, GetInternalFile(drive, fileId));
         }
 
         /// <summary>
         /// Removes the contents of the meta file while permanently deletes the payload and thumbnails.  Retains some fields of the metafile and updates the index accordingly
         /// </summary>
-<<<<<<< HEAD
-        /// <param name="fileId"></param>
-        public void DeleteAttachments(StorageDrive drive, Guid fileId)
-        {
-            DeleteAllThumbnails(drive, fileId);
-            DeleteAllPayloadFiles(drive, fileId);
-=======
         public void DeleteAttachments(StorageDrive drive, Guid fileId)
         {
             Benchmark.Milliseconds(_logger, "DeleteAttachments", () =>
@@ -448,7 +389,6 @@
                 DeleteAllThumbnails(drive, fileId);
                 DeleteAllPayloadFiles(drive, fileId);
             });
->>>>>>> b8bee77a
         }
 
         /// <summary>
@@ -463,16 +403,10 @@
                     throw new OdinSystemException($"Payload: source file does not exist: {sourceFile}");
                 }
 
-<<<<<<< HEAD
-            var destinationFile = GetPayloadFilePath(drive, targetFileId, descriptor, ensureExists: true);
-            _driveFileReaderWriter.MoveFile(sourceFile, destinationFile);
-            _logger.LogDebug("Payload: moved {sourceFile} to {destinationFile}", sourceFile, destinationFile);
-=======
                 var destinationFile = GetPayloadFilePath(drive, targetFileId, descriptor, ensureExists: true);
                 _driveFileReaderWriter.MoveFile(sourceFile, destinationFile);
                 _logger.LogDebug("Payload: moved {sourceFile} to {destinationFile}", sourceFile, destinationFile);
             });
->>>>>>> b8bee77a
         }
 
         public void MoveThumbnailToLongTerm(StorageDrive drive, Guid targetFileId, string sourceThumbnailFilePath,
@@ -499,16 +433,10 @@
                 _logger.LogInformation("Creating Directory for thumbnail: {dir}", dir);
                 _driveFileReaderWriter.CreateDirectory(dir);
 
-<<<<<<< HEAD
-            _driveFileReaderWriter.MoveFile(sourceThumbnailFilePath, destinationFile);
-            _logger.LogDebug("Thumbnail: moved {sourceThumbnailFilePath} to {destinationFile}",
-                sourceThumbnailFilePath, destinationFile);
-=======
                 _driveFileReaderWriter.MoveFile(sourceThumbnailFilePath, destinationFile);
                 _logger.LogDebug("Thumbnail: moved {sourceThumbnailFilePath} to {destinationFile}",
                     sourceThumbnailFilePath, destinationFile);
             });
->>>>>>> b8bee77a
         }
 
         public async Task<ServerFileHeader> GetServerFileHeader(StorageDrive drive, Guid fileId, FileSystemType fileSystemType)
@@ -522,14 +450,7 @@
         /// </summary>
         public void DeleteMissingPayloads(StorageDrive drive, Guid fileId, List<PayloadDescriptor> payloadsToKeep)
         {
-<<<<<<< HEAD
-            //get all payloads in the path
-            var payloadFileDirectory = GetPayloadPath(drive, fileId);
-
-            if (_driveFileReaderWriter.DirectoryExists(payloadFileDirectory))
-=======
             Benchmark.Milliseconds(_logger, "DeleteMissingPayloads", () =>
->>>>>>> b8bee77a
             {
                 //get all payloads in the path
                 var payloadFileDirectory = GetPayloadPath(drive, fileId);
@@ -541,9 +462,6 @@
                     var files = _driveFileReaderWriter.GetFilesInDirectory(payloadFileDirectory, searchPattern);
                     foreach (var payloadFilePath in files)
                     {
-<<<<<<< HEAD
-                        _driveFileReaderWriter.DeleteFile(payloadFilePath);
-=======
                         // get the payload key from the filepath
                         // Given a payload key of "test001
                         // Filename w/o extension = "c1c63e18-40a2-9700-7b6a-2f1d51ee3972-test001"
@@ -555,7 +473,6 @@
                         {
                             _driveFileReaderWriter.DeleteFile(payloadFilePath);
                         }
->>>>>>> b8bee77a
                     }
                 }
             });
@@ -567,15 +484,7 @@
         public void DeleteMissingThumbnailFiles(StorageDrive drive, Guid fileId,
             IEnumerable<ThumbnailDescriptor> thumbnailsToKeep)
         {
-<<<<<<< HEAD
-            var list = thumbnailsToKeep?.ToList() ?? [];
-
-            var dir = GetFilePath(drive, fileId, FilePart.Thumb);
-
-            if (_driveFileReaderWriter.DirectoryExists(dir))
-=======
             Benchmark.Milliseconds(_logger, "DeleteMissingThumbnailFiles", () =>
->>>>>>> b8bee77a
             {
                 var list = thumbnailsToKeep?.ToList() ?? [];
 
@@ -589,9 +498,6 @@
                     var files = _driveFileReaderWriter.GetFilesInDirectory(dir, seekPath);
                     foreach (var thumbnailFilePath in files)
                     {
-<<<<<<< HEAD
-                        _driveFileReaderWriter.DeleteFile(thumbnailFilePath);
-=======
                         // filename w/o extension = "c1c63e18-40a2-9700-7b6a-2f1d51ee3972-300x300"
                         var filename = Path.GetFileNameWithoutExtension(thumbnailFilePath);
                         var sizeParts = filename.Split(ThumbnailDelimiter)[1].Split(ThumbnailSizeDelimiter);
@@ -603,7 +509,6 @@
                         {
                             _driveFileReaderWriter.DeleteFile(thumbnailFilePath);
                         }
->>>>>>> b8bee77a
                     }
                 }
             });
@@ -680,12 +585,6 @@
 
         private void DeleteAllThumbnails(StorageDrive drive, Guid fileId)
         {
-<<<<<<< HEAD
-            var thumbnailSearchPattern = string.Format(ThumbnailSuffixFormatSpecifier, "*", "*");
-            var searchPattern = this.GetFilename(fileId, thumbnailSearchPattern, FilePart.Thumb);
-            string dir = GetFilePath(drive, fileId, FilePart.Thumb);
-            _driveFileReaderWriter.DeleteFilesInDirectoryAsync(dir, searchPattern);
-=======
             Benchmark.Milliseconds(_logger, "DeleteAllThumbnails", () =>
             {
                 var thumbnailSearchPattern = string.Format(ThumbnailSuffixFormatSpecifier, "*", "*");
@@ -693,7 +592,6 @@
                 var dir = GetFilePath(drive, fileId, FilePart.Thumb);
                 _driveFileReaderWriter.DeleteFilesInDirectory(dir, searchPattern);
             });
->>>>>>> b8bee77a
         }
 
         private InternalDriveFileId GetInternalFile(StorageDrive drive, Guid fileId)
