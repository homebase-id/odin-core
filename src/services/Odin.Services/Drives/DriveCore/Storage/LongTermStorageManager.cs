using System;
using System.Collections.Generic;
using System.Diagnostics;
using System.IO;
using System.Linq;
using System.Threading.Tasks;
using Microsoft.Extensions.Logging;
using Odin.Core;
using Odin.Core.Exceptions;
using Odin.Core.Identity;
using Odin.Core.Serialization;
using Odin.Core.Storage;
using Odin.Core.Storage.Database.Identity.Connection;
using Odin.Core.Storage.Database.Identity.Table;
using Odin.Core.Time;
using Odin.Core.Util;
using Odin.Services.Drives.DriveCore.Query;
using Odin.Services.Drives.FileSystem.Base;
using Odin.Services.Drives.Management;
using Odin.Services.Util;

namespace Odin.Services.Drives.DriveCore.Storage
{
    public class LongTermStorageManager(
        ILogger<LongTermStorageManager> logger,
        DriveFileReaderWriter driveFileReaderWriter,
        DriveQuery driveQuery,
        ScopedIdentityTransactionFactory scopedIdentityTransactionFactory,
        TableDriveTransferHistory tableDriveTransferHistory,
        DriveManager driveManager,
        TableDriveMainIndex driveMainIndex,
        TenantPathManager tenantPathManager)
    {
        public static readonly string ThumbnailSizeDelimiter = "x";

        public static readonly string DeletePayloadExtension = ".p-deleted";
        public static readonly string DeletedThumbExtension = ".t-deleted";

        /// <summary>
        /// Creates an Id for storing a file
        /// </summary>
        /// <returns></returns>
        public Guid CreateFileId()
        {
            return SequentialGuid.CreateGuid();
        }

        /// <summary>
        /// Writes a file header to the database
        /// </summary>
        public async Task SaveFileHeader(StorageDrive drive, ServerFileHeader header)
        {
            OdinValidationUtils.AssertNotNull(header, nameof(header));
            await driveQuery.SaveFileHeaderAsync(drive, header);
        }

        public async Task SaveLocalMetadataAsync(InternalDriveFileId file, LocalAppMetadata metadata)
        {
            OdinValidationUtils.AssertIsTrue(file.IsValid(), "file is invalid");

            var json = OdinSystemSerializer.Serialize(metadata);
            await driveQuery.SaveLocalMetadataAsync(file.DriveId, file.FileId, metadata.VersionTag, json);
        }

        public async Task SaveLocalMetadataTagsAsync(InternalDriveFileId file, LocalAppMetadata metadata)
        {
            OdinValidationUtils.AssertIsTrue(file.IsValid(), "file is invalid");
            await driveQuery.SaveLocalMetadataTagsAsync(file.DriveId, file.FileId, metadata);
        }

        public async Task SoftDeleteFileHeader(ServerFileHeader header)
        {
            OdinValidationUtils.AssertNotNull(header, nameof(header));
            await driveQuery.SoftDeleteFileHeader(header);
        }

        public async Task<(RecipientTransferHistory updatedHistory, UnixTimeUtc modifiedTime)> InitiateTransferHistoryAsync(
            Guid driveId,
            Guid fileId,
            OdinId recipient)
        {
            logger.LogDebug("InitiateTransferHistoryAsync for file: {f} on drive: {d}", fileId, driveId);

            await using var tx = await scopedIdentityTransactionFactory.BeginStackedTransactionAsync();
            var added = await tableDriveTransferHistory.TryAddInitialRecordAsync(driveId, fileId, recipient);
            if (!added)
            {
                logger.LogDebug("InitiateTransferHistoryAsync: Insert failed, now updating for file: {f} on drive: {d}", fileId, driveId);

                var affectedRows = await tableDriveTransferHistory.UpdateTransferHistoryRecordAsync(driveId, fileId, recipient,
                    latestTransferStatus: null,
                    latestSuccessfullyDeliveredVersionTag: null,
                    isInOutbox: true,
                    isReadByRecipient: null);

                if (affectedRows != 1)
                {
                    throw new OdinSystemException($"Failed to initiate transfer history for recipient:{recipient}.  " +
                                                  $"Could not add or update transfer record");
                }
            }

            var (history, modified) = await UpdateTransferHistorySummary(driveId, fileId);

            tx.Commit();

            return (history, modified);
        }

        public async Task<(RecipientTransferHistory updatedHistory, UnixTimeUtc modifiedTime)> SaveTransferHistoryAsync(Guid driveId,
            Guid fileId, OdinId recipient,
            UpdateTransferHistoryData updateData)
        {
            OdinValidationUtils.AssertNotNull(updateData, nameof(updateData));

            logger.LogDebug("Begin Transaction for SaveTransferHistoryAsync file: {f}, driveId {d}. UpdateData: {u}", fileId, driveId,
                updateData.ToDebug());

            await using var tx = await scopedIdentityTransactionFactory.BeginStackedTransactionAsync();

            await tableDriveTransferHistory.UpdateTransferHistoryRecordAsync(driveId, fileId, recipient,
                (int?)updateData.LatestTransferStatus,
                updateData.VersionTag,
                updateData.IsInOutbox,
                updateData.IsReadByRecipient);

            var (history, modified) = await UpdateTransferHistorySummary(driveId, fileId);

            tx.Commit();

            logger.LogDebug("End Transaction for SaveTransferHistoryAsync file: {f}, driveId {d}", fileId, driveId);

            return (history, modified);
        }

        private async Task<(RecipientTransferHistory history, UnixTimeUtc modified)> UpdateTransferHistorySummary(Guid driveId,
            Guid fileId)
        {
            var fileTransferHistory = await GetTransferHistory(driveId, fileId);

            var history = new RecipientTransferHistory()
            {
                Summary = new TransferHistorySummary()
                {
                    TotalInOutbox = fileTransferHistory.Count(h => h.IsInOutbox),
                    TotalFailed = fileTransferHistory.Count(h => h.LatestTransferStatus != LatestTransferStatus.Delivered &&
                                                                 h.LatestTransferStatus != LatestTransferStatus.None),
                    TotalDelivered = fileTransferHistory.Count(h => h.LatestTransferStatus == LatestTransferStatus.Delivered),
                    TotalReadByRecipient = fileTransferHistory.Count(h => h.IsReadByRecipient)
                }
            };

            var json = OdinSystemSerializer.Serialize(history);

            var (_, modified) = await driveMainIndex.UpdateTransferSummaryAsync(driveId, fileId, json);

            // TODO: What if count is zero?

            return (history, new UnixTimeUtc(modified));
        }

        public async Task DeleteTransferHistoryAsync(StorageDrive drive, Guid fileId)
        {
            await tableDriveTransferHistory.DeleteAllRowsAsync(drive.Id, fileId);
        }

        public async Task SaveReactionHistory(StorageDrive drive, Guid fileId, ReactionSummary summary)
        {
            OdinValidationUtils.AssertNotNull(summary, nameof(summary));
            await driveQuery.SaveReactionSummary(drive, fileId, summary);
        }

        public async Task DeleteReactionSummary(StorageDrive drive, Guid fileId)
        {
            await driveQuery.SaveReactionSummary(drive, fileId, null);
        }

        public void HardDeleteThumbnailFile(StorageDrive drive, Guid fileId, string payloadKey, UnixTimeUtcUnique payloadUid, int height,
            int width)
        {
            Benchmark.Milliseconds(logger, nameof(HardDeleteThumbnailFile), () =>
            {
                var fileName = GetThumbnailFileName(fileId, width, height, payloadKey, payloadUid);
                var dir = GetFilePath(drive, fileId, FilePart.Thumb);
                var path = Path.Combine(dir, fileName);

                driveFileReaderWriter.DeleteFile(path);
            });
        }

<<<<<<< HEAD
        public void HardDeletePayloadFile(StorageDrive drive, Guid fileId, string payloadKey, UnixTimeUtcUnique payloadUid)
=======
        /// <summary>
        /// Deletes the payload file and all associated thumbnails
        /// </summary>
        public void HardDeletePayloadFile(StorageDrive drive, Guid fileId, string payloadKey, string payloadUid)
>>>>>>> 74129183
        {
            Benchmark.Milliseconds(logger, nameof(HardDeletePayloadFile), () =>
            {
                var pathAndFilename = GetPayloadFilePath(drive, fileId, payloadKey, payloadUid);

                //
                // Re-enable DELETION this after we are good with actually deleting the file
                //

                // _driveFileReaderWriter.DeleteFile(path);

                var target = pathAndFilename.Replace(".payload", DeletePayloadExtension);
                logger.LogDebug("HardDeletePayloadFile -> attempting to rename [{source}] to [{dest}]",
                    pathAndFilename,
                    target);

                if (driveFileReaderWriter.FileExists(pathAndFilename))
                {
                    driveFileReaderWriter.MoveFile(pathAndFilename, target);
                }
                else
                {
                    logger.LogError("HardDeletePayloadFile -> source payload does not exist [{pathAndFilename}]", pathAndFilename);
                }

                // delete the thumbnails
                // _driveFileReaderWriter.DeleteFilesInDirectory(dir, thumbnailSearchPattern);

                // 1fedce18c0022900efbb396f9796d3d0-prfl_pic-113599297775861760-500x500.thumb
                var thumbnailSearchPattern = GetThumbnailSearchMask(fileId, payloadKey, payloadUid);
                var dir = GetPayloadPath(drive, fileId);
                var thumbnailFiles = driveFileReaderWriter.GetFilesInDirectory(dir, thumbnailSearchPattern);
                foreach (var thumbnailFile in thumbnailFiles)
                {
                    var thumbnailTarget = thumbnailFile.Replace(".thumb", DeletedThumbExtension);

                    if (driveFileReaderWriter.FileExists(thumbnailFile))
                    {
                        driveFileReaderWriter.MoveFile(thumbnailFile, thumbnailTarget);
                    }
                    else
                    {
                        logger.LogError("HardDeletePayloadFile -> Renaming Thumbnail: source thumbnail does not exist [{thumbnailFile}]",
                            thumbnailFile);
                    }
                }
            });
        }

        public void HardDeleteAllPayloadFiles(StorageDrive drive, Guid fileId)
        {
            Benchmark.Milliseconds(logger, nameof(HardDeleteAllPayloadFiles), () =>
            {
                var fn = TenantPathManager.GuidToPathSafeString(fileId);
                var searchPattern = $"{fn}*";

                // note: no need to delete thumbnails separately due to the aggressive searchPattern
                var dir = GetPayloadPath(drive, fileId);
                driveFileReaderWriter.DeleteFilesInDirectory(dir, searchPattern);
            });
        }

        public long GetPayloadDiskUsage(StorageDrive drive, Guid fileId)
        {
            var result = Benchmark.Milliseconds(logger, "GetPayloadDiskUsage", () =>
            {
                var payloadFilePath = GetPayloadPath(drive, fileId);
                if (!driveFileReaderWriter.DirectoryExists(payloadFilePath))
                {
                    return 0;
                }

                var usage = 0L;
                var filePaths = driveFileReaderWriter.GetFilesInDirectory(payloadFilePath!);
                foreach (var filePath in filePaths)
                {
                    var info = new FileInfo(filePath);
                    usage += info.Length;
                }

                return usage;
            });
            return result;
        }

        public bool PayloadExistsOnDisk(StorageDrive drive, Guid fileId, PayloadDescriptor descriptor)
        {
            var path = GetPayloadFilePath(drive, fileId, descriptor);
            var exists = driveFileReaderWriter.FileExists(path);
            return exists;
        }

        public bool ThumbnailExistsOnDisk(StorageDrive drive, Guid fileId, PayloadDescriptor descriptor,
            ThumbnailDescriptor thumbnailDescriptor)
        {
            var path = GetThumbnailPath(drive, fileId, thumbnailDescriptor.PixelWidth,
                thumbnailDescriptor.PixelHeight,
                descriptor.Key,
                descriptor.Uid);

            return driveFileReaderWriter.FileExists(path);
        }

        public async Task<Stream> GetPayloadStream(StorageDrive drive, Guid fileId, PayloadDescriptor descriptor, FileChunk chunk = null)
        {
            var result = await Benchmark.MillisecondsAsync(logger, "GetPayloadStream", async () => await Execute());
            return result;

            async Task<Stream> Execute()
            {
                var path = GetPayloadFilePath(drive, fileId, descriptor);
                logger.LogDebug("Get Chunked Stream called on file [{path}]", path);

                Stream fileStream;
                try
                {
                    fileStream = driveFileReaderWriter.OpenStreamForReading(path);
                    logger.LogDebug("File size: {size} bytes", fileStream.Length);
                }
                catch (IOException io)
                {
                    if (io is FileNotFoundException || io is DirectoryNotFoundException)
                    {
                        throw new OdinFileHeaderHasCorruptPayloadException(
                            $"Missing payload file [path:{path}] for key {descriptor.Key} with uid: {descriptor.Uid.uniqueTime}");
                    }

                    throw;
                }

                if (null != chunk)
                {
                    try
                    {
                        var buffer = new byte[Math.Min(chunk.Length, fileStream.Length)];
                        if (chunk.Start > fileStream.Length)
                        {
                            throw new OdinClientException("Chunk start position is greater than length",
                                OdinClientErrorCode.InvalidChunkStart);
                        }

                        fileStream.Position = chunk.Start;
                        var bytesRead = fileStream.Read(buffer);

                        //resize if length requested was too large (happens if we hit the end of the stream)
                        if (bytesRead < buffer.Length)
                        {
                            Array.Resize(ref buffer, bytesRead);
                        }

                        // return Task.FromResult((Stream)new MemoryStream(buffer, false));
                        return new MemoryStream(buffer, false);
                    }
                    finally
                    {
                        await fileStream.DisposeAsync();
                    }
                }

                return fileStream;
            }
        }


        /// <summary>
        /// Gets a read stream of the thumbnail
        /// </summary>
        public Stream GetThumbnailStream(StorageDrive drive, Guid fileId, int width, int height, string payloadKey,
            UnixTimeUtcUnique payloadUid)
        {
            var result = Benchmark.Milliseconds(logger, "GetThumbnailStream", () =>
            {
                var fileName = GetThumbnailFileName(fileId, width, height, payloadKey, payloadUid);
                var dir = GetFilePath(drive, fileId, FilePart.Thumb);
                var path = Path.Combine(dir, fileName);

                try
                {
                    var fileStream = driveFileReaderWriter.OpenStreamForReading(path);
                    return fileStream;
                }
                catch (IOException io)
                {
                    if (io is FileNotFoundException || io is DirectoryNotFoundException)
                    {
                        throw new OdinFileHeaderHasCorruptPayloadException(
                            $"Missing thumbnail file [path:{path}] for key {payloadKey} with uid: {payloadUid.uniqueTime}");
                    }

                    throw;
                }
            });
            return result;
        }

        public async Task<List<RecipientTransferHistoryItem>> GetTransferHistory(Guid driveId, Guid fileId)
        {
            var list = await tableDriveTransferHistory.GetAsync(driveId, fileId);
            return list.Select(item => new RecipientTransferHistoryItem
                {
                    Recipient = item.remoteIdentityId,
                    LastUpdated = default,
                    LatestTransferStatus = (LatestTransferStatus)item.latestTransferStatus,
                    IsInOutbox = item.isInOutbox,
                    LatestSuccessfullyDeliveredVersionTag = item.latestSuccessfullyDeliveredVersionTag,
                    IsReadByRecipient = item.isReadByRecipient
                }
            ).ToList();
        }


        /// <summary>
        /// Checks if the header file exists in db.  Does not check the validity of the header
        /// </summary>
        public async Task<bool> HeaderFileExists(StorageDrive drive, Guid fileId, FileSystemType fileSystemType)
        {
            var header = await this.GetServerFileHeader(drive, fileId, fileSystemType);
            if (header == null)
            {
                return false;
            }

            return true;
        }

        /// <summary>
        /// Removes all traces of a file and deletes its record from the index
        /// </summary>
        public async Task HardDeleteAsync(StorageDrive drive, Guid fileId)
        {
            Benchmark.Milliseconds(logger, "HardDeleteAsync", () => { HardDeleteAllPayloadFiles(drive, fileId); });
            await driveQuery.HardDeleteFileHeaderAsync(drive, GetInternalFile(drive, fileId));
        }

        /// <summary>
        /// Moves the specified <param name="sourceFile"></param> to long term storage.  Returns the storage UID used in the filename
        /// </summary>
        public void MovePayloadToLongTerm(StorageDrive drive, Guid targetFileId, PayloadDescriptor descriptor, string sourceFile)
        {
            Benchmark.Milliseconds(logger, "MovePayloadToLongTerm", () =>
            {
                if (!File.Exists(sourceFile))
                {
                    throw new OdinSystemException($"Payload: source file does not exist: {sourceFile}");
                }

                var destinationFile = GetPayloadFilePath(drive, targetFileId, descriptor, ensureExists: true);
                driveFileReaderWriter.MoveFile(sourceFile, destinationFile);
                logger.LogDebug("Payload: moved {sourceFile} to {destinationFile}", sourceFile, destinationFile);
            });
        }

        public void MoveThumbnailToLongTerm(StorageDrive drive, Guid targetFileId, string sourceThumbnailFilePath,
            PayloadDescriptor payloadDescriptor,
            ThumbnailDescriptor thumbnailDescriptor)
        {
            Benchmark.Milliseconds(logger, "MoveThumbnailToLongTerm", () =>
            {
                if (!File.Exists(sourceThumbnailFilePath))
                {
                    throw new OdinSystemException($"Thumbnail: source file does not exist: {sourceThumbnailFilePath}");
                }

                var payloadKey = payloadDescriptor.Key;

                DriveFileUtility.AssertValidPayloadKey(payloadKey);
                var destinationFile = GetThumbnailPath(drive, targetFileId, thumbnailDescriptor.PixelWidth,
                    thumbnailDescriptor.PixelHeight,
                    payloadKey,
                    payloadDescriptor.Uid);

                var dir = Path.GetDirectoryName(destinationFile) ??
                          throw new OdinSystemException("Destination folder was null");
                logger.LogInformation("Creating Directory for thumbnail: {dir}", dir);
                driveFileReaderWriter.CreateDirectory(dir);

                driveFileReaderWriter.MoveFile(sourceThumbnailFilePath, destinationFile);
                logger.LogDebug("Thumbnail: moved {sourceThumbnailFilePath} to {destinationFile}",
                    sourceThumbnailFilePath, destinationFile);
            });
        }

        public async Task<ServerFileHeader> GetServerFileHeader(StorageDrive drive, Guid fileId, FileSystemType fileSystemType)
        {
            var header = await driveQuery.GetFileHeaderAsync(drive, fileId, fileSystemType);
            return header;
        }

        /// <summary>
        /// Removes any payloads that are not in the provided list
        /// </summary>
        public void HardDeleteDeadPayloadFiles(StorageDrive drive, Guid fileId, List<PayloadDescriptor> deadPayloads)
        {
            if (drive.TargetDriveInfo == SystemDriveConstants.FeedDrive)
            {
                logger.LogDebug("HardDeleteOrphanPayloadFiles called on feed drive; ignoring since feed does not receive the payloads");
                return;
            }

            Benchmark.Milliseconds(logger, nameof(HardDeleteDeadPayloadFiles), () =>
            {
                var zombiePayloadFiles = GetZombiePayloadFilePaths(drive, fileId, deadPayloads);
                foreach (var zombiePayload in zombiePayloadFiles)
                {
                    //Note: this also kills the thumbnails for this file
                    HardDeletePayloadFile(drive, fileId, zombiePayload.Key, zombiePayload.Uid);
                }
            });
        }

        private List<PayloadFileRecord> GetZombiePayloadFilePaths(StorageDrive drive, Guid fileId, List<PayloadDescriptor> deadPayloads)
        {
            /*
              ├── 1fedce18c0022900efbb396f9796d3d0-prfl_pic-113599297775861760.payload
              ├── 1fedce18c0022900efbb396f9796d3d0-prfl_pic-113599297775861760-20x20.thumb
              ├── 1fedce18c0022900efbb396f9796d3d0-prfl_pic-113599297775861760-400x400.thumb
              ├── 1fedce18c0022900efbb396f9796d3d0-prfl_pic-113599297775861760-500x500.thumb
            */

            var payloadFileDirectory = GetPayloadPath(drive, fileId);
            if (!driveFileReaderWriter.DirectoryExists(payloadFileDirectory))
            {
                return [];
            }

            var searchPattern = GetPayloadSearchMask(fileId);
            var files = driveFileReaderWriter.GetFilesInDirectory(payloadFileDirectory, searchPattern);

            var zombies = new List<PayloadFileRecord>();
            foreach (var payloadFilePath in files)
            {
                var filename = Path.GetFileNameWithoutExtension(payloadFilePath);
                var fileRecord = ParsePayloadFilename(filename);

                bool isZombie = deadPayloads.Any(p => p.Key.Equals(fileRecord.Key, StringComparison.InvariantCultureIgnoreCase) &&
                                                      p.Uid.ToString() == fileRecord.Uid);
                // 🧟🧟🧟
                if (isZombie)
                {
                    zombies.Add(fileRecord);
                }
            }

            return zombies;
        }

        private List<ParsedPayloadFileRecord> GetOrphanedPayloads(string[] files, List<PayloadDescriptor> expectedPayloads)
        {
            // examine all payload files for a given fileId, regardless of key.
            // we'll compare the file below before deleting

            var orphanFiles = new List<ParsedPayloadFileRecord>();

            foreach (var payloadFilePath in files)
            {
                var filename = Path.GetFileNameWithoutExtension(payloadFilePath);
                var fileRecord = TenantPathManager.ParsePayloadFilename(filename);

                bool isKept = expectedPayloads.Any(p => p.Key.Equals(fileRecord.Key, StringComparison.InvariantCultureIgnoreCase) &&
                                                        p.Uid.ToString() == fileRecord.Uid);

                if (!isKept)
                {
                    orphanFiles.Add(fileRecord);
                }
            }

            return orphanFiles;
        }

        private List<ParsedThumbnailFileRecord> GetOrphanThumbnails(StorageDrive drive, Guid fileId, PayloadDescriptor payloadDescriptor)
        {
            // examine all payload files for a given fileId, regardless of key.
            // we'll compare the file below before deleting

            var expectedThumbnails = payloadDescriptor.Thumbnails?.ToList() ?? [];
            var dir = GetFilePath(drive, fileId, FilePart.Thumb);
            if (driveFileReaderWriter.DirectoryExists(dir))
            {
                return [];
            }

            // ├── 1fedce18c0022900efbb396f9796d3d0-prfl_pic-113599297775861760-*x*.thumb
            var thumbnailSearchPatternForPayload = GetThumbnailSearchMask(fileId, payloadDescriptor.Key, payloadDescriptor.Uid);
            var thumbnailFilePathsForPayload = driveFileReaderWriter.GetFilesInDirectory(dir, thumbnailSearchPatternForPayload);
            logger.LogDebug("Deleting thumbnails: Found {count} for file({fileId}) with path-pattern ({pattern})",
                thumbnailFilePathsForPayload.Length,
                fileId,
                thumbnailSearchPatternForPayload);

            var orphans = new List<ParsedThumbnailFileRecord>();

            foreach (var thumbnailFilePath in thumbnailFilePathsForPayload)
            {
                var filename = Path.GetFileNameWithoutExtension(thumbnailFilePath);
                var thumbnailFileRecord = TenantPathManager.ParseThumbnailFilename(filename);

                // is the file from the payload and thumbnail size
                var keepThumbnail = payloadDescriptor.Key.Equals(thumbnailFileRecord.Key, StringComparison.InvariantCultureIgnoreCase) &&
                                    payloadDescriptor.Uid.ToString() == thumbnailFileRecord.Uid &&
                                    expectedThumbnails.Exists(thumb => thumb.PixelWidth == thumbnailFileRecord.Width &&
                                                                       thumb.PixelHeight == thumbnailFileRecord.Height);
                if (!keepThumbnail)
                {
                    orphans.Add(thumbnailFileRecord);
                }
            }

            return orphans;
        }

        public async Task<bool> HasOrphanPayloadsOrThumbnails(InternalDriveFileId file, List<PayloadDescriptor> expectedPayloads)
        {
            var drive = await driveManager.GetDriveAsync(file.DriveId);
            var payloadFileDirectory = GetPayloadPath(drive, file.FileId);

            var searchPattern = GetPayloadSearchMask(file.FileId);
            var files = driveFileReaderWriter.GetFilesInDirectory(payloadFileDirectory, searchPattern);
            var orphans = GetOrphanedPayloads(files, expectedPayloads);

            if (orphans.Any())
            {
                return true;
            }

            foreach (var descriptor in expectedPayloads)
            {
                var thumbnailOrphans = GetOrphanThumbnails(drive, file.FileId, descriptor);
                if (thumbnailOrphans.Any())
                {
                    return true;
                }
            }

            return false;
        }

        /// <summary>
        /// Removes all thumbnails on disk which are not in the provided list.
        /// </summary>
        private void HardDeleteOrphanThumbnailFiles(StorageDrive drive, Guid fileId, PayloadDescriptor payloadDescriptor)
        {
            Benchmark.Milliseconds(logger, nameof(HardDeleteOrphanThumbnailFiles), () =>
            {
                var orphanedThumbnailFileRecords = GetOrphanThumbnails(drive, fileId, payloadDescriptor);
                foreach (var orphanThumbnail in orphanedThumbnailFileRecords)
                {
                    HardDeleteThumbnailFile(drive, fileId, payloadDescriptor.Key, payloadDescriptor.Uid,
                        orphanThumbnail.Width, orphanThumbnail.Height);
                }
            });
        }

        public async Task DeleteUnassociatedTargetFiles(InternalDriveFileId targetFile)
        {
            try
            {
                var drive = await driveManager.GetDriveAsync(targetFile.DriveId);
                HardDeleteDeadPayloadFiles(drive, targetFile.FileId, []);
            }
            catch (Exception e)
            {
                logger.LogError(e, "Failed deleting unassociated target files {file}", targetFile);
            }
        }

        private string GetThumbnailFileName(Guid fileId, int width, int height, string payloadKey, UnixTimeUtcUnique payloadUid)
        {
            var extension = DriveFileUtility.GetThumbnailFileExtension(payloadKey, payloadUid, width, height);
            var r = $"{TenantPathManager.GuidToPathSafeString(fileId)}{DriveFileUtility.FileNameSectionDelimiter}{extension}";

            var s = tenantPathManager.GetThumbnailFileName(fileId, payloadKey, payloadUid, width, height);
            if (s != r)
            {
                logger.LogError($"GetThumbnailFilename mismatch  {r} vs {s}");
                Debug.Assert(s == r);
            }

            return r;
        }

        private string GetThumbnailPath(StorageDrive drive, Guid fileId, int width, int height, string payloadKey,
            UnixTimeUtcUnique payloadUid)
        {
            var thumbnailFileName = GetThumbnailFileName(fileId, width, height, payloadKey, payloadUid);
            var filePath = GetFilePath(drive, fileId, FilePart.Thumb);
            var thumbnailPath = Path.Combine(filePath, thumbnailFileName);

            var s = tenantPathManager.GetThumbnailDirectoryandFileName(drive.Id, fileId, payloadKey, payloadUid, width, height);
            if (s != thumbnailPath)
            {
                logger.LogError($"GetThumbnailFilename mismatch  {thumbnailPath} vs {s}");
                Debug.Assert(s == thumbnailPath);
            }

            return thumbnailPath;
        }

        private string GetThumbnailSearchMask(Guid fileId, string payloadKey, UnixTimeUtcUnique payloadUid)
        {
            var extension = DriveFileUtility.GetThumbnailFileExtension(payloadKey, payloadUid, "*", "*");
            return $"{TenantPathManager.GuidToPathSafeString(fileId)}{DriveFileUtility.FileNameSectionDelimiter}{extension}";
        }

        private string GetFilePath(StorageDrive drive, Guid fileId, FilePart filePart, bool ensureExists = false)
        {
            var path = filePart is FilePart.Payload or FilePart.Thumb
                ? drive.GetLongTermPayloadStoragePath()
                : throw new OdinSystemException($"Invalid FilePart {filePart}");

            //07e5070f-173b-473b-ff03-ffec2aa1b7b8
            //The positions in the time guid are hex values as follows
            //from new DateTimeOffset(2021, 7, 21, 23, 59, 59, TimeSpan.Zero);
            //07e5=year,07=month,0f=day,17=hour,3b=minute

            var parts = fileId.ToString().Split("-");
            var yearMonthDay = parts[0];
            var year = yearMonthDay.Substring(0, 4);
            var month = yearMonthDay.Substring(4, 2);
            var day = yearMonthDay.Substring(6, 2);
            var hourMinute = parts[1];
            var hour = hourMinute[..2];

            string dir = Path.Combine(path, year, month, day, hour);

            if (ensureExists)
            {
                Benchmark.Milliseconds(logger, "GetFilePath/CreateDirectory", () => driveFileReaderWriter.CreateDirectory(dir));
            }

            var s = tenantPathManager.GetPayloadDirectory(drive.Id, fileId, ensureExists);
            if (s != dir)
            {
                logger.LogError($"GetFilePath mismatch  {dir} vs {s}");
                Debug.Assert(s == dir);
            }

            return dir;
        }

        private string GetPayloadPath(StorageDrive drive, Guid fileId, bool ensureExists = false)
        {
            var r = GetFilePath(drive, fileId, FilePart.Payload, ensureExists);
            var s = tenantPathManager.GetPayloadDirectory(drive.Id, fileId, ensureExists);

            if (s != r)
            {
                logger.LogError($"GetPayloadPath mismatch {r} vs {s}");
                Debug.Assert(s == r);
            }
            return r;
        }

        private string GetPayloadFilePath(StorageDrive drive, Guid fileId, string payloadKey, UnixTimeUtcUnique payloadUid, bool ensureExists = false)
        {
            var extension = DriveFileUtility.GetPayloadFileExtension(payloadKey, payloadUid);
            var payloadFileName = $"{TenantPathManager.GuidToPathSafeString(fileId)}{DriveFileUtility.FileNameSectionDelimiter}{extension}";
            var r = Path.Combine(GetPayloadPath(drive, fileId, ensureExists), $"{payloadFileName}");

            var s = tenantPathManager.GetPayloadDirectoryAndFileName(drive.Id, fileId, payloadKey, payloadUid, ensureExists);
            if (s != r)
            {
                logger.LogError($"GetPayloadFilepath mismatch  {r} vs {s}");
                Debug.Assert(s == r);
            }

            return r;
        }

        private string GetPayloadFilePath(StorageDrive drive, Guid fileId, PayloadDescriptor descriptor, bool ensureExists = false)
        {
            var r = GetPayloadFilePath(drive, fileId, descriptor.Key, descriptor.Uid, ensureExists);
            return r;
        }

        private string GetPayloadSearchMask(Guid fileId)
        {
            var extension = DriveFileUtility.GetPayloadFileExtension("*", "*");
            var mask = $"{TenantPathManager.GuidToPathSafeString(fileId)}{DriveFileUtility.FileNameSectionDelimiter}{extension}";
            return mask;
        }

        private InternalDriveFileId GetInternalFile(StorageDrive drive, Guid fileId)
        {
            return new InternalDriveFileId()
            {
                FileId = fileId,
                DriveId = drive.Id
            };
        }
    }

    /*
    internal record PayloadFileRecord
    {
        public string Filename { get; set; }
        public string Key { get; init; }
        public string Uid { get; init; }
    }

    internal record ThumbnailFileRecord
    {
        public string Filename { get; set; }
        public string Key { get; init; }
        public string Uid { get; init; }
        public int Width { get; init; }
        public int Height { get; init; }
    }*/
}<|MERGE_RESOLUTION|>--- conflicted
+++ resolved
@@ -188,14 +188,10 @@
             });
         }
 
-<<<<<<< HEAD
-        public void HardDeletePayloadFile(StorageDrive drive, Guid fileId, string payloadKey, UnixTimeUtcUnique payloadUid)
-=======
         /// <summary>
         /// Deletes the payload file and all associated thumbnails
         /// </summary>
-        public void HardDeletePayloadFile(StorageDrive drive, Guid fileId, string payloadKey, string payloadUid)
->>>>>>> 74129183
+        public void HardDeletePayloadFile(StorageDrive drive, Guid fileId, string payloadKey, UnixTimeUtcUnique payloadUid)
         {
             Benchmark.Milliseconds(logger, nameof(HardDeletePayloadFile), () =>
             {
@@ -501,12 +497,12 @@
                 foreach (var zombiePayload in zombiePayloadFiles)
                 {
                     //Note: this also kills the thumbnails for this file
-                    HardDeletePayloadFile(drive, fileId, zombiePayload.Key, zombiePayload.Uid);
+                    HardDeletePayloadFile(drive, fileId, zombiePayload.Key, new UnixTimeUtcUnique(long.Parse(zombiePayload.Uid)));
                 }
             });
         }
 
-        private List<PayloadFileRecord> GetZombiePayloadFilePaths(StorageDrive drive, Guid fileId, List<PayloadDescriptor> deadPayloads)
+        private List<ParsedPayloadFileRecord> GetZombiePayloadFilePaths(StorageDrive drive, Guid fileId, List<PayloadDescriptor> deadPayloads)
         {
             /*
               ├── 1fedce18c0022900efbb396f9796d3d0-prfl_pic-113599297775861760.payload
@@ -524,11 +520,11 @@
             var searchPattern = GetPayloadSearchMask(fileId);
             var files = driveFileReaderWriter.GetFilesInDirectory(payloadFileDirectory, searchPattern);
 
-            var zombies = new List<PayloadFileRecord>();
+            var zombies = new List<ParsedPayloadFileRecord>();
             foreach (var payloadFilePath in files)
             {
                 var filename = Path.GetFileNameWithoutExtension(payloadFilePath);
-                var fileRecord = ParsePayloadFilename(filename);
+                var fileRecord = TenantPathManager.ParsePayloadFilename(filename);
 
                 bool isZombie = deadPayloads.Any(p => p.Key.Equals(fileRecord.Key, StringComparison.InvariantCultureIgnoreCase) &&
                                                       p.Uid.ToString() == fileRecord.Uid);
