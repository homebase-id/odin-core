--- conflicted
+++ resolved
@@ -1,6 +1,5 @@
 using System;
 using System.IO;
-using System.Reflection.Metadata;
 using System.Threading.Tasks;
 using Microsoft.Extensions.Logging;
 using Odin.Services.Drives.FileSystem.Base;
@@ -47,30 +46,24 @@
                 // Sanity #2
                 logger.LogError("I wrote {count} bytes, but file is not there {filePath}", bytesWritten, path);
             }
-<<<<<<< HEAD
-=======
-
-            logger.LogDebug("Wrote {count} bytes to {filePath}", bytesWritten, filePath);
->>>>>>> 10b545cf
 
             logger.LogDebug("Wrote {count} bytes to {filePath}", bytesWritten, path);
 
-<<<<<<< HEAD
             return bytesWritten;
-=======
+        }
+
         /// <summary>
-        /// Deletes all files matching <param name="fileId"></param> regardless of extension
+        /// Deletes all files matching <param name="tempFile"></param> regardless of extension
         /// </summary>
-        /// <param name="drive"></param>
-        /// <param name="fileId"></param>
-        public void EnsureDeleted(StorageDrive drive, Guid fileId)
+        public async Task EnsureDeleted(TempFile tempFile)
         {
-            var dir = GetFileDirectory(drive, fileId);
-            var pattern = GetFilename(fileId, "*");
-            
+            var drive = await driveManager.GetDriveAsync(tempFile.File.DriveId);
+
+            var dir = GetFileDirectory(drive, tempFile);
+            var pattern = GetFilename(tempFile.File.FileId, "*");
+
             logger.LogDebug("Delete temp files in dir: {filePath} using searchPattern: {pattern}", dir, pattern);
             driveFileReaderWriter.DeleteFilesInDirectory(dir, pattern);
->>>>>>> 10b545cf
         }
 
         /// <summary>
