using System;
using System.IO;
using System.Threading;
using System.Threading.Tasks;
using Microsoft.Extensions.Logging;
using Odin.Core.Exceptions;
using Odin.Core.Util;
using Odin.Services.Configuration;

namespace Odin.Services.Drives.DriveCore.Storage;

#nullable enable

/// <summary>
/// Handles read/write access to drive files to ensure correct
/// locking as well as apply system config for how files are written.
/// </summary>
public sealed class DriveFileReaderWriter(
    OdinConfiguration odinConfiguration,
    ILogger<DriveFileReaderWriter> logger)
{
    public async Task WriteStringAsync(string filePath, string data)
    {
        CreateDirectory(Path.GetDirectoryName(filePath));
        try
        {
            await TryRetry.WithDelayAsync(
                odinConfiguration.Host.FileOperationRetryAttempts,
                odinConfiguration.Host.FileOperationRetryDelayMs,
                CancellationToken.None,
                async () =>
                {
                    try
                    {
                        await File.WriteAllTextAsync(filePath, data);
                    }
                    catch (Exception e)
                    {
                        logger.LogDebug(e, "WriteString (TryRetry) {message}", e.Message);
                        throw;
                    }
                });
        }
        catch (TryRetryException e)
        {
            throw e.InnerException!;
        }
    }

    public async Task WriteAllBytesAsync(string filePath, byte[] bytes)
    {
        CreateDirectory(Path.GetDirectoryName(filePath));
        try
        {
            await TryRetry.WithDelayAsync(
                odinConfiguration.Host.FileOperationRetryAttempts,
                odinConfiguration.Host.FileOperationRetryDelayMs,
                CancellationToken.None,
                async () =>
                {
                    try
                    {
                        CreateDirectory(Path.GetDirectoryName(filePath));
                        await File.WriteAllBytesAsync(filePath, bytes);
                    }
                    catch (Exception e)
                    {
                        logger.LogDebug(e, "WriteAllBytes (TryRetry) {message}", e.Message);
                        throw;
                    }
                });
        }
        catch (TryRetryException e)
        {
            throw e.InnerException!;
        }
    }

<<<<<<< HEAD
    public async Task<uint> WriteStreamAsync(string filePath, Stream stream)
=======
    public async Task<uint> WriteStreamAsync(string filePath, Stream stream, bool byPassInternalFileLocking = false)
>>>>>>> b8bee77a
    {
        CreateDirectory(Path.GetDirectoryName(filePath));
        uint bytesWritten = 0;

        try
        {
            await TryRetry.WithDelayAsync(
                odinConfiguration.Host.FileOperationRetryAttempts,
                odinConfiguration.Host.FileOperationRetryDelayMs,
                CancellationToken.None,
                async () =>
                {
                    try
                    {
                        bytesWritten = await WriteStreamInternalAsync(filePath, stream);
                    }
                    catch (Exception e)
                    {
                        logger.LogDebug(e, "WriteStream (TryRetry) {message}", e.Message);
                        throw;
                    }
                });
        }
        catch (TryRetryException e)
        {
            throw e.InnerException!;
        }

        if (bytesWritten != stream.Length)
        {
            throw new OdinSystemException(
                $"Failed to write all expected data in stream. Wrote {bytesWritten} but should have been {stream.Length}");
        }

        return bytesWritten;
    }

<<<<<<< HEAD
    public async Task<byte[]?> GetAllFileBytesAsync(string filePath, bool byPassInternalFileLocking = false)
=======
    public async Task<byte[]> GetAllFileBytesAsync(string filePath, bool byPassInternalFileLocking = false)
>>>>>>> b8bee77a
    {
        CreateDirectory(Path.GetDirectoryName(filePath));
        byte[]? bytes = null;

        try
        {
            await TryRetry.WithDelayAsync(
                odinConfiguration.Host.FileOperationRetryAttempts,
                odinConfiguration.Host.FileOperationRetryDelayMs,
                CancellationToken.None,
                async () =>
                {
                    try
                    {
                        bytes = await File.ReadAllBytesAsync(filePath);
                    }
                    catch (Exception e)
                    {
                        logger.LogDebug(e, "GetAllFileBytes (TryRetry) {message}", e.Message);
                        throw;
                    }
                });
        }
        catch (TryRetryException e)
        {
            if (e.InnerException is FileNotFoundException or DirectoryNotFoundException)
            {
                return null;
            }

            throw;
        }

        return bytes;
    }

    public void MoveFile(string sourceFilePath, string destinationFilePath)
    {
        CreateDirectory(Path.GetDirectoryName(destinationFilePath));
        try
        {
            TryRetry.WithDelay(
                odinConfiguration.Host.FileOperationRetryAttempts,
                odinConfiguration.Host.FileOperationRetryDelayMs,
                CancellationToken.None,
                () =>
                {
                    try
                    {
                        File.Move(sourceFilePath, destinationFilePath, true);
                    }
                    catch (Exception e)
                    {
                        logger.LogDebug(e, "MoveFile (TryRetry) {message}", e.Message);
                        throw;
                    }
                });
        }
        catch (TryRetryException e)
        {
            throw e.InnerException!;
        }

        if (!File.Exists(destinationFilePath))
        {
            throw new OdinSystemException(
                $"Error during file move operation.  FileMove reported success but destination file does not exist. [source file: {sourceFilePath}] [destination: {destinationFilePath}]");
        }
    }

    /// <summary>
    /// Opens a filestream.  You must remember to close it.  Always opens in Read mode.
    /// </summary>
<<<<<<< HEAD
    public Task<Stream> OpenStreamForReadingAsync(string filePath)
=======
    public Stream OpenStreamForReading(string filePath)
>>>>>>> b8bee77a
    {
        Stream fileStream = Stream.Null;

        try
        {
            TryRetry.WithDelay(
                odinConfiguration.Host.FileOperationRetryAttempts,
                odinConfiguration.Host.FileOperationRetryDelayMs,
                CancellationToken.None,
                () =>
                {
                    try
                    {
                        fileStream = new FileStream(filePath, FileMode.Open, FileAccess.Read, FileShare.Read);
                    }
                    catch (Exception e)
                    {
                        logger.LogDebug(e, "OpenStreamForReading (TryRetry) {message}", e.Message);
                        throw;
                    }
                });
        }
        catch (TryRetryException e)
        {
            throw e.InnerException!;
        }

        return fileStream;
    }

    private async Task<uint> WriteStreamInternalAsync(string filePath, Stream stream)
    {
<<<<<<< HEAD
        CreateDirectory(Path.GetDirectoryName(filePath));
        
=======
>>>>>>> b8bee77a
        var chunkSize = odinConfiguration.Host.FileWriteChunkSizeInBytes;
        var buffer = new byte[chunkSize];

        await using var output = new FileStream(filePath, FileMode.Create, FileAccess.Write, FileShare.None);
        int bytesRead;
        do
        {
            bytesRead = await stream.ReadAsync(buffer);
            await output.WriteAsync(buffer.AsMemory(0, bytesRead));
        } while (bytesRead > 0);

        var bytesWritten = (uint)output.Length;

        return bytesWritten;
    }

    public void DeleteFile(string path)
    {
        try
        {
            //TODO: Consider if we need to do file.exists before deleting?
            TryRetry.WithDelay(
                odinConfiguration.Host.FileOperationRetryAttempts,
                odinConfiguration.Host.FileOperationRetryDelayMs,
                CancellationToken.None,
                () =>
                {
                    try
                    {
                        File.Delete(path);
                    }
                    catch (Exception e)
                    {
                        logger.LogDebug(e, "DeleteFile (TryRetry) {message}", e.Message);
                        throw;
                    }
                });
        }
        catch (TryRetryException e)
        {
            throw e.InnerException!;
        }
    }

    public void DeleteFiles(string[] paths)
    {
        foreach (var path in paths)
        {
            DeleteFile(path);
        }
    }

    public bool FileExists(string filePath)
    {
        return File.Exists(filePath);
    }

    public bool DirectoryExists(string dir)
    {
        return Directory.Exists(dir);
    }

<<<<<<< HEAD
    public void DeleteFilesInDirectoryAsync(string dir, string searchPattern)
=======
    public void DeleteFilesInDirectory(string dir, string searchPattern)
>>>>>>> b8bee77a
    {
        if (Directory.Exists(dir))
        {
            var files = Directory.GetFiles(dir, searchPattern);
            DeleteFiles(files);
        }
    }

    public string[] GetFilesInDirectory(string dir, string searchPattern = "*")
    {
        return Directory.GetFiles(dir!, searchPattern);
    }

    public void CreateDirectory(string? dir)
    {
        if (dir != null && !Directory.Exists(dir))
        {
            Directory.CreateDirectory(dir);
            logger.LogDebug("Created Directory [{dir}]", dir);
        }
    }
}<|MERGE_RESOLUTION|>--- conflicted
+++ resolved
@@ -76,11 +76,7 @@
         }
     }
 
-<<<<<<< HEAD
     public async Task<uint> WriteStreamAsync(string filePath, Stream stream)
-=======
-    public async Task<uint> WriteStreamAsync(string filePath, Stream stream, bool byPassInternalFileLocking = false)
->>>>>>> b8bee77a
     {
         CreateDirectory(Path.GetDirectoryName(filePath));
         uint bytesWritten = 0;
@@ -118,11 +114,7 @@
         return bytesWritten;
     }
 
-<<<<<<< HEAD
     public async Task<byte[]?> GetAllFileBytesAsync(string filePath, bool byPassInternalFileLocking = false)
-=======
-    public async Task<byte[]> GetAllFileBytesAsync(string filePath, bool byPassInternalFileLocking = false)
->>>>>>> b8bee77a
     {
         CreateDirectory(Path.GetDirectoryName(filePath));
         byte[]? bytes = null;
@@ -196,11 +188,7 @@
     /// <summary>
     /// Opens a filestream.  You must remember to close it.  Always opens in Read mode.
     /// </summary>
-<<<<<<< HEAD
-    public Task<Stream> OpenStreamForReadingAsync(string filePath)
-=======
     public Stream OpenStreamForReading(string filePath)
->>>>>>> b8bee77a
     {
         Stream fileStream = Stream.Null;
 
@@ -233,11 +221,8 @@
 
     private async Task<uint> WriteStreamInternalAsync(string filePath, Stream stream)
     {
-<<<<<<< HEAD
         CreateDirectory(Path.GetDirectoryName(filePath));
         
-=======
->>>>>>> b8bee77a
         var chunkSize = odinConfiguration.Host.FileWriteChunkSizeInBytes;
         var buffer = new byte[chunkSize];
 
@@ -300,11 +285,7 @@
         return Directory.Exists(dir);
     }
 
-<<<<<<< HEAD
-    public void DeleteFilesInDirectoryAsync(string dir, string searchPattern)
-=======
     public void DeleteFilesInDirectory(string dir, string searchPattern)
->>>>>>> b8bee77a
     {
         if (Directory.Exists(dir))
         {
