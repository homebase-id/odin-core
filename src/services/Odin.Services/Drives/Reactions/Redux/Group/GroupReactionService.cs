--- conflicted
+++ resolved
@@ -30,13 +30,13 @@
 {
     private readonly FileSystemResolver _fileSystemResolver = fileSystemResolver;
 
-    public async Task<AddReactionResult> AddReaction(FileIdentifier fileId, string reaction, ReactionTransitOptions options, IOdinContext odinContext,
+    public async Task<AddReactionResult> AddReactionAsync(FileIdentifier fileId, string reaction, ReactionTransitOptions options, IOdinContext odinContext,
         IdentityDatabase db, FileSystemType fileSystemType)
     {
         OdinValidationUtils.AssertValidRecipientList(options?.Recipients, allowEmpty: true, tenant: tenantContext.HostOdinId);
         fileId.AssertIsValid(FileIdentifierType.GlobalTransitId);
 
-        var localFile = await GetLocalFileId(fileId, odinContext, db, fileSystemType);
+        var localFile = await GetLocalFileIdAsync(fileId, odinContext, db, fileSystemType);
 
         odinContext.PermissionsContext.AssertHasDrivePermission(localFile.DriveId, DrivePermission.React);
 
@@ -48,7 +48,7 @@
         {
             foreach (var recipient in options.Recipients)
             {
-                var status = await EnqueueRemoteReactionOutboxItem(OutboxItemType.AddRemoteReaction, (OdinId)recipient, fileId, reaction, localFile,
+                var status = await EnqueueRemoteReactionOutboxItemAsync(OutboxItemType.AddRemoteReaction, (OdinId)recipient, fileId, reaction, localFile,
                     odinContext, db, fileSystemType);
                 result.RecipientStatus.Add(recipient, status);
             }
@@ -59,13 +59,13 @@
         return result;
     }
 
-    public async Task<DeleteReactionResult> DeleteReaction(FileIdentifier fileId, string reaction, ReactionTransitOptions options, IOdinContext odinContext,
+    public async Task<DeleteReactionResult> DeleteReactionAsync(FileIdentifier fileId, string reaction, ReactionTransitOptions options, IOdinContext odinContext,
         IdentityDatabase db, FileSystemType fileSystemType)
     {
         OdinValidationUtils.AssertValidRecipientList(options?.Recipients, allowEmpty: true, tenant: tenantContext.HostOdinId);
         fileId.AssertIsValid(FileIdentifierType.GlobalTransitId);
 
-        var localFile = await GetLocalFileId(fileId, odinContext, db, fileSystemType);
+        var localFile = await GetLocalFileIdAsync(fileId, odinContext, db, fileSystemType);
 
         odinContext.PermissionsContext.AssertHasDrivePermission(localFile.DriveId, DrivePermission.React);
 
@@ -76,7 +76,7 @@
         {
             foreach (var recipient in options.Recipients)
             {
-                var status = await EnqueueRemoteReactionOutboxItem(OutboxItemType.DeleteRemoteReaction, (OdinId)recipient, fileId, reaction, localFile,
+                var status = await EnqueueRemoteReactionOutboxItemAsync(OutboxItemType.DeleteRemoteReaction, (OdinId)recipient, fileId, reaction, localFile,
                     odinContext, db, fileSystemType);
                 result.RecipientStatus.Add(recipient, status);
             }
@@ -87,32 +87,32 @@
         return result;
     }
 
-    public async Task<GetReactionCountsResponse> GetReactionCountsByFile(FileIdentifier fileId, IOdinContext odinContext,
+    public async Task<GetReactionCountsResponse> GetReactionCountsByFileAsync(FileIdentifier fileId, IOdinContext odinContext,
         IdentityDatabase db, FileSystemType fileSystemType)
     {
-        var file = await GetLocalFileId(fileId, odinContext, db, fileSystemType);
+        var file = await GetLocalFileIdAsync(fileId, odinContext, db, fileSystemType);
 
         odinContext.PermissionsContext.AssertHasDrivePermission(file.DriveId, DrivePermission.Read);
 
         return await reactionContentService.GetReactionCountsByFileAsync(file, odinContext, db);
     }
 
-    public async Task<List<string>> GetReactionsByIdentityAndFile(OdinId identity, FileIdentifier fileId, IOdinContext odinContext,
+    public async Task<List<string>> GetReactionsByIdentityAndFileAsync(OdinId identity, FileIdentifier fileId, IOdinContext odinContext,
         IdentityDatabase db, FileSystemType fileSystemType)
     {
         OdinValidationUtils.AssertIsValidOdinId(identity, out _);
 
-        var file = await GetLocalFileId(fileId, odinContext, db, fileSystemType);
+        var file = await GetLocalFileIdAsync(fileId, odinContext, db, fileSystemType);
 
         odinContext.PermissionsContext.AssertHasDrivePermission(file.DriveId, DrivePermission.Read);
 
         return await reactionContentService.GetReactionsByIdentityAndFileAsync(identity, file, odinContext, db);
     }
 
-    public async Task<GetReactionsResponse> GetReactions(FileIdentifier fileId, int cursor, int maxCount, IOdinContext odinContext,
+    public async Task<GetReactionsResponse> GetReactionsAsync(FileIdentifier fileId, int cursor, int maxCount, IOdinContext odinContext,
         IdentityDatabase db, FileSystemType fileSystemType)
     {
-        var file = await GetLocalFileId(fileId, odinContext, db, fileSystemType);
+        var file = await GetLocalFileIdAsync(fileId, odinContext, db, fileSystemType);
 
         odinContext.PermissionsContext.AssertHasDrivePermission(file.DriveId, DrivePermission.Read);
 
@@ -121,7 +121,7 @@
 
     //
 
-    private async Task<InternalDriveFileId> GetLocalFileId(FileIdentifier fileId, IOdinContext odinContext, IdentityDatabase db,
+    private async Task<InternalDriveFileId> GetLocalFileIdAsync(FileIdentifier fileId, IOdinContext odinContext, IdentityDatabase db,
         FileSystemType fileSystemType)
     {
         var fs = _fileSystemResolver.ResolveFileSystem(fileSystemType);
@@ -135,7 +135,7 @@
         return localFileId;
     }
 
-    private async Task<TransferStatus> EnqueueRemoteReactionOutboxItem(OutboxItemType outboxItemType,
+    private async Task<TransferStatus> EnqueueRemoteReactionOutboxItemAsync(OutboxItemType outboxItemType,
         OdinId recipient,
         FileIdentifier file,
         string reaction,
@@ -144,11 +144,7 @@
         IdentityDatabase db,
         FileSystemType fileSystemType)
     {
-<<<<<<< HEAD
-        var clientAuthToken = await ResolveClientAccessToken(recipient, odinContext, false);
-=======
-        var clientAuthToken = await ResolveClientAccessTokenAsync(recipient, odinContext, db, false);
->>>>>>> 30089c7b
+        var clientAuthToken = await ResolveClientAccessTokenAsync(recipient, odinContext, false);
         if (null == clientAuthToken)
         {
             return TransferStatus.EnqueuedFailed;
@@ -179,11 +175,7 @@
             }
         };
 
-<<<<<<< HEAD
-        await peerOutbox.AddItem(outboxItem, useUpsert: true);
-=======
-        await peerOutbox.AddItemAsync(outboxItem, db, useUpsert: true);
->>>>>>> 30089c7b
+        await peerOutbox.AddItemAsync(outboxItem, useUpsert: true);
         return TransferStatus.Enqueued;
     }
 }