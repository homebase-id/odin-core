using System;
using System.Collections.Generic;
using System.IO;
using System.Linq;
using System.Threading.Tasks;
using MediatR;
using Microsoft.Extensions.Logging;
using Nito.AsyncEx;
using Odin.Core;
using Odin.Core.Cryptography.Crypto;
using Odin.Core.Cryptography.Data;
using Odin.Core.Exceptions;
using Odin.Core.Storage;
<<<<<<< HEAD
using Odin.Core.Storage.SQLite.IdentityDatabase;
using Odin.Services.Authorization.Acl;
=======
using Odin.Core.Storage.Database.Identity.Table;
using Odin.Core.Util;
>>>>>>> 1989a64f
using Odin.Services.Base;
using Odin.Services.Mediator;

namespace Odin.Services.Drives.Management;

// Note: drive storage using the ThreeKey KeyValueDatabase
// key1 = drive id
// key2 = drive type  + drive alias (see TargetDrive.ToKey() method)
// key3 = type of data identifier (the fact this is a drive; note: we should put datatype on the KV database)

/// <summary>
/// Manages drive creation, metadata updates, and their overall definitions
/// </summary>
public class DriveManager
{
    private static readonly Guid DriveContextKey = Guid.Parse("4cca76c6-3432-4372-bef8-5f05313c0376");
    private static readonly ThreeKeyValueStorage DriveStorage = TenantSystemStorage.CreateThreeKeyValueStorage(DriveContextKey);
    private static readonly byte[] DriveDataType = "drive".ToUtf8ByteArray(); //keep it lower case

    private readonly ILogger<DriveManager> _logger;
    private readonly IMediator _mediator;
    private readonly SharedConcurrentDictionary<DriveManager, Guid, StorageDrive> _driveCache;
    private readonly SharedAsyncLock<DriveManager> _createDriveLock;

    private readonly TenantContext _tenantContext;
    private readonly TableKeyThreeValue _tblKeyThreeValue;

    public DriveManager(
        ILogger<DriveManager> logger,
        SharedConcurrentDictionary<DriveManager, Guid, StorageDrive> driveCache,
        SharedAsyncLock<DriveManager> createDriveLock,
        IMediator mediator,
        TenantContext tenantContext,
        TableKeyThreeValue tblKeyThreeValue)
    {
        _logger = logger;
        _driveCache = driveCache;
        _createDriveLock = createDriveLock;
        _mediator = mediator;
        _tenantContext = tenantContext;
        _tblKeyThreeValue = tblKeyThreeValue;
    }

    public async Task<StorageDrive> CreateDriveAsync(CreateDriveRequest request, IOdinContext odinContext)
    {
        if (string.IsNullOrEmpty(request?.Name))
        {
            throw new OdinClientException("Name cannot be empty");
        }

        if (request.OwnerOnly && request.AllowAnonymousReads)
        {
            throw new OdinClientException("A drive cannot be owner-only and allow anonymous reads",
                OdinClientErrorCode.CannotAllowAnonymousReadsOnOwnerOnlyDrive);
        }

        if (request.OwnerOnly && request.AllowSubscriptions)
        {
            throw new OdinClientException("A drive cannot be owner-only and allow subscriptions",
                OdinClientErrorCode.CannotAllowSubscriptionsOnOwnerOnlyDrive);
        }

        var mk = odinContext.Caller.GetMasterKey();

        StorageDrive storageDrive;

        // SEB:TODO does not scale
        using (await _createDriveLock.LockAsync())
        {
            //driveAlias and type must be unique
            if (null != await this.GetDriveIdByAliasAsync(request.TargetDrive))
            {
                throw new OdinClientException("Drive alias and type must be unique", OdinClientErrorCode.DriveAliasAndTypeAlreadyExists);
            }

            var driveKey = new SymmetricKeyEncryptedAes(mk);

            var id = Guid.NewGuid();
            var storageKey = driveKey.DecryptKeyClone(mk);

            (byte[] encryptedIdIv, byte[] encryptedIdValue) = AesCbc.Encrypt(id.ToByteArray(), storageKey);

            var sdb = new StorageDriveBase()
            {
                Id = id,
                Name = request.Name,
                TargetDriveInfo = request.TargetDrive,
                Metadata = request.Metadata,
                MasterKeyEncryptedStorageKey = driveKey,
                EncryptedIdIv = encryptedIdIv,
                EncryptedIdValue = encryptedIdValue,
                AllowAnonymousReads = request.AllowAnonymousReads,
                AllowSubscriptions = request.AllowSubscriptions,
                OwnerOnly = request.OwnerOnly,
                Attributes = request.Attributes,
                DefaultReadAcl = request.DefaultReadAcl
            };

            storageKey.Wipe();

            await DriveStorage.UpsertAsync(_tblKeyThreeValue, sdb.Id, request.TargetDrive.ToKey(), DriveDataType, sdb);

            storageDrive = ToStorageDrive(sdb);
            storageDrive.EnsureDirectories();

            _logger.LogDebug($"Created a new Drive - {storageDrive.TargetDriveInfo}");
            CacheDrive(storageDrive);
            _logger.LogDebug($"End - Created a new Drive - {storageDrive.TargetDriveInfo}");
        }

        await _mediator.Publish(new DriveDefinitionAddedNotification
        {
            IsNewDrive = true,
            Drive = storageDrive,
            OdinContext = odinContext,
        });

        return storageDrive;
    }

    public async Task SetDriveReadModeAsync(Guid driveId, bool allowAnonymous, IOdinContext odinContext)
    {
        odinContext.Caller.AssertHasMasterKey();
        StorageDrive storageDrive = await GetDriveAsync(driveId);

        if (SystemDriveConstants.SystemDrives.Any(d => d == storageDrive.TargetDriveInfo))
        {
            throw new OdinSecurityException("Cannot change system drive");
        }

        if (storageDrive.OwnerOnly && allowAnonymous)
        {
            throw new OdinSecurityException("Cannot set Owner Only drive to allow anonymous");
        }

        //only change if needed
        if (storageDrive.AllowAnonymousReads != allowAnonymous)
        {
            storageDrive.AllowAnonymousReads = allowAnonymous;

            await DriveStorage.UpsertAsync(_tblKeyThreeValue, driveId, storageDrive.TargetDriveInfo.ToKey(), DriveDataType, storageDrive);

            CacheDrive(storageDrive);

            await _mediator.Publish(new DriveDefinitionAddedNotification
            {
                IsNewDrive = false,
                Drive = storageDrive,
                OdinContext = odinContext,
            });
        }
    }
    
    public async Task UpdateDefaultReadAclAsync(Guid driveId, AccessControlList readAcl, IOdinContext odinContext, IdentityDatabase db)
    {
        odinContext.Caller.AssertHasMasterKey();

        var sdb = await _driveStorage.GetAsync<StorageDriveBase>(db, driveId);
        sdb.DefaultReadAcl = readAcl;
        await _driveStorage.UpsertAsync(db, driveId, sdb.TargetDriveInfo.ToKey(), _driveDataType, sdb);

<<<<<<< HEAD
        CacheDrive(ToStorageDrive(sdb));
    }

    
    public async Task UpdateMetadataAsync(Guid driveId, string metadata, IOdinContext odinContext, IdentityDatabase db)
=======
    public async Task UpdateMetadataAsync(Guid driveId, string metadata, IOdinContext odinContext)
>>>>>>> 1989a64f
    {
        odinContext.Caller.AssertHasMasterKey();

        var sdb = await DriveStorage.GetAsync<StorageDriveBase>(_tblKeyThreeValue, driveId);
        sdb.Metadata = metadata;

        await DriveStorage.UpsertAsync(_tblKeyThreeValue, driveId, sdb.TargetDriveInfo.ToKey(), DriveDataType, sdb);

        CacheDrive(ToStorageDrive(sdb));
    }

    public async Task UpdateAttributesAsync(Guid driveId, Dictionary<string, string> attributes, IOdinContext odinContext)
    {
        odinContext.Caller.AssertHasMasterKey();
        var sdb = await DriveStorage.GetAsync<StorageDriveBase>(_tblKeyThreeValue, driveId);
        sdb.Attributes = attributes;

        await DriveStorage.UpsertAsync(_tblKeyThreeValue, driveId, sdb.TargetDriveInfo.ToKey(), DriveDataType, sdb);

        CacheDrive(ToStorageDrive(sdb));
    }

    public async Task<StorageDrive> GetDriveAsync(Guid driveId, bool failIfInvalid = false)
    {
        if (_driveCache.TryGetValue(driveId, out var cachedDrive))
        {
            return cachedDrive;
        }

        var sdb = await DriveStorage.GetAsync<StorageDriveBase>(_tblKeyThreeValue, driveId);
        if (null == sdb)
        {
            if (failIfInvalid)
            {
                throw new OdinClientException($"Invalid drive id {driveId}", OdinClientErrorCode.InvalidDrive);
            }

            return null;
        }

        var drive = ToStorageDrive(sdb);
        CacheDrive(drive);
        return drive;
    }

    public async Task<StorageDrive> GetDriveAsync(TargetDrive targetDrive, bool failIfInvalid = false)
    {
        var driveId = await GetDriveIdByAliasAsync(targetDrive, failIfInvalid);
        return await GetDriveAsync(driveId.GetValueOrDefault(), failIfInvalid);
    }
    
    public async Task<Guid?> GetDriveIdByAliasAsync(TargetDrive targetDrive, bool failIfInvalid = false)
    {
        var cachedDrive = _driveCache.SingleOrDefault(d => d.Value.TargetDriveInfo == targetDrive).Value;
        if (null != cachedDrive)
        {
            return cachedDrive.Id;
        }

        var list = await DriveStorage.GetByDataTypeAsync<StorageDriveBase>(_tblKeyThreeValue, targetDrive.ToKey());
        var drives = list as StorageDriveBase[] ?? list.ToArray();
        if (!drives.Any())
        {
            if (failIfInvalid)
            {
                throw new OdinClientException($"Invalid drive id {targetDrive}", OdinClientErrorCode.InvalidTargetDrive);
            }

            return null;
        }

        var drive = ToStorageDrive(drives.Single());
        CacheDrive(drive);
        return drive.Id;
    }

    public async Task<PagedResult<StorageDrive>> GetDrivesAsync(PageOptions pageOptions, IOdinContext odinContext)
    {
        Func<StorageDrive, bool> predicate = drive => true;
        if (odinContext.Caller.IsAnonymous)
        {
            predicate = drive => drive.AllowAnonymousReads == true && drive.OwnerOnly == false;
        }

        var page = await this.GetDrivesInternalAsync(false, pageOptions, odinContext);
        var storageDrives = page.Results.Where(predicate).ToList();
        var results = new PagedResult<StorageDrive>(pageOptions, 1, storageDrives);
        return results;

        // return await this.GetDrivesInternal(true, pageOptions);
    }

    public async Task<PagedResult<StorageDrive>> GetDrivesAsync(GuidId type, PageOptions pageOptions, IOdinContext odinContext)
    {
        Func<StorageDrive, bool> predicate = drive => drive.TargetDriveInfo.Type == type;

        if (odinContext.Caller.IsAnonymous)
        {
            predicate = drive => drive.TargetDriveInfo.Type == type && drive.AllowAnonymousReads == true && drive.OwnerOnly == false;
        }

        var page = await this.GetDrivesInternalAsync(false, pageOptions, odinContext);
        var storageDrives = page.Results.Where(predicate).ToList();
        var results = new PagedResult<StorageDrive>(pageOptions, 1, storageDrives);
        return results;
    }

    public async Task<PagedResult<StorageDrive>> GetAnonymousDrivesAsync(PageOptions pageOptions, IOdinContext odinContext)
    {
        var page = await this.GetDrivesInternalAsync(false, pageOptions, odinContext);
        var storageDrives = page.Results.Where(drive => drive.AllowAnonymousReads).ToList();
        var results = new PagedResult<StorageDrive>(pageOptions, 1, storageDrives);
        return results;
    }

    //

    private async Task<PagedResult<StorageDrive>> GetDrivesInternalAsync(bool enforceSecurity, PageOptions pageOptions, IOdinContext odinContext)
    {
        List<StorageDrive> allDrives;

        if (_driveCache.Any())
        {
            allDrives = _driveCache.Values.ToList();
            _logger.LogTrace($"GetDrivesInternal - cache read:  Count: {allDrives.Count}");
        }
        else
        {
            var d = await DriveStorage.GetByCategoryAsync<StorageDriveBase>(_tblKeyThreeValue, DriveDataType);
            allDrives = d.Select(ToStorageDrive).ToList();
            _logger.LogTrace($"GetDrivesInternal - disk read:  Count: {allDrives.Count}");
        }

        if (odinContext?.Caller?.IsOwner ?? false)
        {
            return new PagedResult<StorageDrive>(pageOptions, 1, allDrives);
        }

        Func<StorageDriveBase, bool> predicate = null;
        predicate = drive => drive.OwnerOnly == false;
        if (enforceSecurity)
        {
            if (odinContext.Caller.IsAnonymous)
            {
                predicate = drive => drive.AllowAnonymousReads == true && drive.OwnerOnly == false;
            }
        }

        var result = new PagedResult<StorageDrive>(pageOptions, 1, allDrives.Where(predicate).Select(ToStorageDrive).ToList());
        return result;
    }

    private StorageDrive ToStorageDrive(StorageDriveBase sdb)
    {
        //TODO: this should probably go in config
        const string driveFolder = "drives";
        return new StorageDrive(
            Path.Combine(_tenantContext.StorageConfig.TempStoragePath, driveFolder),
            Path.Combine(_tenantContext.StorageConfig.PayloadStoragePath, driveFolder), sdb);
    }

    private void CacheDrive(StorageDrive drive)
    {
        _logger.LogTrace("Cached Drive {drive}", drive.TargetDriveInfo);
        _driveCache[drive.Id] = drive;
    }

    public async Task LoadCacheAsync()
    {
        var storageDrives = await DriveStorage.GetByCategoryAsync<StorageDriveBase>(_tblKeyThreeValue, DriveDataType);
        foreach (var drive in storageDrives.Select(ToStorageDrive).ToList())
        {
            CacheDrive(drive);
        }
    }
}<|MERGE_RESOLUTION|>--- conflicted
+++ resolved
@@ -5,19 +5,14 @@
 using System.Threading.Tasks;
 using MediatR;
 using Microsoft.Extensions.Logging;
-using Nito.AsyncEx;
 using Odin.Core;
 using Odin.Core.Cryptography.Crypto;
 using Odin.Core.Cryptography.Data;
 using Odin.Core.Exceptions;
 using Odin.Core.Storage;
-<<<<<<< HEAD
-using Odin.Core.Storage.SQLite.IdentityDatabase;
 using Odin.Services.Authorization.Acl;
-=======
 using Odin.Core.Storage.Database.Identity.Table;
 using Odin.Core.Util;
->>>>>>> 1989a64f
 using Odin.Services.Base;
 using Odin.Services.Mediator;
 
@@ -170,24 +165,20 @@
             });
         }
     }
-    
-    public async Task UpdateDefaultReadAclAsync(Guid driveId, AccessControlList readAcl, IOdinContext odinContext, IdentityDatabase db)
+
+    public async Task UpdateDefaultReadAclAsync(Guid driveId, AccessControlList readAcl, IOdinContext odinContext)
     {
         odinContext.Caller.AssertHasMasterKey();
 
-        var sdb = await _driveStorage.GetAsync<StorageDriveBase>(db, driveId);
+        var sdb = await DriveStorage.GetAsync<StorageDriveBase>(_tblKeyThreeValue, driveId);
         sdb.DefaultReadAcl = readAcl;
-        await _driveStorage.UpsertAsync(db, driveId, sdb.TargetDriveInfo.ToKey(), _driveDataType, sdb);
-
-<<<<<<< HEAD
+        await DriveStorage.UpsertAsync(_tblKeyThreeValue, driveId, sdb.TargetDriveInfo.ToKey(), DriveDataType, sdb);
+
         CacheDrive(ToStorageDrive(sdb));
     }
 
-    
-    public async Task UpdateMetadataAsync(Guid driveId, string metadata, IOdinContext odinContext, IdentityDatabase db)
-=======
+
     public async Task UpdateMetadataAsync(Guid driveId, string metadata, IOdinContext odinContext)
->>>>>>> 1989a64f
     {
         odinContext.Caller.AssertHasMasterKey();
 
@@ -238,7 +229,7 @@
         var driveId = await GetDriveIdByAliasAsync(targetDrive, failIfInvalid);
         return await GetDriveAsync(driveId.GetValueOrDefault(), failIfInvalid);
     }
-    
+
     public async Task<Guid?> GetDriveIdByAliasAsync(TargetDrive targetDrive, bool failIfInvalid = false)
     {
         var cachedDrive = _driveCache.SingleOrDefault(d => d.Value.TargetDriveInfo == targetDrive).Value;
@@ -305,7 +296,8 @@
 
     //
 
-    private async Task<PagedResult<StorageDrive>> GetDrivesInternalAsync(bool enforceSecurity, PageOptions pageOptions, IOdinContext odinContext)
+    private async Task<PagedResult<StorageDrive>> GetDrivesInternalAsync(bool enforceSecurity, PageOptions pageOptions,
+        IOdinContext odinContext)
     {
         List<StorageDrive> allDrives;
 
