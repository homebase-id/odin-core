--- conflicted
+++ resolved
@@ -240,16 +240,13 @@
 
             var affected = await _tableDrives.UpsertAsync(ToRecord(storageDrive.Data));
             _logger.LogDebug("Archiving Drive - rows affected value: {e}", affected);
-<<<<<<< HEAD
 
             var freshAndNewRecord = await _tableDrives.GetDriveDirectAsync(driveId);
             var cachedRecord = await _tableDrives.GetAsync(driveId);
 
             _logger.LogDebug("freshAndCleanClean: [{fresh}]", freshAndNewRecord?.detailsJson ?? "empty");
             _logger.LogDebug("cachedVersion: [{cache}]", cachedRecord?.detailsJson ?? "empty");
-            
-=======
->>>>>>> 56a25d39
+
             if (affected != 1)
             {
                 throw new OdinSystemException($"Archive drive should have updated 1 and only 1 row.  Number updated: {affected}");
