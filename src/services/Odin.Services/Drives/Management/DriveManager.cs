--- conflicted
+++ resolved
@@ -12,10 +12,8 @@
 using Odin.Core.Cryptography.Data;
 using Odin.Core.Exceptions;
 using Odin.Core.Storage;
-using Odin.Core.Storage.SQLite;
 using Odin.Core.Storage.SQLite.IdentityDatabase;
 using Odin.Services.Base;
-using Odin.Services.Certificate;
 using Odin.Services.Mediator;
 
 namespace Odin.Services.Drives.Management;
@@ -211,15 +209,12 @@
         return await Task.FromResult(drive);
     }
 
-<<<<<<< HEAD
     public async Task<StorageDrive> GetDrive(TargetDrive targetDrive, IdentityDatabase db, bool failIfInvalid = false)
     {
         var driveId =await  this.GetDriveIdByAlias(targetDrive, db, failIfInvalid);
         return await  this.GetDrive(driveId.GetValueOrDefault(), db, failIfInvalid);
     }
     
-=======
->>>>>>> edb954a8
     public async Task<Guid?> GetDriveIdByAlias(TargetDrive targetDrive, IdentityDatabase db, bool failIfInvalid = false)
     {
         var cachedDrive = _driveCache.SingleOrDefault(d => d.Value.TargetDriveInfo == targetDrive).Value;
