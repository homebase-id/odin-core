--- conflicted
+++ resolved
@@ -118,11 +118,7 @@
 
             IsEncrypted = uploadDescriptor.FileMetadata.IsEncrypted,
             SenderOdinId = odinContext.GetCallerOdinIdOrFail(),
-<<<<<<< HEAD
-=======
             OriginalAuthor = odinContext.GetCallerOdinIdOrFail(),
->>>>>>> 9d1b420b
-
             VersionTag = uploadDescriptor.FileMetadata.VersionTag,
 
             Payloads = package.GetFinalPayloadDescriptors()
