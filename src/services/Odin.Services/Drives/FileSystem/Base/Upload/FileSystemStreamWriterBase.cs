--- conflicted
+++ resolved
@@ -101,12 +101,7 @@
         await FileSystem.Storage.WriteTempStream(Package.TempMetadataFile, MultipartUploadParts.Metadata.ToString(), data, odinContext);
     }
 
-<<<<<<< HEAD
-    public virtual async Task AddPayload(string key, string contentTypeFromMultipartSection, Stream data, IOdinContext odinContext,
-        IdentityDatabase db)
-=======
     public virtual async Task AddPayload(string key, string contentTypeFromMultipartSection, Stream data, IOdinContext odinContext)
->>>>>>> 2fce6a5a
     {
         if (Package.Payloads.Any(p => string.Equals(key, p.PayloadKey, StringComparison.InvariantCultureIgnoreCase)))
         {
@@ -130,12 +125,7 @@
         }
     }
 
-<<<<<<< HEAD
-    public virtual async Task AddThumbnail(string thumbnailUploadKey, string overrideContentType, Stream data, IOdinContext odinContext,
-        IdentityDatabase db)
-=======
     public virtual async Task AddThumbnail(string thumbnailUploadKey, string overrideContentType, Stream data, IOdinContext odinContext)
->>>>>>> 2fce6a5a
     {
         //Note: this assumes you've validated the manifest; so i wont check for duplicates etc
 
@@ -221,13 +211,7 @@
                 var isChangingUniqueId = incomingClientUniqueId != existingFileHeader.FileMetadata.AppData.UniqueId;
                 if (isChangingUniqueId)
                 {
-<<<<<<< HEAD
-                    var existingFile =
-                        await FileSystem.Query.GetFileByClientUniqueId(Package.InternalFile.DriveId, incomingClientUniqueId, odinContext,
-                            db);
-=======
                     var existingFile = await FileSystem.Query.GetFileByClientUniqueId(Package.InternalFile.DriveId, incomingClientUniqueId, odinContext);
->>>>>>> 2fce6a5a
                     if (null != existingFile && existingFile.FileId != existingFileHeader.FileMetadata.File.FileId)
                     {
                         throw new OdinClientException(
@@ -245,12 +229,7 @@
             if (metadata.AppData.UniqueId.HasValue)
             {
                 var incomingClientUniqueId = metadata.AppData.UniqueId.Value;
-<<<<<<< HEAD
-                var existingFile =
-                    await FileSystem.Query.GetFileByClientUniqueId(Package.InternalFile.DriveId, incomingClientUniqueId, odinContext, db);
-=======
                 var existingFile = await FileSystem.Query.GetFileByClientUniqueId(Package.InternalFile.DriveId, incomingClientUniqueId, odinContext);
->>>>>>> 2fce6a5a
                 if (null != existingFile && existingFile.FileState != FileState.Deleted)
                 {
                     throw new OdinClientException($"File already exists with ClientUniqueId: [{incomingClientUniqueId}]",
@@ -292,38 +271,20 @@
     /// <summary>
     /// Called when the incoming file does not exist on disk.  This is called after core validations are complete
     /// </summary>
-<<<<<<< HEAD
-    protected abstract Task ProcessNewFileUpload(FileUploadPackage package, KeyHeader keyHeader, FileMetadata metadata,
-        ServerMetadata serverMetadata,
-        IOdinContext odinContext, IdentityDatabase db);
-=======
     protected abstract Task ProcessNewFileUpload(FileUploadPackage package, KeyHeader keyHeader, FileMetadata metadata, ServerMetadata serverMetadata,
         IOdinContext odinContext);
->>>>>>> 2fce6a5a
 
     /// <summary>
     /// Called when then uploaded file exists on disk.  This is called after core validations are complete
     /// </summary>
-<<<<<<< HEAD
-    protected abstract Task ProcessExistingFileUpload(FileUploadPackage package, KeyHeader keyHeader, FileMetadata metadata,
-        ServerMetadata serverMetadata,
-        IOdinContext odinContext, IdentityDatabase db);
-=======
     protected abstract Task ProcessExistingFileUpload(FileUploadPackage package, KeyHeader keyHeader, FileMetadata metadata, ServerMetadata serverMetadata,
         IOdinContext odinContext);
->>>>>>> 2fce6a5a
 
     /// <summary>
     /// Called after the file is uploaded to process how transit will deal w/ the instructions
     /// </summary>
     /// <returns></returns>
-<<<<<<< HEAD
-    protected abstract Task<Dictionary<string, TransferStatus>> ProcessTransitInstructions(FileUploadPackage package,
-        IOdinContext odinContext,
-        IdentityDatabase db);
-=======
     protected abstract Task<Dictionary<string, TransferStatus>> ProcessTransitInstructions(FileUploadPackage package, IOdinContext odinContext);
->>>>>>> 2fce6a5a
 
     /// <summary>
     /// Maps the uploaded file to the <see cref="FileMetadata"/> which will be stored on disk,
@@ -332,23 +293,12 @@
     protected abstract Task<FileMetadata> MapUploadToMetadata(FileUploadPackage package, UploadFileDescriptor uploadDescriptor,
         IOdinContext odinContext);
 
-<<<<<<< HEAD
-    protected virtual async Task<(KeyHeader keyHeader, FileMetadata metadata, ServerMetadata serverMetadata)> UnpackMetadata(
-        FileUploadPackage package,
-        IOdinContext odinContext, IdentityDatabase db)
-    {
-        var clientSharedSecret = odinContext.PermissionsContext.SharedSecretKey;
-
-        var metadataBytes = await FileSystem.Storage.GetAllFileBytesFromTempFile(package.TempMetadataFile,
-            MultipartUploadParts.Metadata.ToString(), odinContext, db);
-=======
     protected virtual async Task<(KeyHeader keyHeader, FileMetadata metadata, ServerMetadata serverMetadata)> UnpackMetadata(FileUploadPackage package,
         IOdinContext odinContext)
     {
         var clientSharedSecret = odinContext.PermissionsContext.SharedSecretKey;
 
         var metadataBytes = await FileSystem.Storage.GetAllFileBytesFromTempFile(package.TempMetadataFile, MultipartUploadParts.Metadata.ToString(), odinContext);
->>>>>>> 2fce6a5a
         var decryptedJsonBytes = AesCbc.Decrypt(metadataBytes, clientSharedSecret, package.InstructionSet.TransferIv);
         var uploadDescriptor = OdinSystemSerializer.Deserialize<UploadFileDescriptor>(decryptedJsonBytes.ToStringFromUtf8Bytes());
 
@@ -390,9 +340,7 @@
             recipientStatus = await _peerOutgoingTransferService.SendFile(package.InternalFile,
                 package.InstructionSet.TransitOptions,
                 TransferFileType.Normal,
-<<<<<<< HEAD
-                fileSystemType, odinContext,
-                db);
+                fileSystemType, odinContext);
 
             return recipientStatus;
         }
@@ -401,7 +349,7 @@
         // send a peer notification when the owner uploads a file
         if (transitOptions.UseAppNotification && (transitOptions.AppNotificationOptions.Recipients?.Any() ?? false))
         {
-            var drive = await _driveManager.GetDriveAsync(package.InternalFile.DriveId, db, true);
+            var drive = await _driveManager.GetDriveAsync(package.InternalFile.DriveId, true);
             if (!drive.IsCollaborationDrive() || !drive.AllowSubscriptions)
             {
                 throw new OdinClientException("App notification recipients can only be specified if the drive is a " +
@@ -411,11 +359,7 @@
             await _peerOutgoingTransferService.SendPeerPushNotification(
                 transitOptions.AppNotificationOptions,
                 package.InternalFile.DriveId,
-                db,
                 odinContext);
-=======
-                fileSystemType, odinContext);
->>>>>>> 2fce6a5a
         }
 
         return recipientStatus;
@@ -507,13 +451,7 @@
     /// <summary>
     /// Validates rules that apply to all files; regardless of being comment, standard, or some other type we've not yet conceived
     /// </summary>
-<<<<<<< HEAD
-    private async Task ValidateUploadCoreAsync(FileUploadPackage package, KeyHeader keyHeader, FileMetadata metadata,
-        ServerMetadata serverMetadata,
-        IdentityDatabase db)
-=======
     private async Task ValidateUploadCoreAsync(FileUploadPackage package, KeyHeader keyHeader, FileMetadata metadata, ServerMetadata serverMetadata)
->>>>>>> 2fce6a5a
     {
         if (null == serverMetadata.AccessControlList)
         {
