--- conflicted
+++ resolved
@@ -113,11 +113,7 @@
         await FileSystem.Storage.WriteTempStream(Package.TempMetadataFile, MultipartUploadParts.Metadata.ToString(), data, odinContext, db);
     }
 
-<<<<<<< HEAD
-    public virtual async Task AddPayload(string key, string contentType, Stream data, IOdinContext odinContext, IdentityDatabase db)
-=======
-    public virtual async Task AddPayload(string key, string overrideContentType, Stream data, IOdinContext odinContext, DatabaseConnection cn)
->>>>>>> eaac10b9
+    public virtual async Task AddPayload(string key, string overrideContentType, Stream data, IOdinContext odinContext, IdentityDatabase db)
     {
         if (Package.Payloads.Any(p => string.Equals(key, p.PayloadKey, StringComparison.InvariantCultureIgnoreCase)))
         {
@@ -150,11 +146,7 @@
         }
     }
 
-<<<<<<< HEAD
-    public virtual async Task AddThumbnail(string thumbnailUploadKey, string contentType, Stream data, IOdinContext odinContext, IdentityDatabase db)
-=======
-    public virtual async Task AddThumbnail(string thumbnailUploadKey, string overrideContentType, Stream data, IOdinContext odinContext, DatabaseConnection cn)
->>>>>>> eaac10b9
+    public virtual async Task AddThumbnail(string thumbnailUploadKey, string overrideContentType, Stream data, IOdinContext odinContext, IdentityDatabase db)
     {
         //Note: this assumes you've validated the manifest; so i wont check for duplicates etc
 
