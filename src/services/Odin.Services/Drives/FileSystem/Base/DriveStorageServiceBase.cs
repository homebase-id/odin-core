using System;
using System.Collections.Generic;
using System.IO;
using System.Linq;
using System.Text;
using System.Threading;
using System.Threading.Tasks;
using MediatR;
using Microsoft.Extensions.Logging;
using Odin.Core;
using Odin.Core.Exceptions;
using Odin.Core.Identity;
using Odin.Core.Serialization;
using Odin.Core.Storage;
using Odin.Core.Storage.SQLite;
using Odin.Core.Time;
using Odin.Core.Util;
using Odin.Services.Apps;
using Odin.Services.Authorization.Acl;
using Odin.Services.Base;
using Odin.Services.Configuration;
using Odin.Services.Drives.DriveCore.Storage;
using Odin.Services.Drives.Management;
using Odin.Services.Mediator;
using Odin.Services.Peer.Encryption;


namespace Odin.Services.Drives.FileSystem.Base
{
    public abstract class DriveStorageServiceBase(
        ILoggerFactory loggerFactory,
        IMediator mediator,
        IDriveAclAuthorizationService driveAclAuthorizationService,
        DriveManager driveManager,
        OdinConfiguration odinConfiguration,
        DriveFileReaderWriter driveFileReaderWriter)
        : RequirePermissionsBase
    {
        private readonly ILogger<DriveStorageServiceBase> _logger = loggerFactory.CreateLogger<DriveStorageServiceBase>();

        protected override DriveManager DriveManager { get; } = driveManager;

        /// <summary>
        /// Gets the <see cref="FileSystemType"/> the inheriting class manages
        /// </summary>
        public abstract FileSystemType GetFileSystemType();

        public async Task<SharedSecretEncryptedFileHeader> GetSharedSecretEncryptedHeader(InternalDriveFileId file, IOdinContext odinContext,
            DatabaseConnection cn)
        {
            var serverFileHeader = await this.GetServerFileHeader(file, odinContext, cn);
            if (serverFileHeader == null)
            {
                return null;
            }

            var result = DriveFileUtility.CreateClientFileHeader(serverFileHeader, odinContext);
            return result;
        }

        /// <summary>
        /// Gets an EncryptedKeyHeader for a given payload using the payload's IV
        /// </summary>
        public async Task<(ServerFileHeader header, PayloadDescriptor payloadDescriptor, EncryptedKeyHeader encryptedKeyHeader, bool fileExists)>
            GetPayloadSharedSecretEncryptedKeyHeader(InternalDriveFileId file, string payloadKey, IOdinContext odinContext, DatabaseConnection cn)
        {
            var serverFileHeader = await this.GetServerFileHeader(file, odinContext, cn);
            if (serverFileHeader == null)
            {
                return (null, null, null, false);
            }

            var payloadDescriptor = serverFileHeader.FileMetadata.GetPayloadDescriptor(payloadKey);
            if (null == payloadDescriptor)
            {
                return (null, null, null, false);
            }

            var payloadEncryptedKeyHeader = DriveFileUtility.GetPayloadEncryptedKeyHeader(
                serverFileHeader,
                payloadDescriptor,
                odinContext);

            return (serverFileHeader, payloadDescriptor, payloadEncryptedKeyHeader, true);
        }

        public async Task<InternalDriveFileId> CreateInternalFileId(Guid driveId, DatabaseConnection cn)
        {
            var lts = await GetLongTermStorageManager(driveId, cn);
            var df = new InternalDriveFileId()
            {
                FileId = lts.CreateFileId(),
                DriveId = driveId,
            };

            return df;
        }

<<<<<<< HEAD
        public async Task UpdateActiveFileHeaderInternal(InternalDriveFileId targetFile, ServerFileHeader header, bool keepSameVersionTag,
            IOdinContext odinContext, DatabaseConnection cn,
            bool raiseEvent = false, bool ignoreFeedDistribution = false)
=======
        public async Task UpdateActiveFileHeader(InternalDriveFileId targetFile, ServerFileHeader header, IOdinContext odinContext, DatabaseConnection cn,
            bool raiseEvent = false)
>>>>>>> fdfa23ba
        {
            if (!header.IsValid())
            {
                throw new OdinSystemException("An invalid header was passed to the update header method.  You need more checks in place before getting here");
            }

            await AssertCanWriteToDrive(targetFile.DriveId, odinContext, cn);

            //short circuit
            var fileExists = await FileExists(targetFile, odinContext, cn);
            if (!fileExists)
            {
                await WriteNewFileHeader(targetFile, header, odinContext, cn, raiseEvent);
                return;
            }

            var metadata = header.FileMetadata;

            //TODO: need to encrypt the metadata parts
            metadata.File = targetFile; //TBH it's strange having this but we need the metadata to have the file and drive embedded

            if (metadata.FileState != FileState.Active)
            {
                throw new OdinClientException("Cannot update non-active file", OdinClientErrorCode.CannotUpdateNonActiveFile);
            }

            var existingHeader = await this.GetServerFileHeaderInternal(targetFile, odinContext, cn);
            metadata.Created = existingHeader.FileMetadata.Created;
            metadata.GlobalTransitId = existingHeader.FileMetadata.GlobalTransitId;
            metadata.FileState = existingHeader.FileMetadata.FileState;
            metadata.SenderOdinId = existingHeader.FileMetadata.SenderOdinId;

            await WriteFileHeaderInternal(header, cn, keepSameVersionTag);

            //clean up temp storage
            var tsm = await GetTempStorageManager(targetFile.DriveId, cn);
            await tsm.EnsureDeleted(targetFile.FileId);

            //HACKed in for Feed drive
            if (raiseEvent)
            {
                if (await ShouldRaiseDriveEvent(targetFile, cn))
                {
                    await mediator.Publish(new DriveFileChangedNotification
                    {
                        File = targetFile,
                        ServerFileHeader = header,
                        OdinContext = odinContext,
                        DatabaseConnection = cn,
                        IgnoreFeedDistribution = ignoreFeedDistribution
                    });
                }
            }
        }

        /// <summary>
        /// Writes a new file header w/o checking for an existing one
        /// </summary>
        public async Task WriteNewFileHeader(InternalDriveFileId targetFile, ServerFileHeader header, IOdinContext odinContext, DatabaseConnection cn,
            bool raiseEvent = false)
        {
            if (!header.IsValid())
            {
                throw new OdinSystemException("An invalid header was passed to the update header method.  You need more checks in place before getting here");
            }

            await AssertCanWriteToDrive(targetFile.DriveId, odinContext, cn);

            var metadata = header.FileMetadata;

            //TODO: need to encrypt the metadata parts
            metadata.File = targetFile; //TBH it's strange having this but we need the metadata to have the file and drive embedded
            metadata.Created = header.FileMetadata.Created != 0 ? header.FileMetadata.Created : UnixTimeUtc.Now().milliseconds;
            metadata.FileState = FileState.Active;

            await WriteFileHeaderInternal(header, cn);

            //clean up temp storage
            var tsm = await GetTempStorageManager(targetFile.DriveId, cn);
            await tsm.EnsureDeleted(targetFile.FileId);

            //HACKed in for Feed drive
            if (raiseEvent)
            {
                if (await ShouldRaiseDriveEvent(targetFile, cn))
                {
                    await mediator.Publish(new DriveFileAddedNotification
                    {
                        File = targetFile,
                        ServerFileHeader = header,
                        OdinContext = odinContext,
                        DatabaseConnection = cn
                    });
                }
            }
        }

        public async Task<uint> WriteTempStream(InternalDriveFileId file, string extension, Stream stream, IOdinContext odinContext, DatabaseConnection cn)
        {
            await AssertCanWriteToDrive(file.DriveId, odinContext, cn);
            var tsm = await GetTempStorageManager(file.DriveId, cn);
            return await tsm.WriteStream(file.FileId, extension, stream);
        }

        /// <summary>
        /// Reads the whole file so be sure this is only used on small'ish files; ones you're ok with loaded fully into server-memory
        /// </summary>
        /// <returns></returns>
        public async Task<byte[]> GetAllFileBytes(InternalDriveFileId file, string extension, IOdinContext odinContext, DatabaseConnection cn)
        {
            await this.AssertCanReadDrive(file.DriveId, odinContext, cn);
            var tsm = await GetTempStorageManager(file.DriveId, cn);
            var bytes = await tsm.GetAllFileBytes(file.FileId, extension);
            return bytes;
        }

        public async Task<byte[]> GetAllFileBytesForWriting(InternalDriveFileId file, string extension, IOdinContext odinContext, DatabaseConnection cn)
        {
            await AssertCanWriteToDrive(file.DriveId, odinContext, cn);
            var tsm = await GetTempStorageManager(file.DriveId, cn);
            return await tsm.GetAllFileBytes(file.FileId, extension);
        }

        public async Task DeleteTempFile(InternalDriveFileId file, string extension, IOdinContext odinContext, DatabaseConnection cn)
        {
            await AssertCanWriteToDrive(file.DriveId, odinContext, cn);
            var tsm = await GetTempStorageManager(file.DriveId, cn);
            await tsm.EnsureDeleted(file.FileId, extension);
        }

        public async Task DeleteTempFiles(InternalDriveFileId file, IOdinContext odinContext, DatabaseConnection cn)
        {
            await AssertCanWriteToDrive(file.DriveId, odinContext, cn);

            var tsm = await GetTempStorageManager(file.DriveId, cn);
            await tsm.EnsureDeleted(file.FileId);
        }


        public async Task<(Stream stream, ThumbnailDescriptor thumbnail)> GetThumbnailPayloadStream(InternalDriveFileId file, int width, int height,
            string payloadKey, UnixTimeUtcUnique payloadUid, IOdinContext odinContext, DatabaseConnection cn, bool directMatchOnly = false)
        {
            await AssertCanReadDrive(file.DriveId, odinContext, cn);

            DriveFileUtility.AssertValidPayloadKey(payloadKey);
            var lts = await GetLongTermStorageManager(file.DriveId, cn);

            //Note: calling to get the file header so we can ensure the caller can read this file
            var header = await this.GetServerFileHeader(file, odinContext, cn);
            var thumbs = header?.FileMetadata.GetPayloadDescriptor(payloadKey)?.Thumbnails?.ToList();
            if (null == thumbs || !thumbs.Any())
            {
                return (Stream.Null, null);
            }

            var directMatchingThumb = thumbs.SingleOrDefault(t => t.PixelHeight == height && t.PixelWidth == width);
            if (null != directMatchingThumb)
            {
                try
                {
                    var s = await lts.GetThumbnailStream(file.FileId, width, height, payloadKey, payloadUid);
                    return (s, directMatchingThumb);
                }
                catch (OdinFileHeaderHasCorruptPayloadException)
                {
                    var drive = await DriveManager.GetDrive(file.DriveId, cn);
                    if (drive.TargetDriveInfo == SystemDriveConstants.FeedDrive)
                    {
                        return (Stream.Null, directMatchingThumb);
                    }

                    throw;
                }
            }

            if (directMatchOnly)
            {
                return (Stream.Null, null);
            }

            //TODO: add more logic here to compare width and height separately or together
            var nextSizeUp = thumbs.FirstOrDefault(t => t.PixelHeight > height || t.PixelWidth > width);
            if (null == nextSizeUp)
            {
                nextSizeUp = thumbs.LastOrDefault();
                if (null == nextSizeUp)
                {
                    return (Stream.Null, null);
                }
            }

            try
            {
                var stream = await lts.GetThumbnailStream(
                    file.FileId,
                    nextSizeUp.PixelWidth,
                    nextSizeUp.PixelHeight,
                    payloadKey, payloadUid);

                return (stream, nextSizeUp);
            }
            catch (OdinFileHeaderHasCorruptPayloadException)
            {
                var drive = await DriveManager.GetDrive(file.DriveId, cn);
                if (drive.TargetDriveInfo == SystemDriveConstants.FeedDrive)
                {
                    return (Stream.Null, nextSizeUp);
                }

                throw;
            }
        }


        public async Task<Guid> DeletePayload(InternalDriveFileId file, string key, Guid versionTag, IOdinContext odinContext, DatabaseConnection cn)
        {
            await AssertCanWriteToDrive(file.DriveId, odinContext, cn);

            //Note: calling to get the file header so we can ensure the caller can read this file
            var header = await this.GetServerFileHeader(file, odinContext, cn);
            DriveFileUtility.AssertVersionTagMatch(header.FileMetadata.VersionTag, versionTag);

            var descriptorIndex = header.FileMetadata.Payloads?.FindIndex(p => string.Equals(p.Key, key, StringComparison.InvariantCultureIgnoreCase)) ?? -1;

            if (descriptorIndex == -1)
            {
                return Guid.Empty;
            }

            var lts = await GetLongTermStorageManager(file.DriveId, cn);
            var descriptor = header.FileMetadata.Payloads![descriptorIndex];

            // Delete the thumbnail files for this payload
            foreach (var thumb in descriptor.Thumbnails ?? new List<ThumbnailDescriptor>())
            {
                await lts.DeleteThumbnailFile(file.FileId, key, descriptor.Uid, thumb.PixelWidth, thumb.PixelHeight);
            }

            // Delete the payload file
            await lts.DeletePayloadFile(file.FileId, descriptor);

            header.FileMetadata.Payloads!.RemoveAt(descriptorIndex);
            await UpdateActiveFileHeader(file, header, odinContext, cn);
            return header.FileMetadata.VersionTag.GetValueOrDefault(); // this works because because pass header all the way
        }

        public async Task<ServerFileHeader> CreateServerFileHeader(InternalDriveFileId file, KeyHeader keyHeader, FileMetadata metadata,
            ServerMetadata serverMetadata, IOdinContext odinContext, DatabaseConnection cn)
        {
            return await CreateServerHeaderInternal(file, keyHeader, metadata, serverMetadata, odinContext, cn);
        }

        private async Task<EncryptedKeyHeader> EncryptKeyHeader(Guid driveId, KeyHeader keyHeader, IOdinContext odinContext, DatabaseConnection cn)
        {
            var storageKey = odinContext.PermissionsContext.GetDriveStorageKey(driveId);

            (await this.DriveManager.GetDrive(driveId, cn)).AssertValidStorageKey(storageKey);

            var encryptedKeyHeader = EncryptedKeyHeader.EncryptKeyHeaderAes(keyHeader, keyHeader.Iv, ref storageKey);
            return encryptedKeyHeader;
        }

        public async Task<bool> CallerHasPermissionToFile(InternalDriveFileId file, IOdinContext odinContext, DatabaseConnection cn)
        {
            var lts = await GetLongTermStorageManager(file.DriveId, cn);
            var header = await lts.GetServerFileHeader(file.FileId);

            if (null == header)
            {
                return false;
            }

            return await driveAclAuthorizationService.CallerHasPermission(header.ServerMetadata.AccessControlList, odinContext);
        }

        public async Task<ServerFileHeader> GetServerFileHeader(InternalDriveFileId file, IOdinContext odinContext, DatabaseConnection cn)
        {
            await AssertCanReadDrive(file.DriveId, odinContext, cn);
            var header = await GetServerFileHeaderInternal(file, odinContext, cn);

            if (header == null)
            {
                return null;
            }

            AssertValidFileSystemType(header.ServerMetadata);
            return header;
        }

        /// <summary>
        /// Gets the <see cref="FileSystemType"/> of the target file and only enforces the Read
        /// permission; allowing you to determine the file system type when you don't have it.
        /// </summary>
        public async Task<FileSystemType> ResolveFileSystemType(InternalDriveFileId file, IOdinContext odinContext, DatabaseConnection cn)
        {
            await AssertCanReadOrWriteToDrive(file.DriveId, odinContext, cn);

            var header = await GetServerFileHeaderInternal(file, odinContext, cn);
            return header.ServerMetadata.FileSystemType;
        }

        public async Task<PayloadStream> GetPayloadStream(InternalDriveFileId file, string key, FileChunk chunk, IOdinContext odinContext,
            DatabaseConnection cn)
        {
            await AssertCanReadDrive(file.DriveId, odinContext, cn);
            DriveFileUtility.AssertValidPayloadKey(key);

            //Note: calling to get the file header will also
            //ensure the caller can touch this file.
            var header = await GetServerFileHeader(file, odinContext, cn);
            if (header == null)
            {
                return null;
            }

            var descriptor = header.FileMetadata.GetPayloadDescriptor(key);

            if (descriptor == null)
            {
                return null;
            }

            try
            {
                var lts = await GetLongTermStorageManager(file.DriveId, cn);
                var stream = await lts.GetPayloadStream(file.FileId, descriptor, chunk);
                return new PayloadStream(descriptor, stream);
            }
            catch (OdinFileHeaderHasCorruptPayloadException)
            {
                var drive = await DriveManager.GetDrive(file.DriveId, cn);
                if (drive.TargetDriveInfo == SystemDriveConstants.FeedDrive)
                {
                    return null;
                }

                throw;
            }
        }

        public async Task<bool> FileExists(InternalDriveFileId file, IOdinContext odinContext, DatabaseConnection cn)
        {
            await AssertCanReadOrWriteToDrive(file.DriveId, odinContext, cn);
            var lts = await GetLongTermStorageManager(file.DriveId, cn);
            return await lts.HeaderFileExists(file.FileId);
        }

        public async Task SoftDeleteLongTermFile(InternalDriveFileId file, IOdinContext odinContext, DatabaseConnection cn)
        {
            await AssertCanWriteToDrive(file.DriveId, odinContext, cn);

            var existingHeader = await this.GetServerFileHeader(file, odinContext, cn);

            await WriteDeletedFileHeader(existingHeader, odinContext, cn);
        }

        public async Task HardDeleteLongTermFile(InternalDriveFileId file, IOdinContext odinContext, DatabaseConnection cn)
        {
            await AssertCanWriteToDrive(file.DriveId, odinContext, cn);

            var lts = await GetLongTermStorageManager(file.DriveId, cn);
            await lts.HardDelete(file.FileId);

            if (await ShouldRaiseDriveEvent(file, cn))
            {
                await mediator.Publish(new DriveFileDeletedNotification
                {
                    IsHardDelete = true,
                    File = file,
                    ServerFileHeader = null,
                    SharedSecretEncryptedFileHeader = null,
                    OdinContext = odinContext,
                    DatabaseConnection = cn
                });
            }
        }

        public async Task CommitNewFile(InternalDriveFileId targetFile, KeyHeader keyHeader, FileMetadata metadata, ServerMetadata serverMetadata,
            bool? ignorePayload, IOdinContext odinContext, DatabaseConnection cn)
        {
            await AssertCanWriteToDrive(targetFile.DriveId, odinContext, cn);

            metadata.File = targetFile;
            serverMetadata.FileSystemType = GetFileSystemType();

            var storageManager = await GetLongTermStorageManager(targetFile.DriveId, cn);
            var tempStorageManager = await GetTempStorageManager(targetFile.DriveId, cn);

            //HACK: To the transit system sending the file header and not the payload or thumbnails (via SendContents)
            // ignorePayload and ignoreThumbnail allow it to tell us what to expect.

            bool metadataSaysThisFileHasPayloads = metadata.Payloads?.Any() ?? false;

            if (metadataSaysThisFileHasPayloads && !ignorePayload.GetValueOrDefault(false))
            {
                //TODO: update payload size to be a sum of all payloads
                foreach (var descriptor in metadata.Payloads)
                {
                    //Note: it's just as performant to directly get the file length as it is to perform File.Exists
                    var payloadExtension = DriveFileUtility.GetPayloadFileExtension(descriptor.Key, descriptor.Uid);
                    var sourceFile = await tempStorageManager.GetPath(targetFile.FileId, payloadExtension);
                    await storageManager.MovePayloadToLongTerm(targetFile.FileId, descriptor, sourceFile);

                    foreach (var thumb in descriptor.Thumbnails ?? new List<ThumbnailDescriptor>())
                    {
                        var extension = DriveFileUtility.GetThumbnailFileExtension(descriptor.Key, descriptor.Uid, thumb.PixelWidth,
                            thumb.PixelHeight);
                        var sourceThumbnail = await tempStorageManager.GetPath(targetFile.FileId, extension);
                        await storageManager.MoveThumbnailToLongTerm(targetFile.FileId, sourceThumbnail, descriptor, thumb);
                    }
                }
            }

            //TODO: calculate payload checksum, put on file metadata
            var serverHeader = await CreateServerHeaderInternal(targetFile, keyHeader, metadata, serverMetadata, odinContext, cn);

            await WriteNewFileHeader(targetFile, serverHeader, odinContext, cn);

            //clean up temp storage
            await tempStorageManager.EnsureDeleted(targetFile.FileId);

            if (await ShouldRaiseDriveEvent(targetFile, cn))
            {
                await mediator.Publish(new DriveFileAddedNotification
                {
                    File = targetFile,
                    ServerFileHeader = serverHeader,
                    OdinContext = odinContext,
                    DatabaseConnection = cn
                });
            }
        }

        public async Task OverwriteFile(InternalDriveFileId tempFile, InternalDriveFileId targetFile, KeyHeader keyHeader, FileMetadata newMetadata,
            ServerMetadata serverMetadata, bool? ignorePayload, IOdinContext odinContext, DatabaseConnection cn)
        {
            await AssertCanWriteToDrive(targetFile.DriveId, odinContext, cn);

            var existingServerHeader = await this.GetServerFileHeader(targetFile, odinContext, cn);
            if (null == existingServerHeader)
            {
                throw new OdinClientException("Cannot overwrite file that does not exist", OdinClientErrorCode.FileNotFound);
            }

            if (existingServerHeader.FileMetadata.FileState != FileState.Active)
            {
                throw new OdinClientException("Cannot update a non-active file", OdinClientErrorCode.CannotUpdateNonActiveFile);
            }

            DriveFileUtility.AssertVersionTagMatch(existingServerHeader.FileMetadata.VersionTag, newMetadata.VersionTag);

            newMetadata.TransitCreated = existingServerHeader.FileMetadata.TransitCreated;
            newMetadata.TransitUpdated = existingServerHeader.FileMetadata.TransitUpdated;

            newMetadata.Created = existingServerHeader.FileMetadata.Created;

            //Only overwrite the globalTransitId if one is already set; otherwise let a file update set the ID (useful for mail-app drafts)
            if (existingServerHeader.FileMetadata.GlobalTransitId != null)
            {
                newMetadata.GlobalTransitId = existingServerHeader.FileMetadata.GlobalTransitId;
            }

            newMetadata.FileState = existingServerHeader.FileMetadata.FileState;
            newMetadata.ReactionPreview = existingServerHeader.FileMetadata.ReactionPreview;

            newMetadata.File = targetFile;
            //Note: our call to GetServerFileHeader earlier validates the existing
            serverMetadata.FileSystemType = existingServerHeader.ServerMetadata.FileSystemType;

            var longTermStorageManager = await GetLongTermStorageManager(targetFile.DriveId, cn);
            var tempStorageManager = await GetTempStorageManager(tempFile.DriveId, cn);

            //HACK: To support the transit system sending the file header and not the payload or thumbnails (via SendContents)
            // ignorePayload and ignoreThumbnail allow it to tell us what to expect.

            bool metadataSaysThisFileHasPayloads = newMetadata.Payloads?.Any() ?? false;

            await longTermStorageManager.DeleteMissingPayloads(newMetadata.File.FileId, newMetadata.Payloads);

            if (metadataSaysThisFileHasPayloads && !ignorePayload.GetValueOrDefault(false))
            {
                foreach (var descriptor in newMetadata.Payloads)
                {
                    //Note: it's just as performant to directly get the file length as it is to perform File.Exists
                    var payloadExtension = DriveFileUtility.GetPayloadFileExtension(descriptor.Key, descriptor.Uid);
                    var sourceFile = await tempStorageManager.GetPath(tempFile.FileId, payloadExtension);
                    await longTermStorageManager.MovePayloadToLongTerm(targetFile.FileId, descriptor, sourceFile);

                    // Process thumbnails
                    var thumbs = descriptor.Thumbnails;

                    await longTermStorageManager.DeleteMissingThumbnailFiles(targetFile.FileId, thumbs);
                    foreach (var thumb in thumbs)
                    {
                        var extension = DriveFileUtility.GetThumbnailFileExtension(descriptor.Key, descriptor.Uid, thumb.PixelWidth,
                            thumb.PixelHeight);
                        var sourceThumbnail = await tempStorageManager.GetPath(tempFile.FileId, extension);
                        await longTermStorageManager.MoveThumbnailToLongTerm(targetFile.FileId, sourceThumbnail, descriptor, thumb);
                    }
                }
            }

            var serverHeader = new ServerFileHeader()
            {
                EncryptedKeyHeader = await this.EncryptKeyHeader(tempFile.DriveId, keyHeader, odinContext, cn),
                FileMetadata = newMetadata,
                ServerMetadata = serverMetadata
            };

            await WriteFileHeaderInternal(serverHeader, cn);

            //clean up temp storage
            await tempStorageManager.EnsureDeleted(targetFile.FileId);

            if (await ShouldRaiseDriveEvent(targetFile, cn))
            {
                await mediator.Publish(new DriveFileChangedNotification
                {
                    File = targetFile,
                    ServerFileHeader = serverHeader,
                    OdinContext = odinContext,
                    DatabaseConnection = cn
                });
            }
        }

        public async Task<Guid> UpdatePayloads(
            InternalDriveFileId tempSourceFile,
            InternalDriveFileId targetFile,
            List<PayloadDescriptor> incomingPayloads,
            IOdinContext odinContext,
            DatabaseConnection cn)
        {
            await AssertCanWriteToDrive(targetFile.DriveId, odinContext, cn);

            var existingServerHeader = await this.GetServerFileHeader(targetFile, odinContext, cn);
            if (null == existingServerHeader)
            {
                throw new OdinClientException("Invalid target file", OdinClientErrorCode.FileNotFound);
            }

            if (existingServerHeader.FileMetadata.FileState != FileState.Active)
            {
                throw new OdinClientException("Cannot update a non-active file", OdinClientErrorCode.CannotUpdateNonActiveFile);
            }

            var storageManager = await GetLongTermStorageManager(targetFile.DriveId, cn);
            var tempStorageManager = await GetTempStorageManager(tempSourceFile.DriveId, cn);

            //Note: we do not delete existing payloads.  this feature adds or overwrites existing ones
            foreach (var descriptor in incomingPayloads)
            {
                // if the payload exists by key, overwrite; if not write new payload
                var payloadFileExtension = DriveFileUtility.GetPayloadFileExtension(descriptor.Key, descriptor.Uid);

                string sourceFilePath = await tempStorageManager.GetPath(tempSourceFile.FileId, payloadFileExtension);
                await storageManager.MovePayloadToLongTerm(targetFile.FileId, descriptor, sourceFilePath);

                // Delete any thumbnail that are no longer in the descriptor.Thumbnails from disk
                await storageManager.DeleteMissingThumbnailFiles(targetFile.FileId, descriptor.Thumbnails); //clean up

                foreach (var thumb in descriptor.Thumbnails ?? new List<ThumbnailDescriptor>())
                {
                    var extension = DriveFileUtility.GetThumbnailFileExtension(descriptor.Key, descriptor.Uid, thumb.PixelWidth,
                        thumb.PixelHeight);
                    var sourceThumbnail = await tempStorageManager.GetPath(tempSourceFile.FileId, extension);
                    await storageManager.MoveThumbnailToLongTerm(targetFile.FileId, sourceThumbnail, descriptor, thumb);
                }
            }

            List<PayloadDescriptor> finalPayloads = new List<PayloadDescriptor>();

            // Add the incoming list as the priority
            finalPayloads.AddRange(incomingPayloads);

            // Now Add any that were in the existing server header not already in the list
            var existingFiltered = existingServerHeader.FileMetadata.Payloads.Where(ep => incomingPayloads.All(ip => ip.Key != ep.Key));
            finalPayloads.AddRange(existingFiltered);

            existingServerHeader.FileMetadata.Payloads = finalPayloads;

            await WriteFileHeaderInternal(existingServerHeader, cn);

            //clean up temp storage
            await tempStorageManager.EnsureDeleted(targetFile.FileId);

            if (await ShouldRaiseDriveEvent(targetFile, cn))
            {
                await mediator.Publish(new DriveFileChangedNotification
                {
                    File = targetFile,
                    ServerFileHeader = existingServerHeader,
                    OdinContext = odinContext,
                    DatabaseConnection = cn
                });
            }

            return existingServerHeader.FileMetadata.VersionTag.GetValueOrDefault();
        }

        public async Task OverwriteMetadata(InternalDriveFileId targetFile, FileMetadata newMetadata, ServerMetadata newServerMetadata,
            IOdinContext odinContext, DatabaseConnection cn)
        {
            await AssertCanWriteToDrive(targetFile.DriveId, odinContext, cn);

            var existingServerHeader = await this.GetServerFileHeader(targetFile, odinContext, cn);
            if (null == existingServerHeader)
            {
                throw new OdinClientException("Cannot overwrite file that does not exist", OdinClientErrorCode.FileNotFound);
            }

            if (existingServerHeader.FileMetadata.FileState != FileState.Active)
            {
                throw new OdinClientException("Cannot update a non-active file", OdinClientErrorCode.CannotUpdateNonActiveFile);
            }

            DriveFileUtility.AssertVersionTagMatch(existingServerHeader.FileMetadata.VersionTag, newMetadata.VersionTag);

            newMetadata.File = targetFile;
            newMetadata.Created = existingServerHeader.FileMetadata.Created;
            newMetadata.GlobalTransitId = existingServerHeader.FileMetadata.GlobalTransitId;
            newMetadata.FileState = existingServerHeader.FileMetadata.FileState;
            newMetadata.Payloads = existingServerHeader.FileMetadata.Payloads;
            newMetadata.ReactionPreview = existingServerHeader.FileMetadata.ReactionPreview;

            newServerMetadata.FileSystemType = existingServerHeader.ServerMetadata.FileSystemType;

            existingServerHeader.FileMetadata = newMetadata;
            existingServerHeader.ServerMetadata = newServerMetadata;

            await WriteFileHeaderInternal(existingServerHeader, cn);

            //clean up temp storage
            var tsm = await GetTempStorageManager(targetFile.DriveId, cn);
            await tsm.EnsureDeleted(targetFile.FileId);

            if (await ShouldRaiseDriveEvent(targetFile, cn))
            {
                await mediator.Publish(new DriveFileChangedNotification
                {
                    File = targetFile,
                    ServerFileHeader = existingServerHeader,
                    OdinContext = odinContext,
                    DatabaseConnection = cn
                });
            }
        }

        public async Task UpdateReactionPreview(InternalDriveFileId targetFile, ReactionSummary summary, IOdinContext odinContext, DatabaseConnection cn)
        {
            odinContext.PermissionsContext.AssertHasAtLeastOneDrivePermission(
                targetFile.DriveId, DrivePermission.React, DrivePermission.Comment, DrivePermission.Write);

            var lts = await GetLongTermStorageManager(targetFile.DriveId, cn);
            var existingHeader = await lts.GetServerFileHeader(targetFile.FileId);
            existingHeader.FileMetadata.ReactionPreview = summary;
            await WriteFileHeaderInternal(existingHeader, cn);

            //clean up temp storage
            var tsm = await GetTempStorageManager(targetFile.DriveId, cn);
            await tsm.EnsureDeleted(targetFile.FileId);

            if (await ShouldRaiseDriveEvent(targetFile, cn))
            {
                await mediator.Publish(new ReactionPreviewUpdatedNotification
                {
                    File = targetFile,
                    ServerFileHeader = existingHeader,
                    SharedSecretEncryptedFileHeader = DriveFileUtility.CreateClientFileHeader(existingHeader, odinContext),
                    OdinContext = odinContext,
                    DatabaseConnection = cn
                });
            }
        }

        // Feed drive hacks

        public async Task WriteNewFileToFeedDrive(KeyHeader keyHeader, FileMetadata fileMetadata, IOdinContext odinContext, DatabaseConnection cn)
        {
            // Method assumes you ensured the file was unique by some other method

            var feedDriveId = await DriveManager.GetDriveIdByAlias(SystemDriveConstants.FeedDrive, cn);
            await AssertCanWriteToDrive(feedDriveId.GetValueOrDefault(), odinContext, cn);
            var file = await this.CreateInternalFileId(feedDriveId.GetValueOrDefault(), cn);

            var serverMetadata = new ServerMetadata()
            {
                AccessControlList = AccessControlList.OwnerOnly,
                AllowDistribution = false
            };

            var serverFileHeader = await this.CreateServerFileHeader(file, keyHeader, fileMetadata, serverMetadata, odinContext, cn);
            await this.WriteNewFileHeader(file, serverFileHeader, odinContext, cn, raiseEvent: true);
        }

        public async Task ReplaceFileMetadataOnFeedDrive(InternalDriveFileId file, FileMetadata fileMetadata, IOdinContext odinContext, DatabaseConnection cn,
            bool bypassCallerCheck = false)
        {
            await AssertCanWriteToDrive(file.DriveId, odinContext, cn);
            var header = await GetServerFileHeaderInternal(file, odinContext, cn);
<<<<<<< HEAD
=======

            if (header == null)
            {
                throw new OdinClientException("Trying to update feed metadata for non-existent file", OdinClientErrorCode.InvalidFile);
            }

            if (header.FileMetadata.FileState == FileState.Deleted)
            {
                _logger.LogDebug("ReplaceFileMetadataOnFeedDrive - attempted to update a deleted file.");
                return;
            }
>>>>>>> fdfa23ba
            AssertValidFileSystemType(header.ServerMetadata);
            
            var feedDriveId = await DriveManager.GetDriveIdByAlias(SystemDriveConstants.FeedDrive, cn);
            if (file.DriveId != feedDriveId)
            {
                throw new OdinSystemException("Method cannot be used on drive");
            }

            if (!bypassCallerCheck) //eww
            {
                //S0510
                if (header.FileMetadata.SenderOdinId != odinContext.GetCallerOdinIdOrFail())
                {
                    _logger.LogDebug("ReplaceFileMetadataOnFeedDrive - header file sender ({sender}) did not match context sender {ctx}",
                        header.FileMetadata.SenderOdinId,
                        odinContext.GetCallerOdinIdOrFail());
                    throw new OdinSecurityException("Invalid caller");
                }
            }

            header.FileMetadata = fileMetadata;

            await this.UpdateActiveFileHeader(file, header, odinContext, cn, raiseEvent: true);
        }

        public async Task RemoveFeedDriveFile(InternalDriveFileId file, IOdinContext odinContext, DatabaseConnection cn)
        {
            await AssertCanWriteToDrive(file.DriveId, odinContext, cn);
            var header = await GetServerFileHeaderInternal(file, odinContext, cn);
            AssertValidFileSystemType(header.ServerMetadata);
            var feedDriveId = await DriveManager.GetDriveIdByAlias(SystemDriveConstants.FeedDrive, cn);

            if (file.DriveId != feedDriveId)
            {
                throw new OdinSystemException("Method cannot be used on drive");
            }

            //S0510
            if (header.FileMetadata.SenderOdinId != odinContext.GetCallerOdinIdOrFail())
            {
                throw new OdinSecurityException("Invalid caller");
            }

            await WriteDeletedFileHeader(header, odinContext, cn);
        }

        public async Task UpdateReactionPreviewOnFeedDrive(InternalDriveFileId targetFile, ReactionSummary summary, IOdinContext odinContext,
            DatabaseConnection cn)
        {
            await AssertCanWriteToDrive(targetFile.DriveId, odinContext, cn);
            var feedDriveId = await DriveManager.GetDriveIdByAlias(SystemDriveConstants.FeedDrive, cn);
            if (targetFile.DriveId != feedDriveId)
            {
                throw new OdinSystemException("Cannot update reaction preview on this drive");
            }

            var lts = await GetLongTermStorageManager(targetFile.DriveId, cn);
            var existingHeader = await lts.GetServerFileHeader(targetFile.FileId);

            //S0510
            if (existingHeader.FileMetadata.SenderOdinId != odinContext.Caller.OdinId)
            {
                throw new OdinSecurityException("Invalid caller");
            }

            existingHeader.FileMetadata.ReactionPreview = summary;
            await WriteFileHeaderInternal(existingHeader, cn);

            //clean up temp storage
            var tsm = await GetTempStorageManager(targetFile.DriveId, cn);
            await tsm.EnsureDeleted(targetFile.FileId);

            if (await ShouldRaiseDriveEvent(targetFile, cn))
            {
                await mediator.Publish(new ReactionPreviewUpdatedNotification
                {
                    File = targetFile,
                    ServerFileHeader = existingHeader,
                    SharedSecretEncryptedFileHeader = DriveFileUtility.CreateClientFileHeader(existingHeader, odinContext),
                    OdinContext = odinContext,
                    DatabaseConnection = cn
                });
            }
        }

        public async Task UpdateActiveFileHeader(InternalDriveFileId targetFile, ServerFileHeader header, IOdinContext odinContext, DatabaseConnection cn,
            bool raiseEvent = false)
        {
            await UpdateActiveFileHeaderInternal(targetFile, header, false, odinContext, cn, raiseEvent);
        }

        public async Task UpdateTransferHistory(InternalDriveFileId file, OdinId recipient, UpdateTransferHistoryData updateData,
            IOdinContext odinContext,
            DatabaseConnection cn)
        {
            var header = await this.GetServerFileHeader(file, odinContext, cn);

            var history = header.ServerMetadata.TransferHistory ?? new RecipientTransferHistory();
            history.Recipients ??= new Dictionary<string, RecipientTransferHistoryItem>(StringComparer.InvariantCultureIgnoreCase);

            if (!history.Recipients.TryGetValue(recipient, out var recipientItem))
            {
                recipientItem = new RecipientTransferHistoryItem();
                history.Recipients.Add(recipient, recipientItem);
            }
            
            recipientItem.IsInOutbox = updateData.IsInOutbox.GetValueOrDefault(recipientItem.IsInOutbox);
            recipientItem.IsReadByRecipient = updateData.IsReadByRecipient.GetValueOrDefault(recipientItem.IsReadByRecipient);
            
            recipientItem.LastUpdated = UnixTimeUtc.Now();
            recipientItem.LatestTransferStatus = updateData.LatestTransferStatus.GetValueOrDefault(recipientItem.LatestTransferStatus);
            if (recipientItem.LatestTransferStatus == LatestTransferStatus.Delivered)
            {
                recipientItem.LatestSuccessfullyDeliveredVersionTag = updateData.VersionTag.GetValueOrDefault();
            }

            header.ServerMetadata.TransferHistory = history;
            await this.UpdateActiveFileHeaderInternal(file, header, keepSameVersionTag: true, odinContext, cn, raiseEvent: true, ignoreFeedDistribution: true);
        }

        private async Task<LongTermStorageManager> GetLongTermStorageManager(Guid driveId, DatabaseConnection cn)
        {
            var logger = loggerFactory.CreateLogger<LongTermStorageManager>();
            var drive = await DriveManager.GetDrive(driveId, cn, failIfInvalid: true);
            var manager = new LongTermStorageManager(drive, logger, driveFileReaderWriter);
            return manager;
        }

        private async Task<TempStorageManager> GetTempStorageManager(Guid driveId, DatabaseConnection cn)
        {
            var drive = await DriveManager.GetDrive(driveId, cn, failIfInvalid: true);
            var logger = loggerFactory.CreateLogger<TempStorageManager>();
            return new TempStorageManager(drive, driveFileReaderWriter, logger);
        }

        private async Task WriteFileHeaderInternal(ServerFileHeader header, DatabaseConnection cn, bool keepSameVersionTag = false)
        {
            if (!keepSameVersionTag)
            {
                header.FileMetadata.VersionTag = SequentialGuid.CreateGuid();
            }

            header.FileMetadata.Updated = UnixTimeUtc.Now().milliseconds;

            var file = header.FileMetadata.File;
            var lts = await GetLongTermStorageManager(file.DriveId, cn);
            var payloadDiskUsage = await lts.GetPayloadDiskUsage(file.FileId);

            var json = OdinSystemSerializer.Serialize(header);
            header.ServerMetadata.FileByteCount = payloadDiskUsage + Encoding.UTF8.GetBytes(json).Length;

            json = OdinSystemSerializer.Serialize(header);
            var stream = new MemoryStream(Encoding.UTF8.GetBytes(json));

            var mgr = await GetLongTermStorageManager(header.FileMetadata.File.DriveId, cn);

            //Note: this can probably be removed because the underlying file writer has retries in it
            var attempts = await TryRetry.WithDelayAsync(
                odinConfiguration.Host.FileOperationRetryAttempts,
                odinConfiguration.Host.FileOperationRetryDelayMs,
                CancellationToken.None,
                async () => await mgr.WriteHeaderStream(header.FileMetadata.File.FileId, stream));

            if (_logger.IsEnabled(LogLevel.Trace) && attempts > 1)
            {
                _logger.LogTrace("It took {attempts} attempts to write file [{file}] on driveId [{driveId}]", attempts, file.FileId, file.DriveId);
            }
        }

        /// <summary>
        /// Protects against using the wrong filesystem with a fileId
        /// </summary>
        /// <param name="serverMetadata"></param>
        /// <exception cref="OdinClientException"></exception>
        private void AssertValidFileSystemType(ServerMetadata serverMetadata)
        {
            if (serverMetadata.FileSystemType != GetFileSystemType())
            {
                //just in case the caller used the wrong drive service instance
                throw new OdinClientException($"Invalid SystemFileCategory.  This service only handles the FileSystemType of {GetFileSystemType()}");
            }
        }

        private async Task<bool> ShouldRaiseDriveEvent(InternalDriveFileId file, DatabaseConnection cn)
        {
            return file.DriveId != (await DriveManager.GetDriveIdByAlias(SystemDriveConstants.TransientTempDrive, cn));
        }

        private async Task WriteDeletedFileHeader(ServerFileHeader existingHeader, IOdinContext odinContext, DatabaseConnection cn)
        {
            var file = existingHeader.FileMetadata.File;

            var deletedServerFileHeader = new ServerFileHeader()
            {
                EncryptedKeyHeader = existingHeader.EncryptedKeyHeader,
                FileMetadata = new FileMetadata(existingHeader.FileMetadata.File)
                {
                    FileState = FileState.Deleted,
                    Updated = UnixTimeUtc.Now().milliseconds,
                    GlobalTransitId = existingHeader.FileMetadata.GlobalTransitId
                },
                ServerMetadata = existingHeader.ServerMetadata
            };

            var lts = await GetLongTermStorageManager(file.DriveId, cn);
            await lts.DeleteAttachments(file.FileId);
            await this.WriteFileHeaderInternal(deletedServerFileHeader, cn);

            if (await ShouldRaiseDriveEvent(file, cn))
            {
                await mediator.Publish(new DriveFileDeletedNotification
                {
                    PreviousServerFileHeader = existingHeader,
                    IsHardDelete = false,
                    File = file,
                    ServerFileHeader = deletedServerFileHeader,
                    SharedSecretEncryptedFileHeader = DriveFileUtility.CreateClientFileHeader(deletedServerFileHeader, odinContext),
                    OdinContext = odinContext,
                    DatabaseConnection = cn
                });
            }
        }

        private async Task<ServerFileHeader> CreateServerHeaderInternal(InternalDriveFileId targetFile, KeyHeader keyHeader, FileMetadata metadata,
            ServerMetadata serverMetadata, IOdinContext odinContext, DatabaseConnection cn)
        {
            serverMetadata.FileSystemType = GetFileSystemType();

            return new ServerFileHeader()
            {
                EncryptedKeyHeader =
                    metadata.IsEncrypted ? await this.EncryptKeyHeader(targetFile.DriveId, keyHeader, odinContext, cn) : EncryptedKeyHeader.Empty(),
                FileMetadata = metadata,
                ServerMetadata = serverMetadata
            };
        }

        private async Task<ServerFileHeader> GetServerFileHeaderInternal(InternalDriveFileId file, IOdinContext odinContext, DatabaseConnection cn)
        {
            var mgr = await GetLongTermStorageManager(file.DriveId, cn);

            ServerFileHeader header = null;
            var attempts = await TryRetry.WithDelayAsync(
                odinConfiguration.Host.FileOperationRetryAttempts,
                odinConfiguration.Host.FileOperationRetryDelayMs,
                CancellationToken.None,
                async () => { header = await mgr.GetServerFileHeader(file.FileId); });

            if (_logger.IsEnabled(LogLevel.Trace) && attempts > 1)
            {
                _logger.LogTrace("It took {attempts} attempts to read file [{file}] on driveId [{driveId}]", attempts, file.FileId, file.DriveId);
            }

            if (null == header)
            {
                return null;
            }

            await driveAclAuthorizationService.AssertCallerHasPermission(header.ServerMetadata.AccessControlList, odinContext);

            return header;
        }
    }
}<|MERGE_RESOLUTION|>--- conflicted
+++ resolved
@@ -96,14 +96,9 @@
             return df;
         }
 
-<<<<<<< HEAD
         public async Task UpdateActiveFileHeaderInternal(InternalDriveFileId targetFile, ServerFileHeader header, bool keepSameVersionTag,
             IOdinContext odinContext, DatabaseConnection cn,
             bool raiseEvent = false, bool ignoreFeedDistribution = false)
-=======
-        public async Task UpdateActiveFileHeader(InternalDriveFileId targetFile, ServerFileHeader header, IOdinContext odinContext, DatabaseConnection cn,
-            bool raiseEvent = false)
->>>>>>> fdfa23ba
         {
             if (!header.IsValid())
             {
@@ -804,8 +799,7 @@
         {
             await AssertCanWriteToDrive(file.DriveId, odinContext, cn);
             var header = await GetServerFileHeaderInternal(file, odinContext, cn);
-<<<<<<< HEAD
-=======
+            AssertValidFileSystemType(header.ServerMetadata);
 
             if (header == null)
             {
@@ -817,7 +811,6 @@
                 _logger.LogDebug("ReplaceFileMetadataOnFeedDrive - attempted to update a deleted file.");
                 return;
             }
->>>>>>> fdfa23ba
             AssertValidFileSystemType(header.ServerMetadata);
             
             var feedDriveId = await DriveManager.GetDriveIdByAlias(SystemDriveConstants.FeedDrive, cn);
