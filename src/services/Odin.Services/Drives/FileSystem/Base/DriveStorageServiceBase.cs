using System;
using System.Collections.Generic;
using System.IO;
using System.Linq;
using System.Text;
using System.Threading.Tasks;
using MediatR;
using Microsoft.Extensions.Logging;
using Odin.Core;
using Odin.Core.Exceptions;
using Odin.Core.Identity;
using Odin.Core.Serialization;
using Odin.Core.Storage;
using Odin.Core.Storage.SQLite.IdentityDatabase;
using Odin.Core.Time;
using Odin.Services.Apps;
using Odin.Services.Authorization.Acl;
using Odin.Services.Base;
using Odin.Services.Drives.DriveCore.Storage;
using Odin.Services.Drives.FileSystem.Base.Upload;
using Odin.Services.Drives.Management;
using Odin.Services.Mediator;
using Odin.Services.Peer.Encryption;
using Odin.Services.Util;

namespace Odin.Services.Drives.FileSystem.Base
{
    public abstract class DriveStorageServiceBase(
        ILoggerFactory loggerFactory,
        IMediator mediator,
        IDriveAclAuthorizationService driveAclAuthorizationService,
        DriveManager driveManager,
        DriveFileReaderWriter driveFileReaderWriter,
        DriveDatabaseHost driveDatabaseHost) : RequirePermissionsBase
    {
        private readonly ILogger<DriveStorageServiceBase> _logger = loggerFactory.CreateLogger<DriveStorageServiceBase>();

        protected override DriveManager DriveManager { get; } = driveManager;

        /// <summary>
        /// Gets the <see cref="FileSystemType"/> of which the inheriting class manages
        /// </summary>
        public abstract FileSystemType GetFileSystemType();

        public async Task<SharedSecretEncryptedFileHeader> GetSharedSecretEncryptedHeader(InternalDriveFileId file, IOdinContext odinContext,
            IdentityDatabase db)
        {
            var serverFileHeader = await this.GetServerFileHeader(file, odinContext, db);
            if (serverFileHeader == null)
            {
                return null;
            }

            var result = DriveFileUtility.CreateClientFileHeader(serverFileHeader, odinContext);
            return result;
        }

        /// <summary>
        /// Gets an EncryptedKeyHeader for a given payload using the payload's IV
        /// </summary>
        public async Task<(ServerFileHeader header, PayloadDescriptor payloadDescriptor, EncryptedKeyHeader encryptedKeyHeader, bool fileExists)>
            GetPayloadSharedSecretEncryptedKeyHeader(InternalDriveFileId file, string payloadKey, IOdinContext odinContext, IdentityDatabase db)
        {
            var serverFileHeader = await this.GetServerFileHeader(file, odinContext, db);
            if (serverFileHeader == null)
            {
                return (null, null, null, false);
            }

            var payloadDescriptor = serverFileHeader.FileMetadata.GetPayloadDescriptor(payloadKey);
            if (null == payloadDescriptor)
            {
                return (null, null, null, false);
            }

            var payloadEncryptedKeyHeader = DriveFileUtility.GetPayloadEncryptedKeyHeader(
                serverFileHeader,
                payloadDescriptor,
                odinContext);

            return (serverFileHeader, payloadDescriptor, payloadEncryptedKeyHeader, true);
        }

        public async Task<InternalDriveFileId> CreateInternalFileId(Guid driveId, IdentityDatabase db)
        {
            var lts = await GetLongTermStorageManager(driveId, db);
            var df = new InternalDriveFileId()
            {
                FileId = lts.CreateFileId(),
                DriveId = driveId,
            };

            return df;
        }

        private async Task UpdateActiveFileHeaderInternal(InternalDriveFileId targetFile, ServerFileHeader header, bool keepSameVersionTag,
            IOdinContext odinContext, IdentityDatabase db,
            bool raiseEvent = false, bool ignoreFeedDistribution = false)
        {
            if (!header.IsValid())
            {
                throw new OdinSystemException("An invalid header was passed to the update header method.  You need more checks in place before getting here");
            }

            await AssertCanWriteToDrive(targetFile.DriveId, odinContext, db);

            //short circuit
            var fileExists = await FileExists(targetFile, odinContext, db);
            if (!fileExists)
            {
                await WriteNewFileHeader(targetFile, header, odinContext, db, raiseEvent);
                return;
            }

            var metadata = header.FileMetadata;

            //TODO: need to encrypt the metadata parts
            metadata.File = targetFile; //TBH it's strange having this but we need the metadata to have the file and drive embedded

            if (metadata.FileState != FileState.Active)
            {
                throw new OdinClientException("Cannot update non-active file", OdinClientErrorCode.CannotUpdateNonActiveFile);
            }

            var existingHeader = await this.GetServerFileHeaderInternal(targetFile, odinContext, db);
            metadata.Created = existingHeader.FileMetadata.Created;
            metadata.GlobalTransitId = existingHeader.FileMetadata.GlobalTransitId;
            metadata.FileState = existingHeader.FileMetadata.FileState;
            metadata.SenderOdinId = existingHeader.FileMetadata.SenderOdinId;
            metadata.OriginalAuthor = existingHeader.FileMetadata.OriginalAuthor;

            await WriteFileHeaderInternal(header, db, keepSameVersionTag);

            //clean up temp storage
            var tsm = await GetTempStorageManager(targetFile.DriveId, db);
            await tsm.EnsureDeleted(targetFile.FileId);

            //HACKed in for Feed drive
            if (raiseEvent)
            {
                if (await ShouldRaiseDriveEvent(targetFile, db))
                {
                    await mediator.Publish(new DriveFileChangedNotification
                    {
                        File = targetFile,
                        ServerFileHeader = header,
                        OdinContext = odinContext,
                        db = db,
                        IgnoreFeedDistribution = ignoreFeedDistribution
                    });
                }
            }
        }

        /// <summary>
        /// Writes a new file header w/o checking for an existing one
        /// </summary>
        public async Task WriteNewFileHeader(InternalDriveFileId targetFile, ServerFileHeader header, IOdinContext odinContext, IdentityDatabase db,
            bool raiseEvent = false)
        {
            if (!header.IsValid())
            {
                throw new OdinSystemException("An invalid header was passed to the update header method.  You need more checks in place before getting here");
            }

            await AssertCanWriteToDrive(targetFile.DriveId, odinContext, db);

            var metadata = header.FileMetadata;

            //TODO: need to encrypt the metadata parts
            metadata.File = targetFile; //TBH it's strange having this but we need the metadata to have the file and drive embedded
            metadata.Created = header.FileMetadata.Created != 0 ? header.FileMetadata.Created : UnixTimeUtc.Now().milliseconds;
            metadata.FileState = FileState.Active;

            await WriteFileHeaderInternal(header, db);

            //clean up temp storage
            var tsm = await GetTempStorageManager(targetFile.DriveId, db);
            await tsm.EnsureDeleted(targetFile.FileId);

            //HACKed in for Feed drive
            if (raiseEvent)
            {
                if (await ShouldRaiseDriveEvent(targetFile, db))
                {
                    await mediator.Publish(new DriveFileAddedNotification
                    {
                        File = targetFile,
                        ServerFileHeader = header,
                        OdinContext = odinContext,
                        db = db
                    });
                }
            }
        }

        public async Task<uint> WriteTempStream(InternalDriveFileId file, string extension, Stream stream, IOdinContext odinContext, IdentityDatabase db)
        {
            await AssertCanWriteToDrive(file.DriveId, odinContext, db);
            var tsm = await GetTempStorageManager(file.DriveId, db);
            return await tsm.WriteStream(file.FileId, extension, stream);
        }

        /// <summary>
        /// Reads the whole file so be sure this is only used on small'ish files; ones you're ok with loaded fully into server-memory
        /// </summary>
        /// <returns></returns>
        public async Task<byte[]> GetAllFileBytesFromTempFile(InternalDriveFileId file, string extension, IOdinContext odinContext, IdentityDatabase db)
        {
            await this.AssertCanReadDrive(file.DriveId, odinContext, db);
            var tsm = await GetTempStorageManager(file.DriveId, db);
            var bytes = await tsm.GetAllFileBytes(file.FileId, extension);
            return bytes;
        }

        public async Task<byte[]> GetAllFileBytesFromTempFileForWriting(InternalDriveFileId file, string extension, IOdinContext odinContext,
            IdentityDatabase db)
        {
            await AssertCanWriteToDrive(file.DriveId, odinContext, db);
            var tsm = await GetTempStorageManager(file.DriveId, db);
            return await tsm.GetAllFileBytes(file.FileId, extension);
        }

        public async Task DeleteTempFile(InternalDriveFileId file, string extension, IOdinContext odinContext, IdentityDatabase db)
        {
            await AssertCanWriteToDrive(file.DriveId, odinContext, db);
            var tsm = await GetTempStorageManager(file.DriveId, db);
            await tsm.EnsureDeleted(file.FileId, extension);
        }

        public async Task DeleteTempFiles(InternalDriveFileId file, IOdinContext odinContext, IdentityDatabase db)
        {
            await AssertCanWriteToDrive(file.DriveId, odinContext, db);

            var tsm = await GetTempStorageManager(file.DriveId, db);
            await tsm.EnsureDeleted(file.FileId);
        }

        public async Task<(Stream stream, ThumbnailDescriptor thumbnail)> GetThumbnailPayloadStream(InternalDriveFileId file, int width, int height,
            string payloadKey, UnixTimeUtcUnique payloadUid, IOdinContext odinContext, IdentityDatabase db, bool directMatchOnly = false)
        {
            await AssertCanReadDrive(file.DriveId, odinContext, db);

            DriveFileUtility.AssertValidPayloadKey(payloadKey);
            var lts = await GetLongTermStorageManager(file.DriveId, db);

            //Note: calling to get the file header so we can ensure the caller can read this file
            var header = await this.GetServerFileHeader(file, odinContext, db);
            var thumbs = header?.FileMetadata.GetPayloadDescriptor(payloadKey)?.Thumbnails?.ToList();
            if (null == thumbs || !thumbs.Any())
            {
                return (Stream.Null, null);
            }

            var directMatchingThumb = thumbs.SingleOrDefault(t => t.PixelHeight == height && t.PixelWidth == width);
            if (null != directMatchingThumb)
            {
                try
                {
                    var s = await lts.GetThumbnailStream(file.FileId, width, height, payloadKey, payloadUid);
                    return (s, directMatchingThumb);
                }
                catch (OdinFileHeaderHasCorruptPayloadException)
                {
                    var drive = await DriveManager.GetDrive(file.DriveId, db);
                    if (drive.TargetDriveInfo == SystemDriveConstants.FeedDrive)
                    {
                        return (Stream.Null, directMatchingThumb);
                    }

                    throw;
                }
            }

            if (directMatchOnly)
            {
                return (Stream.Null, null);
            }

            //TODO: add more logic here to compare width and height separately or together
            var nextSizeUp = thumbs.FirstOrDefault(t => t.PixelHeight > height || t.PixelWidth > width);
            if (null == nextSizeUp)
            {
                nextSizeUp = thumbs.LastOrDefault();
                if (null == nextSizeUp)
                {
                    return (Stream.Null, null);
                }
            }

            try
            {
                var stream = await lts.GetThumbnailStream(
                    file.FileId,
                    nextSizeUp.PixelWidth,
                    nextSizeUp.PixelHeight,
                    payloadKey, payloadUid);

                return (stream, nextSizeUp);
            }
            catch (OdinFileHeaderHasCorruptPayloadException)
            {
                var drive = await DriveManager.GetDrive(file.DriveId, db);
                if (drive.TargetDriveInfo == SystemDriveConstants.FeedDrive)
                {
                    return (Stream.Null, nextSizeUp);
                }

                throw;
            }
        }

<<<<<<< HEAD

        public async Task<Guid> DeletePayload(InternalDriveFileId file, string key, Guid targetVersionTag, IOdinContext odinContext, IdentityDatabase db)
        {
            await AssertCanWriteToDrive(file.DriveId, odinContext, db);

            //Note: calling to get the file header, so we can ensure the caller can read this file
            var header = await this.GetServerFileHeader(file, odinContext, db);
            DriveFileUtility.AssertVersionTagMatch(header.FileMetadata.VersionTag, targetVersionTag);
=======
        public async Task<Guid> DeletePayload(InternalDriveFileId file, string key, Guid versionTag, IOdinContext odinContext, IdentityDatabase db)
        {
            await AssertCanWriteToDrive(file.DriveId, odinContext, db);

            //Note: calling to get the file header so we can ensure the caller can read this file
            var header = await this.GetServerFileHeader(file, odinContext, db);
            DriveFileUtility.AssertVersionTagMatch(header.FileMetadata.VersionTag, versionTag);
>>>>>>> edb954a8

            var descriptorIndex = header.FileMetadata.Payloads?.FindIndex(p => string.Equals(p.Key, key, StringComparison.InvariantCultureIgnoreCase)) ?? -1;

            if (descriptorIndex == -1)
            {
                return Guid.Empty;
            }

<<<<<<< HEAD
=======
            var lts = await GetLongTermStorageManager(file.DriveId, db);
>>>>>>> edb954a8
            var descriptor = header.FileMetadata.Payloads![descriptorIndex];

            await DeletePayloadFromDiskInternal(file, descriptor, db);

            header.FileMetadata.Payloads!.RemoveAt(descriptorIndex);
            await UpdateActiveFileHeader(file, header, odinContext, db);
<<<<<<< HEAD
            return header.FileMetadata.VersionTag.GetValueOrDefault(); // this works because we pass header all the way
=======
            return header.FileMetadata.VersionTag.GetValueOrDefault(); // this works because because pass header all the way
>>>>>>> edb954a8
        }

        public async Task<ServerFileHeader> CreateServerFileHeader(InternalDriveFileId file, KeyHeader keyHeader, FileMetadata metadata,
            ServerMetadata serverMetadata, IOdinContext odinContext, IdentityDatabase db)
        {
            return await CreateServerHeaderInternal(file, keyHeader, metadata, serverMetadata, odinContext, db);
        }

        private async Task<EncryptedKeyHeader> EncryptKeyHeader(Guid driveId, KeyHeader keyHeader, IOdinContext odinContext, IdentityDatabase db)
        {
            var storageKey = odinContext.PermissionsContext.GetDriveStorageKey(driveId);

            (await this.DriveManager.GetDrive(driveId, db)).AssertValidStorageKey(storageKey);

            var encryptedKeyHeader = EncryptedKeyHeader.EncryptKeyHeaderAes(keyHeader, keyHeader.Iv, ref storageKey);
            return encryptedKeyHeader;
        }

        public async Task<bool> CallerHasPermissionToFile(InternalDriveFileId file, IOdinContext odinContext, IdentityDatabase db)
        {
            var lts = await GetLongTermStorageManager(file.DriveId, db);
            var header = await lts.GetServerFileHeader(file.FileId, db);

            if (null == header)
            {
                _logger.LogWarning($"Permission check called on non-existing file {file}");
                return false;
            }

            return await driveAclAuthorizationService.CallerHasPermission(header.ServerMetadata.AccessControlList, odinContext);
        }

        public async Task<ServerFileHeader> GetServerFileHeader(InternalDriveFileId file, IOdinContext odinContext, IdentityDatabase db)
        {
            await AssertCanReadDrive(file.DriveId, odinContext, db);
            var header = await GetServerFileHeaderInternal(file, odinContext, db);

            if (header == null)
            {
                return null;
            }

            AssertValidFileSystemType(header.ServerMetadata);
            return header;
        }

        public async Task<ServerFileHeader> GetServerFileHeaderForWriting(InternalDriveFileId file, IOdinContext odinContext, IdentityDatabase db)
        {
            await AssertCanWriteToDrive(file.DriveId, odinContext, db);
            var header = await GetServerFileHeaderInternal(file, odinContext, db);

            if (header == null)
            {
                return null;
            }

            AssertValidFileSystemType(header.ServerMetadata);
            return header;
        }

        /// <summary>
        /// Gets the <see cref="FileSystemType"/> of the target file and only enforces the Read
        /// permission; allowing you to determine the file system type when you don't have it.
        /// </summary>
        public async Task<FileSystemType> ResolveFileSystemType(InternalDriveFileId file, IOdinContext odinContext, IdentityDatabase db)
        {
            await AssertCanReadOrWriteToDrive(file.DriveId, odinContext, db);

            var header = await GetServerFileHeaderInternal(file, odinContext, db);
            if (header == null)
            {
                throw new OdinSystemException($"Failed to resolve file system type, header does not exist for file id {file}");
            }

            return header.ServerMetadata.FileSystemType;
        }

        public async Task<PayloadStream> GetPayloadStream(InternalDriveFileId file, string key, FileChunk chunk, IOdinContext odinContext,
            IdentityDatabase db)
        {
            await AssertCanReadDrive(file.DriveId, odinContext, db);
            DriveFileUtility.AssertValidPayloadKey(key);

            //Note: calling to get the file header will also
            //ensure the caller can touch this file.
            var header = await GetServerFileHeader(file, odinContext, db);
            if (header == null)
            {
                return null;
            }

            var descriptor = header.FileMetadata.GetPayloadDescriptor(key);

            if (descriptor == null)
            {
                return null;
            }

            try
            {
                var lts = await GetLongTermStorageManager(file.DriveId, db);
                var stream = await lts.GetPayloadStream(file.FileId, descriptor, chunk);
                return new PayloadStream(descriptor, stream.Length, stream);
            }
            catch (OdinFileHeaderHasCorruptPayloadException)
            {
                var drive = await DriveManager.GetDrive(file.DriveId, db);
                if (drive.TargetDriveInfo == SystemDriveConstants.FeedDrive)
                {
                    return null;
                }

                throw;
            }
        }

        public async Task<bool> FileExists(InternalDriveFileId file, IOdinContext odinContext, IdentityDatabase db)
        {
            await AssertCanReadOrWriteToDrive(file.DriveId, odinContext, db);
            var lts = await GetLongTermStorageManager(file.DriveId, db);
            return await lts.HeaderFileExists(file.FileId, db);
        }

        public async Task SoftDeleteLongTermFile(InternalDriveFileId file, IOdinContext odinContext, IdentityDatabase db)
        {
            await AssertCanWriteToDrive(file.DriveId, odinContext, db);

            var existingHeader = await this.GetServerFileHeaderInternal(file, odinContext, db);

            await WriteDeletedFileHeader(existingHeader, odinContext, db);
        }

        public async Task HardDeleteLongTermFile(InternalDriveFileId file, IOdinContext odinContext, IdentityDatabase db)
        {
            await AssertCanWriteToDrive(file.DriveId, odinContext, db);

            var lts = await GetLongTermStorageManager(file.DriveId, db);
            await lts.HardDelete(file.FileId, db);

            if (await ShouldRaiseDriveEvent(file, db))
            {
                await mediator.Publish(new DriveFileDeletedNotification
                {
                    IsHardDelete = true,
                    File = file,
                    ServerFileHeader = null,
                    SharedSecretEncryptedFileHeader = null,
                    OdinContext = odinContext,
                    db = db
                });
            }
        }

        public async Task CommitNewFile(InternalDriveFileId targetFile, KeyHeader keyHeader, FileMetadata metadata, ServerMetadata serverMetadata,
            bool? ignorePayload, IOdinContext odinContext, IdentityDatabase db)
        {
            await AssertCanWriteToDrive(targetFile.DriveId, odinContext, db);

            metadata.File = targetFile;
            serverMetadata.FileSystemType = GetFileSystemType();

            var storageManager = await GetLongTermStorageManager(targetFile.DriveId, db);
            var tempStorageManager = await GetTempStorageManager(targetFile.DriveId, db);

            //HACK: To the transit system sending the file header and not the payload or thumbnails (via SendContents)
            // ignorePayload and ignoreThumbnail allow it to tell us what to expect.

            bool metadataSaysThisFileHasPayloads = metadata.Payloads?.Any() ?? false;

            if (metadataSaysThisFileHasPayloads && !ignorePayload.GetValueOrDefault(false))
            {
                //TODO: update payload size to be a sum of all payloads
                foreach (var descriptor in metadata.Payloads)
                {
                    //Note: it's just as performant to directly get the file length as it is to perform File.Exists
                    var payloadExtension = DriveFileUtility.GetPayloadFileExtension(descriptor.Key, descriptor.Uid);
                    var sourceFile = await tempStorageManager.GetPath(targetFile.FileId, payloadExtension);
                    await storageManager.MovePayloadToLongTerm(targetFile.FileId, descriptor, sourceFile);

                    foreach (var thumb in descriptor.Thumbnails ?? new List<ThumbnailDescriptor>())
                    {
                        var extension = DriveFileUtility.GetThumbnailFileExtension(descriptor.Key, descriptor.Uid, thumb.PixelWidth,
                            thumb.PixelHeight);
                        var sourceThumbnail = await tempStorageManager.GetPath(targetFile.FileId, extension);
                        await storageManager.MoveThumbnailToLongTerm(targetFile.FileId, sourceThumbnail, descriptor, thumb);
                    }
                }
            }

            //TODO: calculate payload checksum, put on file metadata
            var serverHeader = await CreateServerHeaderInternal(targetFile, keyHeader, metadata, serverMetadata, odinContext, db);

            await WriteNewFileHeader(targetFile, serverHeader, odinContext, db);

            //clean up temp storage
            await tempStorageManager.EnsureDeleted(targetFile.FileId);

            if (await ShouldRaiseDriveEvent(targetFile, db))
            {
                await mediator.Publish(new DriveFileAddedNotification
                {
                    File = targetFile,
                    ServerFileHeader = serverHeader,
                    OdinContext = odinContext,
                    db = db
                });
            }
        }

        public async Task OverwriteFile(InternalDriveFileId tempFile, InternalDriveFileId targetFile, KeyHeader keyHeader, FileMetadata newMetadata,
            ServerMetadata serverMetadata, bool? ignorePayload, IOdinContext odinContext, IdentityDatabase db)
        {
            await AssertCanWriteToDrive(targetFile.DriveId, odinContext, db);

            var existingServerHeader = await this.GetServerFileHeader(targetFile, odinContext, db);
            if (null == existingServerHeader)
            {
                throw new OdinClientException("Cannot overwrite file that does not exist", OdinClientErrorCode.FileNotFound);
            }

            if (existingServerHeader.FileMetadata.FileState != FileState.Active)
            {
                throw new OdinClientException("Cannot update a non-active file", OdinClientErrorCode.CannotUpdateNonActiveFile);
            }

            DriveFileUtility.AssertVersionTagMatch(existingServerHeader.FileMetadata.VersionTag, newMetadata.VersionTag);

            newMetadata.TransitCreated = existingServerHeader.FileMetadata.TransitCreated;
            newMetadata.TransitUpdated = existingServerHeader.FileMetadata.TransitUpdated;

            newMetadata.Created = existingServerHeader.FileMetadata.Created;

            //Only overwrite the globalTransitId if one is already set; otherwise let a file update set the ID (useful for mail-app drafts)
            if (existingServerHeader.FileMetadata.GlobalTransitId != null)
            {
                newMetadata.GlobalTransitId = existingServerHeader.FileMetadata.GlobalTransitId;
            }

            newMetadata.FileState = existingServerHeader.FileMetadata.FileState;
            newMetadata.ReactionPreview = existingServerHeader.FileMetadata.ReactionPreview;

            newMetadata.File = targetFile;
            //Note: our call to GetServerFileHeader earlier validates the existing
            serverMetadata.FileSystemType = existingServerHeader.ServerMetadata.FileSystemType;

            var longTermStorageManager = await GetLongTermStorageManager(targetFile.DriveId, db);
            var tempStorageManager = await GetTempStorageManager(tempFile.DriveId, db);

            //HACK: To support the transit system sending the file header and not the payload or thumbnails (via SendContents)
            // ignorePayload and ignoreThumbnail allow it to tell us what to expect.

            bool metadataSaysThisFileHasPayloads = newMetadata.Payloads?.Any() ?? false;

            await longTermStorageManager.DeleteMissingPayloads(newMetadata.File.FileId, newMetadata.Payloads);

            if (metadataSaysThisFileHasPayloads && !ignorePayload.GetValueOrDefault(false))
            {
                foreach (var descriptor in newMetadata.Payloads)
                {
                    //Note: it's just as performant to directly get the file length as it is to perform File.Exists
                    var payloadExtension = DriveFileUtility.GetPayloadFileExtension(descriptor.Key, descriptor.Uid);
                    var sourceFile = await tempStorageManager.GetPath(tempFile.FileId, payloadExtension);
                    await longTermStorageManager.MovePayloadToLongTerm(targetFile.FileId, descriptor, sourceFile);

                    // Process thumbnails
                    var thumbs = descriptor.Thumbnails;

                    await longTermStorageManager.DeleteMissingThumbnailFiles(targetFile.FileId, thumbs);
                    foreach (var thumb in thumbs)
                    {
                        var extension = DriveFileUtility.GetThumbnailFileExtension(descriptor.Key, descriptor.Uid, thumb.PixelWidth,
                            thumb.PixelHeight);
                        var sourceThumbnail = await tempStorageManager.GetPath(tempFile.FileId, extension);
                        await longTermStorageManager.MoveThumbnailToLongTerm(targetFile.FileId, sourceThumbnail, descriptor, thumb);
                    }
                }
            }

            var serverHeader = new ServerFileHeader()
            {
                EncryptedKeyHeader = await this.EncryptKeyHeader(tempFile.DriveId, keyHeader, odinContext, db),
                FileMetadata = newMetadata,
                ServerMetadata = serverMetadata
            };

            await WriteFileHeaderInternal(serverHeader, db);

            //clean up temp storage
            await tempStorageManager.EnsureDeleted(targetFile.FileId);

            if (await ShouldRaiseDriveEvent(targetFile, db))
            {
                await mediator.Publish(new DriveFileChangedNotification
                {
                    File = targetFile,
                    ServerFileHeader = serverHeader,
                    OdinContext = odinContext,
                    db = db
                });
            }
        }

        public async Task<Guid> UpdatePayloads(
            InternalDriveFileId tempSourceFile,
            InternalDriveFileId targetFile,
            List<PayloadDescriptor> incomingPayloads,
            IOdinContext odinContext,
            IdentityDatabase db)
        {
            await AssertCanWriteToDrive(targetFile.DriveId, odinContext, db);

            var existingServerHeader = await this.GetServerFileHeader(targetFile, odinContext, db);
            if (null == existingServerHeader)
            {
                throw new OdinClientException("Invalid target file", OdinClientErrorCode.FileNotFound);
            }

            if (existingServerHeader.FileMetadata.FileState != FileState.Active)
            {
                throw new OdinClientException("Cannot update a non-active file", OdinClientErrorCode.CannotUpdateNonActiveFile);
            }

            var storageManager = await GetLongTermStorageManager(targetFile.DriveId, db);
            var tempStorageManager = await GetTempStorageManager(tempSourceFile.DriveId, db);

            //Note: we do not delete existing payloads.  this feature adds or overwrites existing ones
            foreach (var descriptor in incomingPayloads)
            {
                // if the payload exists by key, overwrite; if not write new payload
                var payloadFileExtension = DriveFileUtility.GetPayloadFileExtension(descriptor.Key, descriptor.Uid);

                string sourceFilePath = await tempStorageManager.GetPath(tempSourceFile.FileId, payloadFileExtension);
                await storageManager.MovePayloadToLongTerm(targetFile.FileId, descriptor, sourceFilePath);

                // Delete any thumbnail that are no longer in the descriptor.Thumbnails from disk
                await storageManager.DeleteMissingThumbnailFiles(targetFile.FileId, descriptor.Thumbnails); //clean up

                foreach (var thumb in descriptor.Thumbnails ?? new List<ThumbnailDescriptor>())
                {
                    var extension = DriveFileUtility.GetThumbnailFileExtension(descriptor.Key, descriptor.Uid, thumb.PixelWidth,
                        thumb.PixelHeight);
                    var sourceThumbnail = await tempStorageManager.GetPath(tempSourceFile.FileId, extension);
                    await storageManager.MoveThumbnailToLongTerm(targetFile.FileId, sourceThumbnail, descriptor, thumb);
                }
            }

            List<PayloadDescriptor> finalPayloads = new List<PayloadDescriptor>();

            // Add the incoming list as the priority
            finalPayloads.AddRange(incomingPayloads);

            // Now Add any that were in the existing server header not already in the list
            var existingFiltered = existingServerHeader.FileMetadata.Payloads.Where(ep => incomingPayloads.All(ip => ip.Key != ep.Key));
            finalPayloads.AddRange(existingFiltered);

            existingServerHeader.FileMetadata.Payloads = finalPayloads;

            await WriteFileHeaderInternal(existingServerHeader, db);

            //clean up temp storage
            await tempStorageManager.EnsureDeleted(targetFile.FileId);

            if (await ShouldRaiseDriveEvent(targetFile, db))
            {
                await mediator.Publish(new DriveFileChangedNotification
                {
                    File = targetFile,
                    ServerFileHeader = existingServerHeader,
                    OdinContext = odinContext,
                    db = db
                });
            }

            return existingServerHeader.FileMetadata.VersionTag.GetValueOrDefault();
        }

        public async Task OverwriteMetadata(byte[] newKeyHeaderIv, InternalDriveFileId targetFile, FileMetadata newMetadata, ServerMetadata newServerMetadata,
            IOdinContext odinContext, IdentityDatabase db)
        {
            await AssertCanWriteToDrive(targetFile.DriveId, odinContext, db);

<<<<<<< HEAD
            var existingServerHeader = await this.GetServerFileHeader(targetFile, odinContext, db);

            await OverwriteMetadataInternal(newKeyHeaderIv, existingServerHeader, newMetadata, newServerMetadata, odinContext, db);
=======
            if (newMetadata.IsEncrypted && !ByteArrayUtil.IsStrongKey(newKeyHeaderIv))
            {
                throw new OdinClientException("KeyHeader Iv is not specified or is too weak");
            }

            var existingServerHeader = await this.GetServerFileHeader(targetFile, odinContext, db);

            if (null == existingServerHeader)
            {
                throw new OdinClientException("Cannot overwrite file that does not exist", OdinClientErrorCode.FileNotFound);
            }

            if (existingServerHeader.FileMetadata.FileState != FileState.Active)
            {
                throw new OdinClientException("Cannot update a non-active file", OdinClientErrorCode.CannotUpdateNonActiveFile);
            }

            if (existingServerHeader.FileMetadata.IsEncrypted != newMetadata.IsEncrypted)
            {
                throw new OdinClientException($"Cannot change encryption when storage intent is {StorageIntent.MetadataOnly} since your " +
                                              $"payloads might be invalidated", OdinClientErrorCode.ArgumentError);
            }

            DriveFileUtility.AssertVersionTagMatch(existingServerHeader.FileMetadata.VersionTag, newMetadata.VersionTag);

            newMetadata.File = targetFile;
            newMetadata.Created = existingServerHeader.FileMetadata.Created;
            newMetadata.GlobalTransitId = existingServerHeader.FileMetadata.GlobalTransitId;
            newMetadata.FileState = existingServerHeader.FileMetadata.FileState;
            newMetadata.Payloads = existingServerHeader.FileMetadata.Payloads;
            newMetadata.ReactionPreview = existingServerHeader.FileMetadata.ReactionPreview;

            newServerMetadata.FileSystemType = existingServerHeader.ServerMetadata.FileSystemType;

            //only change the IV if the file was encrypted
            if (existingServerHeader.FileMetadata.IsEncrypted)
            {
                // Critical Note: if this new key header's AES key does not match the
                // payload's encryption; the data is lost forever.  (for-ev-er, capish?)
                var storageKey = odinContext.PermissionsContext.GetDriveStorageKey(targetFile.DriveId);
                var existingDecryptedKeyHeader = existingServerHeader.EncryptedKeyHeader.DecryptAesToKeyHeader(ref storageKey);
                var newKeyHeader = new KeyHeader()
                {
                    Iv = newKeyHeaderIv,
                    AesKey = existingDecryptedKeyHeader.AesKey
                };

                existingServerHeader.EncryptedKeyHeader = await this.EncryptKeyHeader(targetFile.DriveId, newKeyHeader, odinContext, db);
            }

            existingServerHeader.FileMetadata = newMetadata;
            existingServerHeader.ServerMetadata = newServerMetadata;

            await WriteFileHeaderInternal(existingServerHeader, db);
>>>>>>> edb954a8

            //clean up temp storage
            var tsm = await GetTempStorageManager(targetFile.DriveId, db);
            await tsm.EnsureDeleted(targetFile.FileId);

            if (await ShouldRaiseDriveEvent(targetFile, db))
            {
                await mediator.Publish(new DriveFileChangedNotification
                {
                    File = targetFile,
                    ServerFileHeader = existingServerHeader,
                    OdinContext = odinContext,
                    db = db
                });
            }
        }

        public async Task UpdateReactionSummary(InternalDriveFileId targetFile, ReactionSummary summary, IOdinContext odinContext, IdentityDatabase db)
        {
            odinContext.PermissionsContext.AssertHasAtLeastOneDrivePermission(
                targetFile.DriveId, DrivePermission.React, DrivePermission.Comment, DrivePermission.Write);
            var lts = await GetLongTermStorageManager(targetFile.DriveId, db);
            var existingHeader = await lts.GetServerFileHeader(targetFile.FileId, db);
            existingHeader.FileMetadata.ReactionPreview = summary;

            await lts.SaveReactionHistory(targetFile.FileId, summary, db);

            //clean up temp storage
            var tsm = await GetTempStorageManager(targetFile.DriveId, db);
            await tsm.EnsureDeleted(targetFile.FileId);

            if (await ShouldRaiseDriveEvent(targetFile, db))
            {
                await mediator.Publish(new ReactionPreviewUpdatedNotification
                {
                    File = targetFile,
                    ServerFileHeader = existingHeader,
                    SharedSecretEncryptedFileHeader = DriveFileUtility.CreateClientFileHeader(existingHeader, odinContext),
                    OdinContext = odinContext,
                    db = db
                });
            }
        }


        public async Task UpdateTransferHistory(InternalDriveFileId file, OdinId recipient, UpdateTransferHistoryData updateData,
            IOdinContext odinContext,
            IdentityDatabase db)
        {
            ServerFileHeader header = null;

            await AssertCanReadOrWriteToDrive(file.DriveId, odinContext, db);

            var mgr = await GetLongTermStorageManager(file.DriveId, db);

            //
            // Get and validate the header
            //
            header = await mgr.GetServerFileHeader(file.FileId, db);
            AssertValidFileSystemType(header.ServerMetadata);

            //
            // update the transfer history record
            //
            var history = header.ServerMetadata.TransferHistory ?? new RecipientTransferHistory();
            history.Recipients ??= new Dictionary<string, RecipientTransferHistoryItem>(StringComparer.InvariantCultureIgnoreCase);

            if (!history.Recipients.TryGetValue(recipient, out var recipientItem))
            {
                recipientItem = new RecipientTransferHistoryItem();
                history.Recipients.Add(recipient, recipientItem);
            }

            recipientItem.IsInOutbox = updateData.IsInOutbox.GetValueOrDefault(recipientItem.IsInOutbox);
            recipientItem.IsReadByRecipient = updateData.IsReadByRecipient.GetValueOrDefault(recipientItem.IsReadByRecipient);
            recipientItem.LastUpdated = UnixTimeUtc.Now();
            recipientItem.LatestTransferStatus = updateData.LatestTransferStatus.GetValueOrDefault(recipientItem.LatestTransferStatus);
            if (recipientItem.LatestTransferStatus == LatestTransferStatus.Delivered && updateData.VersionTag.HasValue)
            {
                recipientItem.LatestSuccessfullyDeliveredVersionTag = updateData.VersionTag.GetValueOrDefault();
            }

            header.ServerMetadata.TransferHistory = history;

            _logger.LogDebug(
                "Updating transfer history success on file:{file} for recipient:{recipient} Version:{versionTag}\t Status:{status}\t IsInOutbox:{outbox}\t IsReadByRecipient: {isRead}",
                file,
                recipient,
                updateData.VersionTag,
                updateData.LatestTransferStatus,
                updateData.IsInOutbox,
                updateData.IsReadByRecipient);

            await mgr.SaveTransferHistory(file.FileId, history, db);

            if (await ShouldRaiseDriveEvent(file, db))
            {
                await mediator.Publish(new DriveFileChangedNotification
                {
                    File = file,
                    ServerFileHeader = header,
                    OdinContext = odinContext,
                    db = db,
                    IgnoreFeedDistribution = true,
                    IgnoreReactionPreviewCalculation = true
                });
            }
        }

        // Feed drive hacks

        public async Task WriteNewFileToFeedDrive(KeyHeader keyHeader, FileMetadata fileMetadata, IOdinContext odinContext, IdentityDatabase db)
        {
            // Method assumes you ensured the file was unique by some other method

            var feedDriveId = await DriveManager.GetDriveIdByAlias(SystemDriveConstants.FeedDrive, db);
            await AssertCanWriteToDrive(feedDriveId.GetValueOrDefault(), odinContext, db);
            var file = await this.CreateInternalFileId(feedDriveId.GetValueOrDefault(), db);

            var serverMetadata = new ServerMetadata()
            {
                AccessControlList = AccessControlList.OwnerOnly,
                AllowDistribution = false
            };

            //we don't accept uniqueIds into the feed
            fileMetadata.AppData.UniqueId = null;

            var serverFileHeader = await this.CreateServerFileHeader(file, keyHeader, fileMetadata, serverMetadata, odinContext, db);
            await this.WriteNewFileHeader(file, serverFileHeader, odinContext, db, raiseEvent: true);
        }

        public async Task ReplaceFileMetadataOnFeedDrive(InternalDriveFileId file, FileMetadata fileMetadata, IOdinContext odinContext, IdentityDatabase db,
            bool bypassCallerCheck = false)
        {
            await AssertCanWriteToDrive(file.DriveId, odinContext, db);
            var header = await GetServerFileHeaderInternal(file, odinContext, db);
            AssertValidFileSystemType(header.ServerMetadata);

            if (header == null)
            {
                throw new OdinClientException("Trying to update feed metadata for non-existent file", OdinClientErrorCode.InvalidFile);
            }

            if (header.FileMetadata.FileState == FileState.Deleted)
            {
                // _logger.LogDebug("ReplaceFileMetadataOnFeedDrive - attempted to update a deleted file; this will be ignored.");
                return;
            }

            AssertValidFileSystemType(header.ServerMetadata);

            var feedDriveId = await DriveManager.GetDriveIdByAlias(SystemDriveConstants.FeedDrive, db);
            if (file.DriveId != feedDriveId)
            {
                throw new OdinSystemException("Method cannot be used on drive");
            }

            if (!bypassCallerCheck) //eww: this allows the follower service to synchronize files when you start following someone.
            {
                //S0510
                if (header.FileMetadata.SenderOdinId != odinContext.GetCallerOdinIdOrFail())
                {
                    _logger.LogDebug("ReplaceFileMetadataOnFeedDrive - header file sender ({sender}) did not match context sender {ctx}",
                        header.FileMetadata.SenderOdinId,
                        odinContext.GetCallerOdinIdOrFail());
                    throw new OdinSecurityException("Invalid caller");
                }
            }

            header.FileMetadata = fileMetadata;

            // Clearing the UID for any files that go into the feed drive because the feed drive 
            // comes from multiple channel drives from many different identities so there could be a clash
            header.FileMetadata.AppData.UniqueId = null;

            await this.UpdateActiveFileHeader(file, header, odinContext, db, raiseEvent: true);
            if (header.FileMetadata.ReactionPreview == null)
            {
                var lts = await GetLongTermStorageManager(file.DriveId, db);
                await lts.DeleteReactionSummary(file.FileId, db);
            }
            else
            {
                await UpdateReactionSummary(file, header.FileMetadata.ReactionPreview, odinContext, db);
            }
        }

        public async Task RemoveFeedDriveFile(InternalDriveFileId file, IOdinContext odinContext, IdentityDatabase db)
        {
            await AssertCanWriteToDrive(file.DriveId, odinContext, db);
            var header = await GetServerFileHeaderInternal(file, odinContext, db);
            AssertValidFileSystemType(header.ServerMetadata);
            var feedDriveId = await DriveManager.GetDriveIdByAlias(SystemDriveConstants.FeedDrive, db);

            if (file.DriveId != feedDriveId)
            {
                throw new OdinSystemException("Method cannot be used on drive");
            }

            //S0510
            if (header.FileMetadata.SenderOdinId != odinContext.GetCallerOdinIdOrFail())
            {
                throw new OdinSecurityException("Invalid caller");
            }

            await WriteDeletedFileHeader(header, odinContext, db);
        }

        public async Task UpdateReactionPreviewOnFeedDrive(InternalDriveFileId targetFile, ReactionSummary summary, IOdinContext odinContext,
            IdentityDatabase db)
        {
            await AssertCanWriteToDrive(targetFile.DriveId, odinContext, db);
            var feedDriveId = await DriveManager.GetDriveIdByAlias(SystemDriveConstants.FeedDrive, db);
            if (targetFile.DriveId != feedDriveId)
            {
                throw new OdinSystemException("Cannot update reaction preview on this drive");
            }

            var lts = await GetLongTermStorageManager(targetFile.DriveId, db);
            var existingHeader = await lts.GetServerFileHeader(targetFile.FileId, db);

            //S0510
            if (existingHeader.FileMetadata.SenderOdinId != odinContext.Caller.OdinId)
            {
                throw new OdinSecurityException("Invalid caller");
            }

            existingHeader.FileMetadata.ReactionPreview = summary;
            await WriteFileHeaderInternal(existingHeader, db);

            //clean up temp storage
            var tsm = await GetTempStorageManager(targetFile.DriveId, db);
            await tsm.EnsureDeleted(targetFile.FileId);

            if (await ShouldRaiseDriveEvent(targetFile, db))
            {
                await mediator.Publish(new ReactionPreviewUpdatedNotification
                {
                    File = targetFile,
                    ServerFileHeader = existingHeader,
                    SharedSecretEncryptedFileHeader = DriveFileUtility.CreateClientFileHeader(existingHeader, odinContext),
                    OdinContext = odinContext,
                    db = db
                });
            }
        }

        public async Task UpdateActiveFileHeader(InternalDriveFileId targetFile, ServerFileHeader header, IOdinContext odinContext, IdentityDatabase db,
            bool raiseEvent = false)
        {
            await UpdateActiveFileHeaderInternal(targetFile, header, false, odinContext, db, raiseEvent);
        }
<<<<<<< HEAD
        public async Task UpdateBatch(InternalDriveFileId tempFile, InternalDriveFileId targetFile, BatchUpdateManifest manifest, IOdinContext odinContext,
            IdentityDatabase db)
        {
            OdinValidationUtils.AssertNotEmptyGuid(manifest.NewVersionTag, nameof(manifest.NewVersionTag));

            //
            // Validations
            //
            var existingHeader = await this.GetServerFileHeaderInternal(targetFile, odinContext, db);
            if (null == existingHeader)
            {
                throw new OdinClientException("File being updated does not exist", OdinClientErrorCode.InvalidFile);
            }

            DriveFileUtility.AssertVersionTagMatch(manifest.FileMetadata.VersionTag, existingHeader.FileMetadata.VersionTag);

            //
            // For the payloads, we have two sources and one set of operations
            // 1. manifest.FileMetadata.Payloads - indicates the payloads uploaded by the client for this batch update
            // 2. existingHeader.FileMetadata.Payloads - indicates the payload descriptors in current state on the server
            // 3. manifest.PayloadInstruction - this indicates what to do with the payloads on the file

            // now - each PayloadInstruction needs to be applied
            // to delete a payload, remove from disk and remove from the existingHeader.FileMetadata.Payloads
            // to add or append a payload, save on disk then upsert the value in existingHeader.FileMetadata.Payloads

            // TODO CONNECTIONS
            // await db.CreateCommitUnitOfWorkAsync(async () =>
            {
                var storageManager = await GetLongTermStorageManager(targetFile.DriveId, db);
                var tempStorageManager = await GetTempStorageManager(targetFile.DriveId, db);

                // 
                // Note: I have separated the payload instructions for readability
                // 
                foreach (var op in manifest.PayloadInstruction.Where(op => op.OperationType == PayloadUpdateOperationType.AppendOrOverwrite))
                {
                    // Here look at the incoming payloads because we're adding a new one or overwriting
                    var newDescriptor = manifest.FileMetadata.Payloads
                        .SingleOrDefault(pk => string.Equals(pk.Key, op.Key, StringComparison.InvariantCultureIgnoreCase));

                    if (newDescriptor == null)
                    {
                        var msg = $"Could not find payload with key {op.Key} in FileMetadata to perform operation {op.OperationType}";
                        throw new OdinClientException(msg, OdinClientErrorCode.InvalidPayload);
                    }

                    // Move the payload from the temp folder to the long term folder
                    var payloadExtension = DriveFileUtility.GetPayloadFileExtension(newDescriptor.Key, newDescriptor.Uid);
                    var sourceFile = await tempStorageManager.GetPath(tempFile.FileId, payloadExtension);
                    await storageManager.MovePayloadToLongTerm(targetFile.FileId, newDescriptor, sourceFile);

                    // Process thumbnails
                    var thumbs = newDescriptor.Thumbnails;
                    // clean up any old thumbnails (if we're overwriting one)
                    await storageManager.DeleteMissingThumbnailFiles(targetFile.FileId, thumbs);
                    foreach (var thumb in thumbs)
                    {
                        var extension = DriveFileUtility.GetThumbnailFileExtension(newDescriptor.Key, newDescriptor.Uid, thumb.PixelWidth,
                            thumb.PixelHeight);
                        var sourceThumbnail = await tempStorageManager.GetPath(tempFile.FileId, extension);
                        await storageManager.MoveThumbnailToLongTerm(targetFile.FileId, sourceThumbnail, newDescriptor, thumb);
                    }

                    //
                    // Upsert the descriptor in the existing header
                    //
                    var idx = existingHeader.FileMetadata.Payloads
                        .FindIndex(p => string.Equals(p.Key, op.Key, StringComparison.InvariantCultureIgnoreCase));

                    if (idx == -1)
                    {
                        // item was new
                        existingHeader.FileMetadata.Payloads.Add(newDescriptor);
                    }
                    else
                    {
                        existingHeader.FileMetadata.Payloads[idx] = newDescriptor;
                    }
                }

                // Delete operations are for existing payloads so we need to update the existing header
                foreach (var op in manifest.PayloadInstruction.Where(op => op.OperationType == PayloadUpdateOperationType.DeletePayload))
                {
                    var descriptor = existingHeader.FileMetadata.GetPayloadDescriptor(op.Key);
                    if (descriptor != null)
                    {
                        await this.DeletePayloadFromDiskInternal(targetFile, descriptor, db);
                        existingHeader.FileMetadata.Payloads.RemoveAll(pk => string.Equals(pk.Key, op.Key, StringComparison.InvariantCultureIgnoreCase));
                    }
                }

                existingHeader.FileMetadata.VersionTag = manifest.NewVersionTag;
                
                await OverwriteMetadataInternal(manifest.KeyHeaderIv, existingHeader, manifest.FileMetadata,
                    manifest.ServerMetadata, odinContext, db, manifest.NewVersionTag);

                if (await ShouldRaiseDriveEvent(targetFile, db))
                {
                    await mediator.Publish(new DriveFileChangedNotification
                    {
                        File = targetFile,
                        ServerFileHeader = existingHeader,
                        OdinContext = odinContext,
                        db = db,
                        IgnoreFeedDistribution = false
                    });
                }
            }
            //);
        }

=======


>>>>>>> edb954a8
        private async Task<LongTermStorageManager> GetLongTermStorageManager(Guid driveId, IdentityDatabase db)
        {
            var logger = loggerFactory.CreateLogger<LongTermStorageManager>();
            var drive = await DriveManager.GetDrive(driveId, db, failIfInvalid: true);
            var manager = new LongTermStorageManager(drive, logger, driveFileReaderWriter, driveDatabaseHost, GetFileSystemType());
            return manager;
        }

        private async Task<TempStorageManager> GetTempStorageManager(Guid driveId, IdentityDatabase db)
        {
            var drive = await DriveManager.GetDrive(driveId, db, failIfInvalid: true);
            var logger = loggerFactory.CreateLogger<TempStorageManager>();
            return new TempStorageManager(drive, driveFileReaderWriter, logger);
        }

        private async Task WriteFileHeaderInternal(ServerFileHeader header, IdentityDatabase db, bool keepSameVersionTag = false)
        {
            if (!keepSameVersionTag)
            {
                header.FileMetadata.VersionTag = DriveFileUtility.CreateVersionTag();
            }

            header.FileMetadata.Updated = UnixTimeUtc.Now().milliseconds;

            var json = OdinSystemSerializer.Serialize(header);
            var jsonBytes = Encoding.UTF8.GetBytes(json);

            var payloadDiskUsage = header.FileMetadata.Payloads?.Sum(p => p.BytesWritten) ?? 0;
            var thumbnailDiskUsage = header.FileMetadata.Payloads?
                .SelectMany(p => p.Thumbnails ?? new List<ThumbnailDescriptor>())
                .Sum(pp => pp.BytesWritten) ?? 0;
            header.ServerMetadata.FileByteCount = payloadDiskUsage + thumbnailDiskUsage + jsonBytes.Length;

            var mgr = await GetLongTermStorageManager(header.FileMetadata.File.DriveId, db);
            await mgr.SaveFileHeader(header, db);
        }

        /// <summary>
        /// Protects against using the wrong filesystem with a fileId
        /// </summary>
        /// <param name="serverMetadata"></param>
        /// <exception cref="OdinClientException"></exception>
        private void AssertValidFileSystemType(ServerMetadata serverMetadata)
        {
            if (serverMetadata.FileSystemType != GetFileSystemType())
            {
                //just in case the caller used the wrong drive service instance
                throw new OdinClientException($"Invalid SystemFileCategory.  This service only handles the FileSystemType of {GetFileSystemType()}");
            }
        }

        private async Task<bool> ShouldRaiseDriveEvent(InternalDriveFileId file, IdentityDatabase db)
        {
            return file.DriveId != (await DriveManager.GetDriveIdByAlias(SystemDriveConstants.TransientTempDrive, db));
        }

        private async Task WriteDeletedFileHeader(ServerFileHeader existingHeader, IOdinContext odinContext, IdentityDatabase db)
        {
            var file = existingHeader.FileMetadata.File;

            var deletedServerFileHeader = new ServerFileHeader()
            {
                EncryptedKeyHeader = existingHeader.EncryptedKeyHeader,
                FileMetadata = new FileMetadata(existingHeader.FileMetadata.File)
                {
                    FileState = FileState.Deleted,
                    Updated = UnixTimeUtc.Now().milliseconds,
                    GlobalTransitId = existingHeader.FileMetadata.GlobalTransitId
                },
                ServerMetadata = existingHeader.ServerMetadata
            };

            // TODO CONNECTIONS - need a transaction here
            var lts = await GetLongTermStorageManager(file.DriveId, db);
            await lts.DeleteAttachments(file.FileId);
            await this.WriteFileHeaderInternal(deletedServerFileHeader, db);
            await lts.DeleteReactionSummary(deletedServerFileHeader.FileMetadata.File.FileId, db);
            await lts.DeleteTransferHistory(deletedServerFileHeader.FileMetadata.File.FileId, db);

            if (await ShouldRaiseDriveEvent(file, db))
            {
                await mediator.Publish(new DriveFileDeletedNotification
                {
                    PreviousServerFileHeader = existingHeader,
                    IsHardDelete = false,
                    File = file,
                    ServerFileHeader = deletedServerFileHeader,
                    SharedSecretEncryptedFileHeader = DriveFileUtility.CreateClientFileHeader(deletedServerFileHeader, odinContext),
                    OdinContext = odinContext,
                    db = db
                });
            }
        }

        private async Task<ServerFileHeader> CreateServerHeaderInternal(InternalDriveFileId targetFile, KeyHeader keyHeader, FileMetadata metadata,
            ServerMetadata serverMetadata, IOdinContext odinContext, IdentityDatabase db)
        {
            serverMetadata.FileSystemType = GetFileSystemType();

            return new ServerFileHeader()
            {
                EncryptedKeyHeader =
                    metadata.IsEncrypted ? await this.EncryptKeyHeader(targetFile.DriveId, keyHeader, odinContext, db) : EncryptedKeyHeader.Empty(),
                FileMetadata = metadata,
                ServerMetadata = serverMetadata
            };
        }

        private async Task<ServerFileHeader> GetServerFileHeaderInternal(InternalDriveFileId file, IOdinContext odinContext, IdentityDatabase db)
        {
            var mgr = await GetLongTermStorageManager(file.DriveId, db);
            var header = await mgr.GetServerFileHeader(file.FileId, db);

            if (null == header)
            {
                return null;
            }

            await driveAclAuthorizationService.AssertCallerHasPermission(header.ServerMetadata.AccessControlList, odinContext);

            return header;
        }

        private async Task OverwriteMetadataInternal(byte[] newKeyHeaderIv, ServerFileHeader existingServerHeader, FileMetadata newMetadata,
            ServerMetadata newServerMetadata,
            IOdinContext odinContext, IdentityDatabase db, Guid? newVersionTag = null)
        {
            if (newMetadata.IsEncrypted && !ByteArrayUtil.IsStrongKey(newKeyHeaderIv))
            {
                throw new OdinClientException("KeyHeader Iv is not specified or is too weak");
            }

            if (null == existingServerHeader)
            {
                throw new OdinClientException("Cannot overwrite file that does not exist", OdinClientErrorCode.FileNotFound);
            }

            if (existingServerHeader.FileMetadata.FileState != FileState.Active)
            {
                throw new OdinClientException("Cannot update a non-active file", OdinClientErrorCode.CannotUpdateNonActiveFile);
            }

            if (existingServerHeader.FileMetadata.IsEncrypted != newMetadata.IsEncrypted)
            {
                throw new OdinClientException($"Cannot change encryption when storage intent is {StorageIntent.MetadataOnly} since your " +
                                              $"payloads might be invalidated", OdinClientErrorCode.ArgumentError);
            }

            if (newVersionTag == null)
            {
                DriveFileUtility.AssertVersionTagMatch(existingServerHeader.FileMetadata.VersionTag, newMetadata.VersionTag);
            }

            var targetFile = existingServerHeader.FileMetadata.File;
            newMetadata.File = targetFile;
            newMetadata.Created = existingServerHeader.FileMetadata.Created;
            newMetadata.GlobalTransitId = existingServerHeader.FileMetadata.GlobalTransitId;
            newMetadata.FileState = existingServerHeader.FileMetadata.FileState;
            newMetadata.Payloads = existingServerHeader.FileMetadata.Payloads;
            newMetadata.ReactionPreview = existingServerHeader.FileMetadata.ReactionPreview;
            newMetadata.OriginalAuthor = existingServerHeader.FileMetadata.OriginalAuthor;

            newServerMetadata.FileSystemType = existingServerHeader.ServerMetadata.FileSystemType;

            //only change the IV if the file was encrypted
            if (existingServerHeader.FileMetadata.IsEncrypted)
            {
                // Critical Note: if this new key header's AES key does not match the
                // payload's encryption; the data is lost forever.  (for-ev-er, capish?)
                var storageKey = odinContext.PermissionsContext.GetDriveStorageKey(targetFile.DriveId);
                var existingDecryptedKeyHeader = existingServerHeader.EncryptedKeyHeader.DecryptAesToKeyHeader(ref storageKey);
                var newKeyHeader = new KeyHeader()
                {
                    Iv = newKeyHeaderIv,
                    AesKey = existingDecryptedKeyHeader.AesKey
                };

                existingServerHeader.EncryptedKeyHeader = await this.EncryptKeyHeader(targetFile.DriveId, newKeyHeader, odinContext, db);
            }

            existingServerHeader.FileMetadata = newMetadata;
            existingServerHeader.ServerMetadata = newServerMetadata;
            if (newVersionTag == null)
            {
                await WriteFileHeaderInternal(existingServerHeader, db);
            }
            else
            {
                existingServerHeader.FileMetadata.VersionTag = newVersionTag.Value;
                await WriteFileHeaderInternal(existingServerHeader, db, keepSameVersionTag: true);
            }
        }

        private async Task DeletePayloadFromDiskInternal(InternalDriveFileId file, PayloadDescriptor descriptor, IdentityDatabase db)
        {
            var lts = await GetLongTermStorageManager(file.DriveId, db);

            // Delete the thumbnail files for this payload
            foreach (var thumb in descriptor.Thumbnails ?? new List<ThumbnailDescriptor>())
            {
                await lts.DeleteThumbnailFile(file.FileId, descriptor.Key, descriptor.Uid, thumb.PixelWidth, thumb.PixelHeight);
            }

            // Delete the payload file
            await lts.DeletePayloadFile(file.FileId, descriptor);
        }
    }
}<|MERGE_RESOLUTION|>--- conflicted
+++ resolved
@@ -310,24 +310,11 @@
             }
         }
 
-<<<<<<< HEAD
-
         public async Task<Guid> DeletePayload(InternalDriveFileId file, string key, Guid targetVersionTag, IOdinContext odinContext, IdentityDatabase db)
         {
-            await AssertCanWriteToDrive(file.DriveId, odinContext, db);
-
             //Note: calling to get the file header, so we can ensure the caller can read this file
             var header = await this.GetServerFileHeader(file, odinContext, db);
             DriveFileUtility.AssertVersionTagMatch(header.FileMetadata.VersionTag, targetVersionTag);
-=======
-        public async Task<Guid> DeletePayload(InternalDriveFileId file, string key, Guid versionTag, IOdinContext odinContext, IdentityDatabase db)
-        {
-            await AssertCanWriteToDrive(file.DriveId, odinContext, db);
-
-            //Note: calling to get the file header so we can ensure the caller can read this file
-            var header = await this.GetServerFileHeader(file, odinContext, db);
-            DriveFileUtility.AssertVersionTagMatch(header.FileMetadata.VersionTag, versionTag);
->>>>>>> edb954a8
 
             var descriptorIndex = header.FileMetadata.Payloads?.FindIndex(p => string.Equals(p.Key, key, StringComparison.InvariantCultureIgnoreCase)) ?? -1;
 
@@ -336,21 +323,14 @@
                 return Guid.Empty;
             }
 
-<<<<<<< HEAD
-=======
             var lts = await GetLongTermStorageManager(file.DriveId, db);
->>>>>>> edb954a8
             var descriptor = header.FileMetadata.Payloads![descriptorIndex];
 
             await DeletePayloadFromDiskInternal(file, descriptor, db);
 
             header.FileMetadata.Payloads!.RemoveAt(descriptorIndex);
             await UpdateActiveFileHeader(file, header, odinContext, db);
-<<<<<<< HEAD
             return header.FileMetadata.VersionTag.GetValueOrDefault(); // this works because we pass header all the way
-=======
-            return header.FileMetadata.VersionTag.GetValueOrDefault(); // this works because because pass header all the way
->>>>>>> edb954a8
         }
 
         public async Task<ServerFileHeader> CreateServerFileHeader(InternalDriveFileId file, KeyHeader keyHeader, FileMetadata metadata,
@@ -732,66 +712,9 @@
         {
             await AssertCanWriteToDrive(targetFile.DriveId, odinContext, db);
 
-<<<<<<< HEAD
             var existingServerHeader = await this.GetServerFileHeader(targetFile, odinContext, db);
 
             await OverwriteMetadataInternal(newKeyHeaderIv, existingServerHeader, newMetadata, newServerMetadata, odinContext, db);
-=======
-            if (newMetadata.IsEncrypted && !ByteArrayUtil.IsStrongKey(newKeyHeaderIv))
-            {
-                throw new OdinClientException("KeyHeader Iv is not specified or is too weak");
-            }
-
-            var existingServerHeader = await this.GetServerFileHeader(targetFile, odinContext, db);
-
-            if (null == existingServerHeader)
-            {
-                throw new OdinClientException("Cannot overwrite file that does not exist", OdinClientErrorCode.FileNotFound);
-            }
-
-            if (existingServerHeader.FileMetadata.FileState != FileState.Active)
-            {
-                throw new OdinClientException("Cannot update a non-active file", OdinClientErrorCode.CannotUpdateNonActiveFile);
-            }
-
-            if (existingServerHeader.FileMetadata.IsEncrypted != newMetadata.IsEncrypted)
-            {
-                throw new OdinClientException($"Cannot change encryption when storage intent is {StorageIntent.MetadataOnly} since your " +
-                                              $"payloads might be invalidated", OdinClientErrorCode.ArgumentError);
-            }
-
-            DriveFileUtility.AssertVersionTagMatch(existingServerHeader.FileMetadata.VersionTag, newMetadata.VersionTag);
-
-            newMetadata.File = targetFile;
-            newMetadata.Created = existingServerHeader.FileMetadata.Created;
-            newMetadata.GlobalTransitId = existingServerHeader.FileMetadata.GlobalTransitId;
-            newMetadata.FileState = existingServerHeader.FileMetadata.FileState;
-            newMetadata.Payloads = existingServerHeader.FileMetadata.Payloads;
-            newMetadata.ReactionPreview = existingServerHeader.FileMetadata.ReactionPreview;
-
-            newServerMetadata.FileSystemType = existingServerHeader.ServerMetadata.FileSystemType;
-
-            //only change the IV if the file was encrypted
-            if (existingServerHeader.FileMetadata.IsEncrypted)
-            {
-                // Critical Note: if this new key header's AES key does not match the
-                // payload's encryption; the data is lost forever.  (for-ev-er, capish?)
-                var storageKey = odinContext.PermissionsContext.GetDriveStorageKey(targetFile.DriveId);
-                var existingDecryptedKeyHeader = existingServerHeader.EncryptedKeyHeader.DecryptAesToKeyHeader(ref storageKey);
-                var newKeyHeader = new KeyHeader()
-                {
-                    Iv = newKeyHeaderIv,
-                    AesKey = existingDecryptedKeyHeader.AesKey
-                };
-
-                existingServerHeader.EncryptedKeyHeader = await this.EncryptKeyHeader(targetFile.DriveId, newKeyHeader, odinContext, db);
-            }
-
-            existingServerHeader.FileMetadata = newMetadata;
-            existingServerHeader.ServerMetadata = newServerMetadata;
-
-            await WriteFileHeaderInternal(existingServerHeader, db);
->>>>>>> edb954a8
 
             //clean up temp storage
             var tsm = await GetTempStorageManager(targetFile.DriveId, db);
@@ -1045,7 +968,6 @@
         {
             await UpdateActiveFileHeaderInternal(targetFile, header, false, odinContext, db, raiseEvent);
         }
-<<<<<<< HEAD
         public async Task UpdateBatch(InternalDriveFileId tempFile, InternalDriveFileId targetFile, BatchUpdateManifest manifest, IOdinContext odinContext,
             IdentityDatabase db)
         {
@@ -1158,10 +1080,6 @@
             //);
         }
 
-=======
-
-
->>>>>>> edb954a8
         private async Task<LongTermStorageManager> GetLongTermStorageManager(Guid driveId, IdentityDatabase db)
         {
             var logger = loggerFactory.CreateLogger<LongTermStorageManager>();
