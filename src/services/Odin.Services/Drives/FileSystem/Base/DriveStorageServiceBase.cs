using System;
using System.Collections.Generic;
using System.IO;
using System.Linq;
using System.Text;
using System.Threading.Tasks;
using MediatR;
using Microsoft.Extensions.Logging;
using Odin.Core;
using Odin.Core.Exceptions;
using Odin.Core.Identity;
using Odin.Core.Serialization;
using Odin.Core.Storage;
using Odin.Core.Storage.Database.Identity;
using Odin.Core.Time;
using Odin.Services.Apps;
using Odin.Services.Authorization.Acl;
using Odin.Services.Base;
using Odin.Services.Drives.DriveCore.Storage;
using Odin.Services.Drives.FileSystem.Base.Update;
using Odin.Services.Drives.FileSystem.Base.Upload;
using Odin.Services.Drives.Management;
using Odin.Services.Mediator;
using Odin.Services.Peer.Encryption;
using Odin.Services.Util;

namespace Odin.Services.Drives.FileSystem.Base
{
    public abstract class DriveStorageServiceBase(
        ILoggerFactory loggerFactory,
        IMediator mediator,
        IDriveAclAuthorizationService driveAclAuthorizationService,
        DriveManager driveManager,
        LongTermStorageManager longTermStorageManager,
        UploadTempStorageManager uploadTempStorageManager,
        InboxTempStorageManager inboxTempStorageManager,
        IdentityDatabase db) : RequirePermissionsBase
    {
        private readonly ILogger<DriveStorageServiceBase> _logger = loggerFactory.CreateLogger<DriveStorageServiceBase>();

        protected override DriveManager DriveManager { get; } = driveManager;

        /// <summary>
        /// Gets the <see cref="FileSystemType"/> of which the inheriting class manages
        /// </summary>
        public abstract FileSystemType GetFileSystemType();

        public async Task<SharedSecretEncryptedFileHeader> GetSharedSecretEncryptedHeader(InternalDriveFileId file,
            IOdinContext odinContext)
        {
            var serverFileHeader = await this.GetServerFileHeader(file, odinContext);
            if (serverFileHeader == null)
            {
                return null;
            }

            var result = DriveFileUtility.CreateClientFileHeader(serverFileHeader, odinContext);
            return result;
        }

        /// <summary>
        /// Gets an EncryptedKeyHeader for a given payload using the payload's IV
        /// </summary>
        public async Task<(ServerFileHeader header, PayloadDescriptor payloadDescriptor, EncryptedKeyHeader encryptedKeyHeader, bool
                fileExists)>
            GetPayloadSharedSecretEncryptedKeyHeaderAsync(InternalDriveFileId file, string payloadKey, IOdinContext odinContext)
        {
            var serverFileHeader = await this.GetServerFileHeader(file, odinContext);
            if (serverFileHeader == null)
            {
                return (null, null, null, false);
            }

            var payloadDescriptor = serverFileHeader.FileMetadata.GetPayloadDescriptor(payloadKey);
            if (null == payloadDescriptor)
            {
                return (null, null, null, false);
            }

            var payloadEncryptedKeyHeader = DriveFileUtility.GetPayloadEncryptedKeyHeader(
                serverFileHeader,
                payloadDescriptor,
                odinContext);

            return (serverFileHeader, payloadDescriptor, payloadEncryptedKeyHeader, true);
        }

        public Task<InternalDriveFileId> CreateInternalFileId(Guid driveId)
        {
            var df = new InternalDriveFileId()
            {
                FileId = longTermStorageManager.CreateFileId(),
                DriveId = driveId,
            };

            return Task.FromResult(df);
        }

        public async Task<(int originalRecipientCount, PagedResult<RecipientTransferHistoryItem> results)> GetTransferHistory(
            InternalDriveFileId file, IOdinContext odinContext)
        {
            var serverFileHeader = await this.GetServerFileHeader(file, odinContext);
            if (serverFileHeader == null)
            {
                return (0, null);
            }

            var results = await longTermStorageManager.GetTransferHistory(file.DriveId, file.FileId);

            var pagedResults = new PagedResult<RecipientTransferHistoryItem>(PageOptions.All, 1, results);
            return (serverFileHeader.ServerMetadata.OriginalRecipientCount, pagedResults);
        }

        private async Task UpdateActiveFileHeaderInternal(InternalDriveFileId targetFile, ServerFileHeader header, bool keepSameVersionTag,
            IOdinContext odinContext,
            bool raiseEvent = false, bool ignoreFeedDistribution = false)
        {
            if (!header.IsValid())
            {
                throw new OdinSystemException(
                    "An invalid header was passed to the update header method.  You need more checks in place before getting here");
            }

            await AssertCanWriteToDrive(targetFile.DriveId, odinContext);

            //short circuit
            var fileExists = await FileExists(targetFile, odinContext);
            if (!fileExists)
            {
                await WriteNewFileHeader(targetFile, header, odinContext, raiseEvent);
                return;
            }

            var metadata = header.FileMetadata;

            //TODO: need to encrypt the metadata parts
            metadata.File = targetFile; //TBH it's strange having this but we need the metadata to have the file and drive embedded

            if (metadata.FileState != FileState.Active)
            {
                throw new OdinClientException("Cannot update non-active file", OdinClientErrorCode.CannotUpdateNonActiveFile);
            }

            var existingHeader = await this.GetServerFileHeaderInternal(targetFile, odinContext);
            metadata.Created = existingHeader.FileMetadata.Created;
            metadata.GlobalTransitId = existingHeader.FileMetadata.GlobalTransitId;
            metadata.FileState = existingHeader.FileMetadata.FileState;
            metadata.SenderOdinId = existingHeader.FileMetadata.SenderOdinId;
            metadata.OriginalAuthor = existingHeader.FileMetadata.OriginalAuthor;

            await WriteFileHeaderInternal(header, keepSameVersionTag);

            //HACKed in for Feed drive
            if (raiseEvent)
            {
                if (await ShouldRaiseDriveEventAsync(targetFile))
                {
                    await mediator.Publish(new DriveFileChangedNotification
                    {
                        File = targetFile,
                        ServerFileHeader = header,
                        OdinContext = odinContext,
                        IgnoreFeedDistribution = ignoreFeedDistribution
                    });
                }
            }
        }

        /// <summary>
        /// Writes a new file header w/o checking for an existing one
        /// </summary>
        public async Task WriteNewFileHeader(InternalDriveFileId targetFile, ServerFileHeader header, IOdinContext odinContext,
            bool raiseEvent = false, bool keepSameVersionTag = false)
        {
            if (!header.IsValid())
            {
                throw new OdinSystemException(
                    "An invalid header was passed to the update header method.  You need more checks in place before getting here");
            }

            await AssertCanWriteToDrive(targetFile.DriveId, odinContext);

            var metadata = header.FileMetadata;

            //TODO: need to encrypt the metadata parts
            metadata.File = targetFile; //TBH it's strange having this but we need the metadata to have the file and drive embedded
            metadata.Created = header.FileMetadata.Created != 0 ? header.FileMetadata.Created : UnixTimeUtc.Now().milliseconds;
            metadata.FileState = FileState.Active;

            await WriteFileHeaderInternal(header, keepSameVersionTag: keepSameVersionTag);

            //HACKed in for Feed drive
            if (raiseEvent)
            {
                if (await ShouldRaiseDriveEventAsync(targetFile))
                {
                    await mediator.Publish(new DriveFileAddedNotification
                    {
                        File = targetFile,
                        ServerFileHeader = header,
                        OdinContext = odinContext,
                    });
                }
            }
        }

        public async Task<uint> WriteTempStream(InternalDriveFileId file, string extension, Stream stream, IOdinContext odinContext,
            TempStorageType tempStorageType = TempStorageType.Upload)
        {
            await AssertCanWriteToDrive(file.DriveId, odinContext);
            var drive = await DriveManager.GetDriveAsync(file.DriveId);
            return await GetTempStorageManager(tempStorageType).WriteStream(drive, file.FileId, extension, stream);
        }

        /// <summary>
        /// Reads the whole file so be sure this is only used on small'ish files; ones you're ok with loaded fully into server-memory
        /// </summary>
        /// <returns></returns>
        public async Task<byte[]> GetAllFileBytesFromTempFile(InternalDriveFileId file, string extension, IOdinContext odinContext,
            TempStorageType tempStorageType = TempStorageType.Upload)
        {
            await this.AssertCanReadDriveAsync(file.DriveId, odinContext);
            var drive = await DriveManager.GetDriveAsync(file.DriveId);
            var bytes = await GetTempStorageManager(tempStorageType).GetAllFileBytes(drive, file.FileId, extension);
            return bytes;
        }

        public async Task<byte[]> GetAllFileBytesFromTempFileForWriting(InternalDriveFileId file, string extension,
            IOdinContext odinContext,
            TempStorageType tempStorageType = TempStorageType.Upload)
        {
            await AssertCanWriteToDrive(file.DriveId, odinContext);
            var drive = await DriveManager.GetDriveAsync(file.DriveId);
            return await GetTempStorageManager(tempStorageType).GetAllFileBytes(drive, file.FileId, extension);
        }

        public async Task<(Stream stream, ThumbnailDescriptor thumbnail)> GetThumbnailPayloadStreamAsync(InternalDriveFileId file,
            int width,
            int height,
            string payloadKey, UnixTimeUtcUnique payloadUid, IOdinContext odinContext, bool directMatchOnly = false)
        {
            await AssertCanReadDriveAsync(file.DriveId, odinContext);

            DriveFileUtility.AssertValidPayloadKey(payloadKey);

            //Note: calling to get the file header so we can ensure the caller can read this file
            var header = await this.GetServerFileHeader(file, odinContext);
            var thumbs = header?.FileMetadata.GetPayloadDescriptor(payloadKey)?.Thumbnails?.ToList();
            if (null == thumbs || !thumbs.Any())
            {
                return (Stream.Null, null);
            }

            var drive = await DriveManager.GetDriveAsync(file.DriveId);

            var directMatchingThumb = thumbs.SingleOrDefault(t => t.PixelHeight == height && t.PixelWidth == width);
            if (null != directMatchingThumb)
            {
                try
                {
                    var s = longTermStorageManager.GetThumbnailStream(drive, file.FileId, width, height, payloadKey, payloadUid);
                    return (s, directMatchingThumb);
                }
                catch (OdinFileHeaderHasCorruptPayloadException)
                {
                    if (drive.TargetDriveInfo == SystemDriveConstants.FeedDrive)
                    {
                        return (Stream.Null, directMatchingThumb);
                    }

                    throw;
                }
            }

            if (directMatchOnly)
            {
                return (Stream.Null, null);
            }

            //TODO: add more logic here to compare width and height separately or together
            var nextSizeUp = thumbs.FirstOrDefault(t => t.PixelHeight > height || t.PixelWidth > width);
            if (null == nextSizeUp)
            {
                nextSizeUp = thumbs.LastOrDefault();
                if (null == nextSizeUp)
                {
                    return (Stream.Null, null);
                }
            }

            try
            {
                var stream = longTermStorageManager.GetThumbnailStream(
                    drive,
                    file.FileId,
                    nextSizeUp.PixelWidth,
                    nextSizeUp.PixelHeight,
                    payloadKey, payloadUid);

                return (stream, nextSizeUp);
            }
            catch (OdinFileHeaderHasCorruptPayloadException)
            {
                if (drive.TargetDriveInfo == SystemDriveConstants.FeedDrive)
                {
                    return (Stream.Null, nextSizeUp);
                }

                throw;
            }
        }

        public async Task<Guid> DeletePayload(InternalDriveFileId file, string key, Guid targetVersionTag, IOdinContext odinContext)
        {
            //Note: calling to get the file header, so we can ensure the caller can read this file
            var header = await this.GetServerFileHeader(file, odinContext);
            DriveFileUtility.AssertVersionTagMatch(header.FileMetadata.VersionTag, targetVersionTag);

            var descriptorIndex =
                header.FileMetadata.Payloads?.FindIndex(p => string.Equals(p.Key, key, StringComparison.InvariantCultureIgnoreCase)) ?? -1;

            if (descriptorIndex == -1)
            {
                return Guid.Empty;
            }

            var descriptor = header.FileMetadata.Payloads![descriptorIndex];

            await DeletePayloadFromDiskInternal(file, descriptor);

            header.FileMetadata.Payloads!.RemoveAt(descriptorIndex);
            await UpdateActiveFileHeader(file, header, odinContext);
            return header.FileMetadata.VersionTag.GetValueOrDefault(); // this works because we pass header all the way
        }

        public async Task<ServerFileHeader> CreateServerFileHeader(InternalDriveFileId file, KeyHeader keyHeader, FileMetadata metadata,
            ServerMetadata serverMetadata, IOdinContext odinContext)
        {
            return await CreateServerHeaderInternal(file, keyHeader, metadata, serverMetadata, odinContext);
        }

        private async Task<EncryptedKeyHeader> EncryptKeyHeader(Guid driveId, KeyHeader keyHeader, IOdinContext odinContext)
        {
            var storageKey = odinContext.PermissionsContext.GetDriveStorageKey(driveId);

            (await this.DriveManager.GetDriveAsync(driveId)).AssertValidStorageKey(storageKey);

            var encryptedKeyHeader = EncryptedKeyHeader.EncryptKeyHeaderAes(keyHeader, keyHeader.Iv, ref storageKey);
            return encryptedKeyHeader;
        }

        /*
        public async Task<bool> CallerHasPermissionToFile(InternalDriveFileId file, IOdinContext odinContext)
        {
            var drive = await DriveManager.GetDriveAsync(file.DriveId);
            var header = await longTermStorageManager.GetServerFileHeader(drive, file.FileId, GetFileSystemType());

            if (null == header)
            {
                _logger.LogDebug($"Permission check called on non-existing file {file}");
                return false;
            }

            return await driveAclAuthorizationService.CallerHasPermission(header.ServerMetadata.AccessControlList, odinContext);
        }
        */

        public async Task<bool> CallerHasPermissionToFile(ServerFileHeader header, IOdinContext odinContext)
        {
            if (null == header)
            {
                _logger.LogDebug($"Permission check called on null header");
                return false;
            }

            return await driveAclAuthorizationService.CallerHasPermission(header.ServerMetadata.AccessControlList, odinContext);
        }

        public async Task<ServerFileHeader> GetServerFileHeader(InternalDriveFileId file, IOdinContext odinContext)
        {
            await AssertCanReadDriveAsync(file.DriveId, odinContext);
            var header = await GetServerFileHeaderInternal(file, odinContext);

            if (header == null)
            {
                return null;
            }

            AssertValidFileSystemType(header.ServerMetadata);
            return header;
        }

        public async Task<ServerFileHeader> GetServerFileHeaderForWriting(InternalDriveFileId file, IOdinContext odinContext)
        {
            await AssertCanWriteToDrive(file.DriveId, odinContext);
            var header = await GetServerFileHeaderInternal(file, odinContext);

            if (header == null)
            {
                return null;
            }

            AssertValidFileSystemType(header.ServerMetadata);
            return header;
        }

        /// <summary>
        /// Gets the <see cref="FileSystemType"/> of the target file and only enforces the Read
        /// permission; allowing you to determine the file system type when you don't have it.
        /// </summary>
        public async Task<FileSystemType> ResolveFileSystemType(InternalDriveFileId file, IOdinContext odinContext)
        {
            await AssertCanReadOrWriteToDriveAsync(file.DriveId, odinContext);

            var header = await GetServerFileHeaderInternal(file, odinContext);
            if (header == null)
            {
                throw new OdinSystemException($"Failed to resolve file system type, header does not exist for file id {file}");
            }

            return header.ServerMetadata.FileSystemType;
        }

        public async Task<PayloadStream> GetPayloadStreamAsync(InternalDriveFileId file, string key, FileChunk chunk,
            IOdinContext odinContext)
        {
            await AssertCanReadDriveAsync(file.DriveId, odinContext);
            DriveFileUtility.AssertValidPayloadKey(key);

            //Note: calling to get the file header will also
            //ensure the caller can touch this file.
            var header = await GetServerFileHeader(file, odinContext);
            if (header == null)
            {
                return null;
            }

            var descriptor = header.FileMetadata.GetPayloadDescriptor(key);

            if (descriptor == null)
            {
                return null;
            }

            var drive = await DriveManager.GetDriveAsync(file.DriveId);
            try
            {
                var stream = await longTermStorageManager.GetPayloadStream(drive, file.FileId, descriptor, chunk);
                return new PayloadStream(descriptor, stream.Length, stream);
            }
            catch (OdinFileHeaderHasCorruptPayloadException)
            {
                if (drive.TargetDriveInfo == SystemDriveConstants.FeedDrive)
                {
                    return null;
                }

                throw;
            }
        }

        public async Task<bool> FileExists(InternalDriveFileId file, IOdinContext odinContext)
        {
            await AssertCanReadOrWriteToDriveAsync(file.DriveId, odinContext);
            var drive = await DriveManager.GetDriveAsync(file.DriveId);
            return await longTermStorageManager.HeaderFileExists(drive, file.FileId, GetFileSystemType());
        }

        public async Task SoftDeleteLongTermFile(InternalDriveFileId file, IOdinContext odinContext)
        {
            await AssertCanWriteToDrive(file.DriveId, odinContext);

            var existingHeader = await this.GetServerFileHeaderInternal(file, odinContext);

            await WriteDeletedFileHeader(existingHeader, odinContext);
        }

        public async Task HardDeleteLongTermFile(InternalDriveFileId file, IOdinContext odinContext)
        {
            await AssertCanWriteToDrive(file.DriveId, odinContext);

            var drive = await DriveManager.GetDriveAsync(file.DriveId);
            await longTermStorageManager.HardDeleteAsync(drive, file.FileId);

            if (await ShouldRaiseDriveEventAsync(file))
            {
                await mediator.Publish(new DriveFileDeletedNotification
                {
                    IsHardDelete = true,
                    File = file,
                    ServerFileHeader = null,
                    SharedSecretEncryptedFileHeader = null,
                    OdinContext = odinContext,
                });
            }
        }

        public async Task CommitNewFile(InternalDriveFileId targetFile, KeyHeader keyHeader, FileMetadata metadata,
            ServerMetadata serverMetadata,
            bool? ignorePayload, IOdinContext odinContext, bool keepSameVersionTag = false,
            TempStorageType tempStorageType = TempStorageType.Upload)
        {
            await AssertCanWriteToDrive(targetFile.DriveId, odinContext);
            var drive = await DriveManager.GetDriveAsync(targetFile.DriveId);

            metadata.File = targetFile;
            serverMetadata.FileSystemType = GetFileSystemType();

            //HACK: To the transit system sending the file header and not the payload or thumbnails (via SendContents)
            // ignorePayload and ignoreThumbnail allow it to tell us what to expect.

            bool metadataSaysThisFileHasPayloads = metadata.Payloads?.Any() ?? false;

            var tempStorageManager = GetTempStorageManager(tempStorageType);
            if (metadataSaysThisFileHasPayloads && !ignorePayload.GetValueOrDefault(false))
            {
                //TODO: update payload size to be a sum of all payloads
                foreach (var descriptor in metadata.Payloads)
                {
                    //Note: it's just as performant to directly get the file length as it is to perform File.Exists
                    var payloadExtension = DriveFileUtility.GetPayloadFileExtension(descriptor.Key, descriptor.Uid);
                    var sourceFile = tempStorageManager.GetPath(drive, targetFile.FileId, payloadExtension);
                    longTermStorageManager.MovePayloadToLongTerm(drive, targetFile.FileId, descriptor, sourceFile);

                    foreach (var thumb in descriptor.Thumbnails ?? new List<ThumbnailDescriptor>())
                    {
                        var extension = DriveFileUtility.GetThumbnailFileExtension(descriptor.Key, descriptor.Uid, thumb.PixelWidth,
                            thumb.PixelHeight);
                        var sourceThumbnail = tempStorageManager.GetPath(drive, targetFile.FileId, extension);
                        longTermStorageManager.MoveThumbnailToLongTerm(drive, targetFile.FileId, sourceThumbnail, descriptor,
                            thumb);
                    }
                }
            }

            //TODO: calculate payload checksum, put on file metadata
            var serverHeader = await CreateServerHeaderInternal(targetFile, keyHeader, metadata, serverMetadata, odinContext);

            await WriteNewFileHeader(targetFile, serverHeader, odinContext, keepSameVersionTag: keepSameVersionTag);

            if (await ShouldRaiseDriveEventAsync(targetFile))
            {
                await mediator.Publish(new DriveFileAddedNotification
                {
                    File = targetFile,
                    ServerFileHeader = serverHeader,
                    OdinContext = odinContext,
                });
            }
        }

        public async Task OverwriteFile(InternalDriveFileId tempFile, InternalDriveFileId targetFile, KeyHeader keyHeader,
            FileMetadata newMetadata,
            ServerMetadata serverMetadata, bool? ignorePayload, IOdinContext odinContext,
            TempStorageType tempStorageType = TempStorageType.Upload)
        {
            await AssertCanWriteToDrive(targetFile.DriveId, odinContext);

            var drive = await DriveManager.GetDriveAsync(targetFile.DriveId);

            var existingServerHeader = await this.GetServerFileHeader(targetFile, odinContext);
            if (null == existingServerHeader)
            {
                throw new OdinClientException("Cannot overwrite file that does not exist", OdinClientErrorCode.FileNotFound);
            }

            if (existingServerHeader.FileMetadata.FileState != FileState.Active)
            {
                throw new OdinClientException("Cannot update a non-active file", OdinClientErrorCode.CannotUpdateNonActiveFile);
            }

            DriveFileUtility.AssertVersionTagMatch(existingServerHeader.FileMetadata.VersionTag, newMetadata.VersionTag);

            newMetadata.TransitCreated = existingServerHeader.FileMetadata.TransitCreated;
            newMetadata.TransitUpdated = existingServerHeader.FileMetadata.TransitUpdated;
            newMetadata.OriginalAuthor = existingServerHeader.FileMetadata.OriginalAuthor;
            newMetadata.SenderOdinId = existingServerHeader.FileMetadata.SenderOdinId;
            newMetadata.Created = existingServerHeader.FileMetadata.Created;

            //Only overwrite the globalTransitId if one is already set; otherwise let a file update set the ID (useful for mail-app drafts)
            if (existingServerHeader.FileMetadata.GlobalTransitId != null)
            {
                newMetadata.GlobalTransitId = existingServerHeader.FileMetadata.GlobalTransitId;
            }

            newMetadata.FileState = existingServerHeader.FileMetadata.FileState;
            newMetadata.ReactionPreview = existingServerHeader.FileMetadata.ReactionPreview;

            newMetadata.File = existingServerHeader.FileMetadata.File;
            //Note: our call to GetServerFileHeader earlier validates the existing
            serverMetadata.FileSystemType = existingServerHeader.ServerMetadata.FileSystemType;

            //HACK: To support the transit system sending the file header and not the payload or thumbnails (via SendContents)
            // ignorePayload and ignoreThumbnail allow it to tell us what to expect.

            bool metadataSaysThisFileHasPayloads = newMetadata.Payloads?.Any() ?? false;

<<<<<<< HEAD
            var tempStorageManager = GetTempStorageManager(tempStorageType);

=======
>>>>>>> b8bee77a
            longTermStorageManager.DeleteMissingPayloads(drive, newMetadata.File.FileId, newMetadata.Payloads);

            if (metadataSaysThisFileHasPayloads && !ignorePayload.GetValueOrDefault(false))
            {
                foreach (var descriptor in newMetadata.Payloads)
                {
                    var payloadExtension = DriveFileUtility.GetPayloadFileExtension(descriptor.Key, descriptor.Uid);
                    var sourceFile = tempStorageManager.GetPath(drive, tempFile.FileId, payloadExtension);
                    longTermStorageManager.MovePayloadToLongTerm(drive, targetFile.FileId, descriptor, sourceFile);

                    // Process thumbnails
                    var thumbs = descriptor.Thumbnails;

                    longTermStorageManager.DeleteMissingThumbnailFiles(drive, targetFile.FileId, thumbs);
                    foreach (var thumb in thumbs)
                    {
                        var extension = DriveFileUtility.GetThumbnailFileExtension(descriptor.Key, descriptor.Uid, thumb.PixelWidth,
                            thumb.PixelHeight);
                        var sourceThumbnail = tempStorageManager.GetPath(drive, tempFile.FileId, extension);
                        longTermStorageManager.MoveThumbnailToLongTerm(drive, targetFile.FileId, sourceThumbnail, descriptor,
                            thumb);
                    }
                }
            }

            var serverHeader = new ServerFileHeader()
            {
                EncryptedKeyHeader = await this.EncryptKeyHeader(tempFile.DriveId, keyHeader, odinContext),
                FileMetadata = newMetadata,
                ServerMetadata = serverMetadata
            };

            await WriteFileHeaderInternal(serverHeader);

            if (await ShouldRaiseDriveEventAsync(targetFile))
            {
                await mediator.Publish(new DriveFileChangedNotification
                {
                    File = targetFile,
                    ServerFileHeader = serverHeader,
                    OdinContext = odinContext,
                });
            }
        }

        public async Task<Guid> UpdatePayloads(
            InternalDriveFileId tempSourceFile,
            InternalDriveFileId targetFile,
            List<PayloadDescriptor> incomingPayloads,
            IOdinContext odinContext,
            TempStorageType tempStorageType = TempStorageType.Upload)
        {
            await AssertCanWriteToDrive(targetFile.DriveId, odinContext);

            var drive = await DriveManager.GetDriveAsync(targetFile.DriveId);

            var existingServerHeader = await this.GetServerFileHeader(targetFile, odinContext);
            if (null == existingServerHeader)
            {
                throw new OdinClientException("Invalid target file", OdinClientErrorCode.FileNotFound);
            }

            if (existingServerHeader.FileMetadata.FileState != FileState.Active)
            {
                throw new OdinClientException("Cannot update a non-active file", OdinClientErrorCode.CannotUpdateNonActiveFile);
            }

            var tempStorageManager = GetTempStorageManager(tempStorageType);
            //Note: we do not delete existing payloads.  this feature adds or overwrites existing ones
            foreach (var descriptor in incomingPayloads)
            {
                // if the payload exists by key, overwrite; if not write new payload
                var payloadFileExtension = DriveFileUtility.GetPayloadFileExtension(descriptor.Key, descriptor.Uid);

                string sourceFilePath = tempStorageManager.GetPath(drive, tempSourceFile.FileId, payloadFileExtension);
                longTermStorageManager.MovePayloadToLongTerm(drive, targetFile.FileId, descriptor, sourceFilePath);

                // Delete any thumbnail that are no longer in the descriptor.Thumbnails from disk
                longTermStorageManager.DeleteMissingThumbnailFiles(drive, targetFile.FileId, descriptor.Thumbnails); //clean up

                foreach (var thumb in descriptor.Thumbnails ?? new List<ThumbnailDescriptor>())
                {
                    var extension = DriveFileUtility.GetThumbnailFileExtension(descriptor.Key, descriptor.Uid, thumb.PixelWidth,
                        thumb.PixelHeight);
                    var sourceThumbnail = tempStorageManager.GetPath(drive, tempSourceFile.FileId, extension);
                    longTermStorageManager.MoveThumbnailToLongTerm(drive, targetFile.FileId, sourceThumbnail, descriptor, thumb);
                }
            }

            List<PayloadDescriptor> finalPayloads = new List<PayloadDescriptor>();

            // Add the incoming list as the priority
            finalPayloads.AddRange(incomingPayloads);

            // Now Add any that were in the existing server header not already in the list
            var existingFiltered = existingServerHeader.FileMetadata.Payloads.Where(ep => incomingPayloads.All(ip => ip.Key != ep.Key));
            finalPayloads.AddRange(existingFiltered);

            existingServerHeader.FileMetadata.Payloads = finalPayloads;

            await WriteFileHeaderInternal(existingServerHeader);

            if (await ShouldRaiseDriveEventAsync(targetFile))
            {
                await mediator.Publish(new DriveFileChangedNotification
                {
                    File = targetFile,
                    ServerFileHeader = existingServerHeader,
                    OdinContext = odinContext,
                });
            }

            return existingServerHeader.FileMetadata.VersionTag.GetValueOrDefault();
        }

        public async Task OverwriteMetadata(byte[] newKeyHeaderIv, InternalDriveFileId targetFile, FileMetadata newMetadata,
            ServerMetadata newServerMetadata,
            IOdinContext odinContext)
        {
            await AssertCanWriteToDrive(targetFile.DriveId, odinContext);

            var existingServerHeader = await this.GetServerFileHeader(targetFile, odinContext);

            await OverwriteMetadataInternal(newKeyHeaderIv, existingServerHeader, newMetadata, newServerMetadata, odinContext);
            
            if (await ShouldRaiseDriveEventAsync(targetFile))
            {
                await mediator.Publish(new DriveFileChangedNotification
                {
                    File = targetFile,
                    ServerFileHeader = existingServerHeader,
                    OdinContext = odinContext,
                });
            }
        }

        public async Task UpdateReactionSummary(InternalDriveFileId targetFile, ReactionSummary summary, IOdinContext odinContext)
        {
            odinContext.PermissionsContext.AssertHasAtLeastOneDrivePermission(targetFile.DriveId,
                DrivePermission.React,
                DrivePermission.Comment,
                DrivePermission.Write);

            summary ??= new ReactionSummary();

            var drive = await DriveManager.GetDriveAsync(targetFile.DriveId);
            var existingHeader = await longTermStorageManager.GetServerFileHeader(drive, targetFile.FileId, GetFileSystemType());
            existingHeader.FileMetadata.ReactionPreview = summary;

            await longTermStorageManager.SaveReactionHistory(drive, targetFile.FileId, summary);
            
            if (await ShouldRaiseDriveEventAsync(targetFile))
            {
                await mediator.Publish(new ReactionPreviewUpdatedNotification
                {
                    File = targetFile,
                    ServerFileHeader = existingHeader,
                    SharedSecretEncryptedFileHeader = DriveFileUtility.CreateClientFileHeader(existingHeader, odinContext),
                    OdinContext = odinContext,
                });
            }
        }

        public async Task InitiateTransferHistoryAsync(InternalDriveFileId file, OdinId recipient, IOdinContext odinContext)
        {
            ServerFileHeader header = null;

            await AssertCanReadOrWriteToDriveAsync(file.DriveId, odinContext);

            //
            // Get and validate the header
            //
            var drive = await DriveManager.GetDriveAsync(file.DriveId);
            header = await longTermStorageManager.GetServerFileHeader(drive, file.FileId, GetFileSystemType());
            AssertValidFileSystemType(header.ServerMetadata);

            var (updatedHistory, modifiedTime) =
                await longTermStorageManager.InitiateTransferHistoryAsync(drive.Id, file.FileId, recipient);

            // note: I'm just avoiding re-reading the file.
            header.ServerMetadata.TransferHistory = updatedHistory;
            header.FileMetadata.Updated = modifiedTime.milliseconds;

            if (await ShouldRaiseDriveEventAsync(file))
            {
                await mediator.Publish(new DriveFileChangedNotification
                {
                    File = file,
                    ServerFileHeader = header,
                    OdinContext = odinContext,
                    IgnoreFeedDistribution = true,
                    IgnoreReactionPreviewCalculation = true
                });
            }
        }

        public async Task UpdateTransferHistory(InternalDriveFileId file, OdinId recipient, UpdateTransferHistoryData updateData,
            IOdinContext odinContext)
        {
            ServerFileHeader header = null;

            await AssertCanReadOrWriteToDriveAsync(file.DriveId, odinContext);

            //
            // Get and validate the header
            //
            var drive = await DriveManager.GetDriveAsync(file.DriveId);
            header = await longTermStorageManager.GetServerFileHeader(drive, file.FileId, GetFileSystemType());
            AssertValidFileSystemType(header.ServerMetadata);

            _logger.LogDebug(
                "Updating transfer history success on file:{file} for recipient:{recipient} Version:{versionTag}\t Status:{status}\t IsInOutbox:{outbox}\t IsReadByRecipient: {isRead}",
                file,
                recipient,
                updateData.VersionTag,
                updateData.LatestTransferStatus,
                updateData.IsInOutbox,
                updateData.IsReadByRecipient);

            var (updatedHistory, modifiedTime) =
                await longTermStorageManager.SaveTransferHistoryAsync(drive.Id, file.FileId, recipient, updateData);

            // note: I'm just avoiding re-reading the file.
            header.ServerMetadata.TransferHistory = updatedHistory;
            header.FileMetadata.Updated = modifiedTime.milliseconds;

            if (await ShouldRaiseDriveEventAsync(file))
            {
                await mediator.Publish(new DriveFileChangedNotification
                {
                    File = file,
                    ServerFileHeader = header,
                    OdinContext = odinContext,
                    IgnoreFeedDistribution = true,
                    IgnoreReactionPreviewCalculation = true
                });
            }
        }

        // Feed drive hacks

        public async Task WriteNewFileToFeedDriveAsync(KeyHeader keyHeader, FileMetadata fileMetadata, IOdinContext odinContext)
        {
            // Method assumes you ensured the file was unique by some other method

            var feedDriveId = await DriveManager.GetDriveIdByAliasAsync(SystemDriveConstants.FeedDrive);
            await AssertCanWriteToDrive(feedDriveId.GetValueOrDefault(), odinContext);
            var file = await this.CreateInternalFileId(feedDriveId.GetValueOrDefault());

            var serverMetadata = new ServerMetadata()
            {
                AccessControlList = AccessControlList.OwnerOnly,
                AllowDistribution = false
            };

            //we don't accept uniqueIds into the feed
            fileMetadata.AppData.UniqueId = null;

            var serverFileHeader = await this.CreateServerFileHeader(file, keyHeader, fileMetadata, serverMetadata, odinContext);
            await this.WriteNewFileHeader(file, serverFileHeader, odinContext, raiseEvent: true);
        }

        public async Task ReplaceFileMetadataOnFeedDrive(InternalDriveFileId file, FileMetadata fileMetadata, IOdinContext odinContext,
            bool bypassCallerCheck = false)
        {
            await AssertCanWriteToDrive(file.DriveId, odinContext);
            var header = await GetServerFileHeaderInternal(file, odinContext);
            AssertValidFileSystemType(header.ServerMetadata);

            if (header == null)
            {
                throw new OdinClientException("Trying to update feed metadata for non-existent file", OdinClientErrorCode.InvalidFile);
            }

            if (header.FileMetadata.FileState == FileState.Deleted)
            {
                // _logger.LogDebug("ReplaceFileMetadataOnFeedDrive - attempted to update a deleted file; this will be ignored.");
                return;
            }

            AssertValidFileSystemType(header.ServerMetadata);

            var feedDriveId = await DriveManager.GetDriveIdByAliasAsync(SystemDriveConstants.FeedDrive);
            if (file.DriveId != feedDriveId)
            {
                throw new OdinSystemException("Method cannot be used on drive");
            }

            if (!bypassCallerCheck) //eww: this allows the follower service to synchronize files when you start following someone.
            {
                //S0510
                if (header.FileMetadata.SenderOdinId != odinContext.GetCallerOdinIdOrFail())
                {
                    _logger.LogDebug("ReplaceFileMetadataOnFeedDrive - header file sender ({sender}) did not match context sender {ctx}",
                        header.FileMetadata.SenderOdinId,
                        odinContext.GetCallerOdinIdOrFail());
                    throw new OdinSecurityException("Invalid caller");
                }
            }

            header.FileMetadata = fileMetadata;

            // Clearing the UID for any files that go into the feed drive because the feed drive 
            // comes from multiple channel drives from many different identities so there could be a clash
            header.FileMetadata.AppData.UniqueId = null;

            await this.UpdateActiveFileHeader(file, header, odinContext, raiseEvent: true);
            if (header.FileMetadata.ReactionPreview == null)
            {
                var drive = await DriveManager.GetDriveAsync(file.DriveId);
                await longTermStorageManager.DeleteReactionSummary(drive, file.FileId);
            }
            else
            {
                await UpdateReactionSummary(file, header.FileMetadata.ReactionPreview, odinContext);
            }
        }

        public async Task RemoveFeedDriveFile(InternalDriveFileId file, IOdinContext odinContext)
        {
            await AssertCanWriteToDrive(file.DriveId, odinContext);
            var header = await GetServerFileHeaderInternal(file, odinContext);
            AssertValidFileSystemType(header.ServerMetadata);
            var feedDriveId = await DriveManager.GetDriveIdByAliasAsync(SystemDriveConstants.FeedDrive);

            if (file.DriveId != feedDriveId)
            {
                throw new OdinSystemException("Method cannot be used on drive");
            }

            //S0510
            if (header.FileMetadata.SenderOdinId != odinContext.GetCallerOdinIdOrFail())
            {
                throw new OdinSecurityException("Invalid caller");
            }

            await WriteDeletedFileHeader(header, odinContext);
        }

        public async Task UpdateReactionPreviewOnFeedDrive(InternalDriveFileId targetFile, ReactionSummary summary,
            IOdinContext odinContext)
        {
            await AssertCanWriteToDrive(targetFile.DriveId, odinContext);
            var feedDriveId = await DriveManager.GetDriveIdByAliasAsync(SystemDriveConstants.FeedDrive);
            if (targetFile.DriveId != feedDriveId)
            {
                throw new OdinSystemException("Cannot update reaction preview on this drive");
            }

            var drive = await DriveManager.GetDriveAsync(targetFile.DriveId);
            var existingHeader = await longTermStorageManager.GetServerFileHeader(drive, targetFile.FileId, GetFileSystemType());

            //S0510
            if (existingHeader.FileMetadata.SenderOdinId != odinContext.Caller.OdinId)
            {
                throw new OdinSecurityException("Invalid caller");
            }

            existingHeader.FileMetadata.ReactionPreview = summary;
            await WriteFileHeaderInternal(existingHeader);
            
            if (await ShouldRaiseDriveEventAsync(targetFile))
            {
                await mediator.Publish(new ReactionPreviewUpdatedNotification
                {
                    File = targetFile,
                    ServerFileHeader = existingHeader,
                    SharedSecretEncryptedFileHeader = DriveFileUtility.CreateClientFileHeader(existingHeader, odinContext),
                    OdinContext = odinContext,
                });
            }
        }

        public async Task UpdateActiveFileHeader(InternalDriveFileId targetFile, ServerFileHeader header, IOdinContext odinContext,
            bool raiseEvent = false)
        {
            await UpdateActiveFileHeaderInternal(targetFile, header, false, odinContext, raiseEvent);
        }


        public async Task UpdateBatchAsync(InternalDriveFileId sourceTempFile, InternalDriveFileId targetFile, BatchUpdateManifest manifest,
            IOdinContext odinContext, TempStorageType tempStorageType= TempStorageType.Upload)
        {
            OdinValidationUtils.AssertNotEmptyGuid(manifest.NewVersionTag, nameof(manifest.NewVersionTag));

            var metadata = manifest.FileMetadata;

            metadata.AppData?.Validate();

            //
            // Validations
            //
            var existingHeader = await this.GetServerFileHeaderInternal(targetFile, odinContext);
            if (null == existingHeader)
            {
                throw new OdinClientException("File being updated does not exist", OdinClientErrorCode.InvalidFile);
            }

            DriveFileUtility.AssertVersionTagMatch(metadata.VersionTag, existingHeader.FileMetadata.VersionTag);

            if (existingHeader.FileMetadata.IsEncrypted)
            {
                var storageKey = odinContext.PermissionsContext.GetDriveStorageKey(existingHeader.FileMetadata.File.DriveId);
                var existingKeyHeader = existingHeader.EncryptedKeyHeader.DecryptAesToKeyHeader(ref storageKey);

                if (!ByteArrayUtil.EquiByteArrayCompare(manifest.KeyHeader.AesKey.GetKey(), existingKeyHeader.AesKey.GetKey()))
                {
                    throw new OdinClientException("When updating a file, you cannot change the AesKey as it might " +
                                                  "invalidate one or more payloads.  Re-upload the entire file if you wish " +
                                                  "to rotate keys", OdinClientErrorCode.InvalidKeyHeader);
                }

                if (ByteArrayUtil.EquiByteArrayCompare(manifest.KeyHeader.Iv, existingKeyHeader.Iv))
                {
                    throw new OdinClientException("When updating a file, you must change the Iv", OdinClientErrorCode.InvalidKeyHeader);
                }
            }

            //
            // For the payloads, we have two sources and one set of operations
            // 1. manifest.FileMetadata.Payloads - indicates the payloads uploaded by the client for this batch update
            // 2. existingHeader.FileMetadata.Payloads - indicates the payload descriptors in current state on the server
            // 3. manifest.PayloadInstruction - this indicates what to do with the payloads on the file

            // now - each PayloadInstruction needs to be applied
            // to delete a payload, remove from disk and remove from the existingHeader.FileMetadata.Payloads
            // to add or append a payload, save on disk then upsert the value in existingHeader.FileMetadata.Payloads
            // 
            // Note: I have separated the payload instructions for readability
            // 
            foreach (var op in manifest.PayloadInstruction.Where(op =>
                         op.OperationType == PayloadUpdateOperationType.AppendOrOverwrite))
            {
                // Here look at the incoming payloads because we're adding a new one or overwriting
                var newDescriptor = manifest.FileMetadata.Payloads
                    .SingleOrDefault(pk => string.Equals(pk.Key, op.Key, StringComparison.InvariantCultureIgnoreCase));

                if (newDescriptor == null)
                {
                    var msg = $"Could not find payload with key {op.Key} in FileMetadata to perform operation {op.OperationType}";
                    throw new OdinClientException(msg, OdinClientErrorCode.InvalidPayload);
                }

                var drive = await DriveManager.GetDriveAsync(targetFile.DriveId);

var                tempStorageManager = GetTempStorageManager(tempStorageType);
                // Move the payload from the temp folder to the long term folder
                var payloadExtension = DriveFileUtility.GetPayloadFileExtension(newDescriptor.Key, newDescriptor.Uid);
                var sourceFile = tempStorageManager.GetPath(drive, sourceTempFile.FileId, payloadExtension);
                longTermStorageManager.MovePayloadToLongTerm(drive, targetFile.FileId, newDescriptor, sourceFile);

                // Process thumbnails
                var thumbs = newDescriptor.Thumbnails;
                // clean up any old thumbnails (if we're overwriting one)
                longTermStorageManager.DeleteMissingThumbnailFiles(drive, targetFile.FileId, thumbs);
                foreach (var thumb in thumbs)
                {
                    var extension = DriveFileUtility.GetThumbnailFileExtension(newDescriptor.Key, newDescriptor.Uid, thumb.PixelWidth,
                        thumb.PixelHeight);
                    var sourceThumbnail = tempStorageManager.GetPath(drive, sourceTempFile.FileId, extension);
                    longTermStorageManager.MoveThumbnailToLongTerm(drive, targetFile.FileId, sourceThumbnail, newDescriptor,
                        thumb);
                }

                //
                // Upsert the descriptor in the existing header
                //
                var idx = existingHeader.FileMetadata.Payloads
                    .FindIndex(p => string.Equals(p.Key, op.Key, StringComparison.InvariantCultureIgnoreCase));

                if (idx == -1)
                {
                    // item was new
                    existingHeader.FileMetadata.Payloads.Add(newDescriptor);
                }
                else
                {
                    existingHeader.FileMetadata.Payloads[idx] = newDescriptor;
                }
            }

            // Delete operations are for existing payloads so we need to update the existing header
            foreach (var op in manifest.PayloadInstruction.Where(op => op.OperationType == PayloadUpdateOperationType.DeletePayload))
            {
                var descriptor = existingHeader.FileMetadata.GetPayloadDescriptor(op.Key);
                if (descriptor != null)
                {
                    await this.DeletePayloadFromDiskInternal(targetFile, descriptor);
                    existingHeader.FileMetadata.Payloads.RemoveAll(pk =>
                        string.Equals(pk.Key, op.Key, StringComparison.InvariantCultureIgnoreCase));
                }
            }

            existingHeader.FileMetadata.VersionTag = manifest.NewVersionTag;

            await OverwriteMetadataInternal(manifest.KeyHeader.Iv, existingHeader, manifest.FileMetadata,
                manifest.ServerMetadata, odinContext, manifest.NewVersionTag);

            if (await ShouldRaiseDriveEventAsync(targetFile))
            {
                await mediator.Publish(new DriveFileChangedNotification
                {
                    File = targetFile,
                    ServerFileHeader = existingHeader,
                    OdinContext = odinContext,
                    IgnoreFeedDistribution = false
                });
            }
        }

        public async Task<UpdateLocalMetadataResult> UpdateLocalMetadataTags(InternalDriveFileId file,
            Guid targetVersionTag,
            List<Guid> newTags,
            IOdinContext odinContext)
        {
            OdinValidationUtils.AssertIsTrue(file.IsValid(), "file is invalid");
            OdinValidationUtils.AssertIsTrue(newTags.Count <= 50, "max local tags is 50");

            await AssertCanWriteToDrive(file.DriveId, odinContext);
            var header = await GetServerFileHeaderForWriting(file, odinContext);
            if (null == header)
            {
                throw new OdinClientException("Cannot update local app data for non-existent file", OdinClientErrorCode.InvalidFile);
            }

            DriveFileUtility.AssertVersionTagMatch(header.FileMetadata.LocalAppData?.VersionTag ?? Guid.Empty, targetVersionTag);

            var newVersionTag = DriveFileUtility.CreateVersionTag();

            var mergedMetadata = new LocalAppMetadata
            {
                Iv = header.FileMetadata.LocalAppData?.Iv,
                VersionTag = newVersionTag,
                Content = header.FileMetadata.LocalAppData?.Content,
                Tags = newTags,
            };

            await longTermStorageManager.SaveLocalMetadataTagsAsync(file, mergedMetadata);

            var updatedHeader = await GetServerFileHeaderForWriting(file, odinContext);
            if (await ShouldRaiseDriveEventAsync(file))
            {
                await mediator.Publish(new DriveFileChangedNotification
                {
                    File = file,
                    ServerFileHeader = updatedHeader,
                    OdinContext = odinContext,
                });
            }

            return new UpdateLocalMetadataResult()
            {
                NewLocalVersionTag = newVersionTag
            };
        }

        public async Task<UpdateLocalMetadataResult> UpdateLocalMetadataContent(InternalDriveFileId file, Guid targetVersionTag,
            byte[] initVector,
            string newContent,
            IOdinContext odinContext)
        {
            OdinValidationUtils.AssertIsTrue(file.IsValid(), "file is invalid");
            // DriveFileUtility.AssertValidLocalAppContentLength(newContent); REPLACED WITH mergedMetadata.Validate();

            await AssertCanWriteToDrive(file.DriveId, odinContext);
            var header = await GetServerFileHeaderForWriting(file, odinContext);
            if (null == header)
            {
                throw new OdinClientException("Cannot update local app data for non-existent file", OdinClientErrorCode.InvalidFile);
            }

            DriveFileUtility.AssertVersionTagMatch(header.FileMetadata.LocalAppData?.VersionTag ?? Guid.Empty, targetVersionTag);


            if (header.FileMetadata.IsEncrypted && !ByteArrayUtil.IsStrongKey(initVector))
            {
                throw new OdinClientException("A string IV is required when the target file is encrypted");
            }

            var newVersionTag = DriveFileUtility.CreateVersionTag();

            var mergedMetadata = new LocalAppMetadata
            {
                VersionTag = newVersionTag,
                Iv = initVector,
                Content = newContent,
                Tags = header.FileMetadata.LocalAppData?.Tags ?? [],
            };

            mergedMetadata.Validate();

            await longTermStorageManager.SaveLocalMetadataAsync(file, mergedMetadata);

            var updatedHeader = await GetServerFileHeaderForWriting(file, odinContext);
            if (await ShouldRaiseDriveEventAsync(file))
            {
                await mediator.Publish(new DriveFileChangedNotification
                {
                    File = file,
                    ServerFileHeader = updatedHeader,
                    OdinContext = odinContext,
                });
            }

            return new UpdateLocalMetadataResult()
            {
                NewLocalVersionTag = newVersionTag
            };
        }

        private async Task WriteFileHeaderInternal(ServerFileHeader header, bool keepSameVersionTag = false)
        {
            // Note: these validations here are just-in-case checks; however at this point many
            // other operations will have occured, so these checks also exist in the upload validation

            header.FileMetadata.AppData?.Validate();

            if (!keepSameVersionTag)
            {
                header.FileMetadata.VersionTag = DriveFileUtility.CreateVersionTag();
            }

            header.FileMetadata.Updated = UnixTimeUtc.Now().milliseconds;

            var json = OdinSystemSerializer.Serialize(header);
            var jsonBytes = Encoding.UTF8.GetBytes(json);

            var payloadDiskUsage = header.FileMetadata.Payloads?.Sum(p => p.BytesWritten) ?? 0;
            var thumbnailDiskUsage = header.FileMetadata.Payloads?
                .SelectMany(p => p.Thumbnails ?? new List<ThumbnailDescriptor>())
                .Sum(pp => pp.BytesWritten) ?? 0;
            header.ServerMetadata.FileByteCount = payloadDiskUsage + thumbnailDiskUsage + jsonBytes.Length;

            var drive = await DriveManager.GetDriveAsync(header.FileMetadata.File.DriveId);
            // await mgr.SaveReactionHistory(header.FileMetadata.File.FileId, header.FileMetadata.ReactionPreview);
            await longTermStorageManager.SaveFileHeader(drive, header);
        }

        /// <summary>
        /// Protects against using the wrong filesystem with a fileId
        /// </summary>
        /// <param name="serverMetadata"></param>
        /// <exception cref="OdinClientException"></exception>
        private void AssertValidFileSystemType(ServerMetadata serverMetadata)
        {
            if (serverMetadata.FileSystemType != GetFileSystemType())
            {
                //just in case the caller used the wrong drive service instance
                throw new OdinClientException(
                    $"Invalid SystemFileCategory.  This service only handles the FileSystemType of {GetFileSystemType()}");
            }
        }

        private async Task<bool> ShouldRaiseDriveEventAsync(InternalDriveFileId file)
        {
            return file.DriveId != (await DriveManager.GetDriveIdByAliasAsync(SystemDriveConstants.TransientTempDrive));
        }

        private async Task WriteDeletedFileHeader(ServerFileHeader existingHeader, IOdinContext odinContext)
        {
            var file = existingHeader.FileMetadata.File;

            var deletedServerFileHeader = new ServerFileHeader()
            {
                EncryptedKeyHeader = existingHeader.EncryptedKeyHeader,
                FileMetadata = new FileMetadata(existingHeader.FileMetadata.File)
                {
                    FileState = FileState.Deleted,
                    Updated = UnixTimeUtc.Now().milliseconds,
                    GlobalTransitId = existingHeader.FileMetadata.GlobalTransitId
                },
                ServerMetadata = existingHeader.ServerMetadata
            };

            var drive = await DriveManager.GetDriveAsync(file.DriveId);

            await using (var tx = await db.BeginStackedTransactionAsync())
            {
                longTermStorageManager.DeleteAttachments(drive, file.FileId);
                await WriteFileHeaderInternal(deletedServerFileHeader);
                await longTermStorageManager.DeleteReactionSummary(drive, deletedServerFileHeader.FileMetadata.File.FileId);
                await longTermStorageManager.DeleteTransferHistoryAsync(drive, deletedServerFileHeader.FileMetadata.File.FileId);
                tx.Commit();
            }

            if (await ShouldRaiseDriveEventAsync(file))
            {
                await mediator.Publish(new DriveFileDeletedNotification
                {
                    PreviousServerFileHeader = existingHeader,
                    IsHardDelete = false,
                    File = file,
                    ServerFileHeader = deletedServerFileHeader,
                    SharedSecretEncryptedFileHeader = DriveFileUtility.CreateClientFileHeader(deletedServerFileHeader, odinContext),
                    OdinContext = odinContext,
                });
            }
        }

        private async Task<ServerFileHeader> CreateServerHeaderInternal(InternalDriveFileId targetFile, KeyHeader keyHeader,
            FileMetadata metadata,
            ServerMetadata serverMetadata, IOdinContext odinContext)
        {
            serverMetadata.FileSystemType = GetFileSystemType();

            return new ServerFileHeader()
            {
                EncryptedKeyHeader =
                    metadata.IsEncrypted
                        ? await this.EncryptKeyHeader(targetFile.DriveId, keyHeader, odinContext)
                        : EncryptedKeyHeader.Empty(),
                FileMetadata = metadata,
                ServerMetadata = serverMetadata
            };
        }

        private async Task<ServerFileHeader> GetServerFileHeaderInternal(InternalDriveFileId file, IOdinContext odinContext)
        {
            var drive = await DriveManager.GetDriveAsync(file.DriveId);
            var header = await longTermStorageManager.GetServerFileHeader(drive, file.FileId, GetFileSystemType());

            if (null == header)
            {
                return null;
            }

            await driveAclAuthorizationService.AssertCallerHasPermission(header.ServerMetadata.AccessControlList, odinContext);

            return header;
        }

        private async Task OverwriteMetadataInternal(byte[] keyHeaderIv, ServerFileHeader existingServerHeader, FileMetadata newMetadata,
            ServerMetadata newServerMetadata,
            IOdinContext odinContext, Guid? newVersionTag = null)
        {
            if (newMetadata.IsEncrypted && !ByteArrayUtil.IsStrongKey(keyHeaderIv))
            {
                throw new OdinClientException("KeyHeader Iv is not specified or is too weak");
            }

            if (null == existingServerHeader)
            {
                throw new OdinClientException("Cannot overwrite file that does not exist", OdinClientErrorCode.FileNotFound);
            }

            if (existingServerHeader.FileMetadata.FileState != FileState.Active)
            {
                throw new OdinClientException("Cannot update a non-active file", OdinClientErrorCode.CannotUpdateNonActiveFile);
            }

            if (existingServerHeader.FileMetadata.IsEncrypted != newMetadata.IsEncrypted)
            {
                throw new OdinClientException($"Cannot change encryption when storage intent is {StorageIntent.MetadataOnly} since your " +
                                              $"payloads might be invalidated", OdinClientErrorCode.ArgumentError);
            }

            if (newVersionTag == null)
            {
                DriveFileUtility.AssertVersionTagMatch(existingServerHeader.FileMetadata.VersionTag, newMetadata.VersionTag);
            }

            var targetFile = existingServerHeader.FileMetadata.File;
            newMetadata.File = targetFile;
            newMetadata.Created = existingServerHeader.FileMetadata.Created;
            newMetadata.GlobalTransitId = existingServerHeader.FileMetadata.GlobalTransitId;
            newMetadata.FileState = existingServerHeader.FileMetadata.FileState;
            newMetadata.Payloads = existingServerHeader.FileMetadata.Payloads;
            newMetadata.ReactionPreview = existingServerHeader.FileMetadata.ReactionPreview;
            newMetadata.OriginalAuthor = existingServerHeader.FileMetadata.OriginalAuthor;
            newMetadata.SenderOdinId = existingServerHeader.FileMetadata.SenderOdinId;

            //fields we keep
            newServerMetadata.FileSystemType = existingServerHeader.ServerMetadata.FileSystemType;
            newServerMetadata.OriginalRecipientCount = existingServerHeader.ServerMetadata.OriginalRecipientCount;

            //only change the IV if the file was encrypted
            if (existingServerHeader.FileMetadata.IsEncrypted)
            {
                // Critical Note: if this new key header's AES key does not match the
                // payload's encryption; the data is lost forever.  (for-ev-er, capish?)
                var storageKey = odinContext.PermissionsContext.GetDriveStorageKey(targetFile.DriveId);
                var existingDecryptedKeyHeader = existingServerHeader.EncryptedKeyHeader.DecryptAesToKeyHeader(ref storageKey);
                var newKeyHeader = new KeyHeader()
                {
                    Iv = keyHeaderIv,
                    AesKey = existingDecryptedKeyHeader.AesKey
                };

                existingServerHeader.EncryptedKeyHeader = await this.EncryptKeyHeader(targetFile.DriveId, newKeyHeader, odinContext);
            }

            existingServerHeader.FileMetadata = newMetadata;
            existingServerHeader.ServerMetadata = newServerMetadata;
            if (newVersionTag == null)
            {
                await WriteFileHeaderInternal(existingServerHeader);
            }
            else
            {
                existingServerHeader.FileMetadata.VersionTag = newVersionTag.Value;
                await WriteFileHeaderInternal(existingServerHeader, keepSameVersionTag: true);
            }
        }

        private async Task DeletePayloadFromDiskInternal(InternalDriveFileId file, PayloadDescriptor descriptor)
        {
            var drive = await DriveManager.GetDriveAsync(file.DriveId);

            // Delete the thumbnail files for this payload
            foreach (var thumb in descriptor.Thumbnails ?? new List<ThumbnailDescriptor>())
            {
                longTermStorageManager.DeleteThumbnailFile(drive, file.FileId, descriptor.Key, descriptor.Uid, thumb.PixelWidth,
                    thumb.PixelHeight);
            }

            // Delete the payload file
            longTermStorageManager.DeletePayloadFile(drive, file.FileId, descriptor);
<<<<<<< HEAD
        }

        private AbstractTempStorageManager GetTempStorageManager(TempStorageType tempStorageType)
        {
            return tempStorageType == TempStorageType.Upload ? uploadTempStorageManager : inboxTempStorageManager;
=======
>>>>>>> b8bee77a
        }
    }
}<|MERGE_RESOLUTION|>--- conflicted
+++ resolved
@@ -595,11 +595,7 @@
 
             bool metadataSaysThisFileHasPayloads = newMetadata.Payloads?.Any() ?? false;
 
-<<<<<<< HEAD
             var tempStorageManager = GetTempStorageManager(tempStorageType);
-
-=======
->>>>>>> b8bee77a
             longTermStorageManager.DeleteMissingPayloads(drive, newMetadata.File.FileId, newMetadata.Payloads);
 
             if (metadataSaysThisFileHasPayloads && !ignorePayload.GetValueOrDefault(false))
@@ -1417,14 +1413,11 @@
 
             // Delete the payload file
             longTermStorageManager.DeletePayloadFile(drive, file.FileId, descriptor);
-<<<<<<< HEAD
         }
 
         private AbstractTempStorageManager GetTempStorageManager(TempStorageType tempStorageType)
         {
             return tempStorageType == TempStorageType.Upload ? uploadTempStorageManager : inboxTempStorageManager;
-=======
->>>>>>> b8bee77a
         }
     }
 }