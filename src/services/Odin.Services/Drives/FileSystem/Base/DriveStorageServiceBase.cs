--- conflicted
+++ resolved
@@ -843,11 +843,10 @@
             IOdinContext odinContext,
             IdentityDatabase db)
         {
-<<<<<<< HEAD
+            // SEB:TODO this is bad:
+            // - mutex objects are never destroyed
+            // - this kind of locking won't help us when we scale out horizontally
             var mutex = _transferHistoryLocks.GetOrAdd(file, _ => new SemaphoreSlim(1, 1));
-=======
-          var mutex = _transferHistoryLocks.GetOrAdd(file, _ => new SemaphoreSlim(1, 1));
->>>>>>> ced61ed6
             await mutex.WaitAsync();
 
             try
@@ -913,12 +912,8 @@
             }
             finally
             {
-<<<<<<< HEAD
                 // commented per @seb
                 // _transferHistoryLocks.TryRemove(file, out _);
-=======
-                _transferHistoryLocks.TryRemove(file, out _);
->>>>>>> ced61ed6
                 mutex.Release();
             }
         }
