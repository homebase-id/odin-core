--- conflicted
+++ resolved
@@ -102,7 +102,7 @@
 
     public virtual async Task AddMetadata(Stream data, IOdinContext odinContext)
     {
-        await FileSystem.Storage.WriteTempStream(Package.TempMetadataFile.AsTempFileUpload(), 
+        await FileSystem.Storage.WriteTempStream(Package.TempMetadataFile.AsTempFileUpload(),
             MultipartUploadParts.Metadata.ToString(), data, odinContext);
     }
 
@@ -196,7 +196,7 @@
             {
                 throw new OdinClientException("Missing version tag for update operation", OdinClientErrorCode.MissingVersionTag);
             }
-            
+
             await ProcessExistingFileUploadAsync(Package, keyHeader, metadata, serverMetadata, odinContext);
 
             var existingHeader = await FileSystem.Storage.GetServerFileHeader(Package.InternalFile, odinContext);
@@ -230,11 +230,12 @@
             {
                 throw new OdinClientException("AllowDistribution must be true when UpdateLocale is Peer");
             }
-            
-            await FileSystem.Storage.CommitNewFile(Package.InternalFile.AsTempFileUpload(), keyHeader, metadata, serverMetadata, false, odinContext);
+
+            await FileSystem.Storage.CommitNewFile(Package.InternalFile.AsTempFileUpload(), keyHeader, metadata, serverMetadata, false,
+                odinContext);
 
             var recipientStatus = await ProcessTransitInstructions(Package, Package.InstructionSet.File, keyHeader, odinContext);
-            
+
             return new FileUpdateResult()
             {
                 NewVersionTag = Package.NewVersionTag,
@@ -274,11 +275,7 @@
             ServerMetadata = serverMetadata
         };
 
-<<<<<<< HEAD
-        await FileSystem.Storage.UpdateBatchAsync(sourceTempFile: package.InternalFile.AsTempFileUpload(), package.InternalFile, manifest, odinContext);
-=======
-        await FileSystem.Storage.UpdateBatchAsync(originFile: package.InternalFile, package.InternalFile, manifest, odinContext);
->>>>>>> 10b545cf
+        await FileSystem.Storage.UpdateBatchAsync(package.InternalFile.AsTempFileUpload(), package.InternalFile, manifest, odinContext);
     }
 
     /// <summary>
@@ -304,7 +301,7 @@
         KeyHeader keyHeader = updateDescriptor.FileMetadata.IsEncrypted
             ? updateDescriptor.EncryptedKeyHeader.DecryptAesToKeyHeader(ref clientSharedSecret)
             : KeyHeader.Empty();
-        
+
         await ValidateUploadDescriptor(updateDescriptor);
 
         var metadata = await MapUploadToMetadata(package, updateDescriptor, odinContext);
@@ -314,7 +311,7 @@
             AccessControlList = updateDescriptor.FileMetadata.AccessControlList,
             AllowDistribution = updateDescriptor.FileMetadata.AllowDistribution
         };
-        
+
         return (keyHeader, metadata, serverMetadata);
     }
 
