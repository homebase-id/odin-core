using System;
using System.Threading.Tasks;
using MediatR;
using Odin.Core;
using Odin.Core.Serialization;
using Odin.Core.Storage.SQLite;
using Odin.Core.Storage.SQLite.IdentityDatabase;
using Odin.Core.Time;
using Odin.Services.Base;
using Odin.Services.Drives;
using Odin.Services.Mediator;
using Odin.Services.Membership.Connections;
using Odin.Services.Peer.Incoming.Drive.Transfer.InboxStorage;
using Odin.Services.Peer.Outgoing.Drive;
using Odin.Services.Util;

namespace Odin.Services.Peer.Incoming.Drive.Reactions.Group;

/// <summary>
/// Handles incoming reactions and routes to the inbox
/// </summary>
public class PeerIncomingGroupReactionInboxRouterService(
    TransitInboxBoxStorage transitInboxBoxStorage,
    IOdinHttpClientFactory odinHttpClientFactory,
    CircleNetworkService circleNetworkService,
    IMediator mediator,
    FileSystemResolver fileSystemResolver)
    : PeerServiceBase(odinHttpClientFactory, circleNetworkService, fileSystemResolver)
{
    public async Task<PeerResponseCode> AddReaction(RemoteReactionRequestRedux request, IOdinContext odinContext, IdentityDatabase db)
    {
        OdinValidationUtils.AssertNotNull(request, nameof(request));
        OdinValidationUtils.AssertNotNull(request.Payload, nameof(request.Payload));
        OdinValidationUtils.AssertNotNull(request.File, nameof(request.File));
        request.File.AssertIsValid(FileIdentifierType.GlobalTransitId);

        odinContext.PermissionsContext.AssertHasDrivePermission(request.File.TargetDrive, DrivePermission.React);

        await RouteReactionActionToInbox(TransferInstructionType.AddReaction, request, odinContext, db);
        return PeerResponseCode.AcceptedIntoInbox;
    }

    public async Task<PeerResponseCode> DeleteReaction(RemoteReactionRequestRedux request, IOdinContext odinContext, IdentityDatabase db)
    {
        OdinValidationUtils.AssertNotNull(request, nameof(request));
        OdinValidationUtils.AssertNotNull(request.Payload, nameof(request.Payload));
        OdinValidationUtils.AssertNotNull(request.File, nameof(request.File));
        request.File.AssertIsValid(FileIdentifierType.GlobalTransitId);

        odinContext.PermissionsContext.AssertHasDrivePermission(request.File.TargetDrive, DrivePermission.React);

        await RouteReactionActionToInbox(TransferInstructionType.DeleteReaction, request, odinContext, db);
        return PeerResponseCode.AcceptedIntoInbox;
    }

    private async Task RouteReactionActionToInbox(TransferInstructionType instruction, RemoteReactionRequestRedux request, IOdinContext odinContext,
        IdentityDatabase db)
    {
        var file = request.File;

        var item = new TransferInboxItem()
        {
            Id = Guid.NewGuid(),
            AddedTimestamp = UnixTimeUtc.Now(),
            Sender = odinContext.GetCallerOdinIdOrFail(),
            InstructionType = instruction,

            //HACK: use random guid for the fileId UID constraint since we can have multiple
            //senders sending an add/delete reaction for the same gtid
            FileId = Guid.NewGuid(),
            DriveId = odinContext.PermissionsContext.GetDriveId(file.TargetDrive),
            TransferFileType = TransferFileType.Normal,
            GlobalTransitId = file.GlobalTransitId.GetValueOrDefault(),
            FileSystemType = request.FileSystemType,

            Data = OdinSystemSerializer.Serialize(request).ToUtf8ByteArray()
        };

<<<<<<< HEAD
        await transitInboxBoxStorage.Add(item);
=======
        await transitInboxBoxStorage.AddAsync(item, db);
>>>>>>> 30089c7b

        await mediator.Publish(new InboxItemReceivedNotification()
        {
            TargetDrive = file.TargetDrive,
            TransferFileType = TransferFileType.Normal,
            FileSystemType = item.FileSystemType,
            OdinContext = odinContext,
            db = db
        });
    }
}<|MERGE_RESOLUTION|>--- conflicted
+++ resolved
@@ -36,7 +36,7 @@
 
         odinContext.PermissionsContext.AssertHasDrivePermission(request.File.TargetDrive, DrivePermission.React);
 
-        await RouteReactionActionToInbox(TransferInstructionType.AddReaction, request, odinContext, db);
+        await RouteReactionActionToInboxAsync(TransferInstructionType.AddReaction, request, odinContext, db);
         return PeerResponseCode.AcceptedIntoInbox;
     }
 
@@ -49,11 +49,11 @@
 
         odinContext.PermissionsContext.AssertHasDrivePermission(request.File.TargetDrive, DrivePermission.React);
 
-        await RouteReactionActionToInbox(TransferInstructionType.DeleteReaction, request, odinContext, db);
+        await RouteReactionActionToInboxAsync(TransferInstructionType.DeleteReaction, request, odinContext, db);
         return PeerResponseCode.AcceptedIntoInbox;
     }
 
-    private async Task RouteReactionActionToInbox(TransferInstructionType instruction, RemoteReactionRequestRedux request, IOdinContext odinContext,
+    private async Task RouteReactionActionToInboxAsync(TransferInstructionType instruction, RemoteReactionRequestRedux request, IOdinContext odinContext,
         IdentityDatabase db)
     {
         var file = request.File;
@@ -76,11 +76,7 @@
             Data = OdinSystemSerializer.Serialize(request).ToUtf8ByteArray()
         };
 
-<<<<<<< HEAD
-        await transitInboxBoxStorage.Add(item);
-=======
-        await transitInboxBoxStorage.AddAsync(item, db);
->>>>>>> 30089c7b
+        await transitInboxBoxStorage.AddAsync(item);
 
         await mediator.Publish(new InboxItemReceivedNotification()
         {
