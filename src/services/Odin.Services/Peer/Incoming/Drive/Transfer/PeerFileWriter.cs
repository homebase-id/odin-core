using System;
using System.Threading.Tasks;
using Microsoft.Extensions.Logging;
using Odin.Core;
using Odin.Core.Exceptions;
using Odin.Core.Identity;
using Odin.Core.Serialization;
using Odin.Core.Storage;
using Odin.Core.Storage.SQLite.IdentityDatabase;
using Odin.Core.Time;
using Odin.Core.Util;
using Odin.Services.Apps;
using Odin.Services.Authorization.Acl;
using Odin.Services.Base;
using Odin.Services.Drives;
using Odin.Services.Drives.DriveCore.Storage;
using Odin.Services.Drives.FileSystem;
using Odin.Services.Drives.Management;
using Odin.Services.Peer.Encryption;
using Odin.Services.Peer.Incoming.Drive.Transfer.InboxStorage;
using Odin.Services.Peer.Outgoing.Drive;

namespace Odin.Services.Peer.Incoming.Drive.Transfer
{
    //TODO: this should be split into a file writer for comments and a file writer for standard files.

    /// <summary>
    /// Handles the process of writing a file from temp storage to long-term storage
    /// </summary>
    public class PeerFileWriter(ILogger logger, FileSystemResolver fileSystemResolver, DriveManager driveManager)
    {
        public async Task HandleFile(InternalDriveFileId tempFile,
            IDriveFileSystem fs,
            KeyHeader decryptedKeyHeader,
            OdinId sender,
            EncryptedRecipientTransferInstructionSet encryptedRecipientTransferInstructionSet,
            IOdinContext odinContext,
<<<<<<< HEAD
            IdentityDatabase db, 
            bool driveOriginWasCollaborative = false)
=======
            IdentityDatabase db)
>>>>>>> edb954a8
        {
            var fileSystemType = encryptedRecipientTransferInstructionSet.FileSystemType;
            var transferFileType = encryptedRecipientTransferInstructionSet.TransferFileType;
            var contentsProvided = encryptedRecipientTransferInstructionSet.ContentsProvided;

            FileMetadata metadata = null;
            var metadataMs = await PerformanceCounter.MeasureExecutionTime("PeerFileWriter HandleFile ReadTempFile", async () =>
            {
                var bytes = await fs.Storage.GetAllFileBytesFromTempFileForWriting(tempFile, MultipartHostTransferParts.Metadata.ToString().ToLower(), odinContext, db);

                if (bytes == null)
                {
                    // this is bad error.
                    logger.LogError("Cannot find the metadata file (File:{file} on DriveId:{driveID}) was not found ", tempFile.FileId, tempFile.DriveId);
                    throw new OdinFileWriteException("Missing temp file while processing inbox");
                }

                string json = bytes.ToStringFromUtf8Bytes();

                metadata = OdinSystemSerializer.Deserialize<FileMetadata>(json);

                if (null == metadata)
                {
                    logger.LogError("Metadata file (File:{file} on DriveId:{driveID}) could not be deserialized ", tempFile.FileId, tempFile.DriveId);
                    throw new OdinFileWriteException("Metadata could not be deserialized");
                }
            });

            logger.LogDebug("Get metadata from temp file and deserialize: {ms} ms", metadataMs);

            // Files coming from other systems are only accessible to the owner so
            // the owner can use the UI to pass the file along
            var targetAcl = new AccessControlList()
            {
                RequiredSecurityGroup = SecurityGroupType.Owner
            };

            var drive = await driveManager.GetDrive(tempFile.DriveId, db);
<<<<<<< HEAD
            var isCollaborationChannel = drive.IsCollaborationDrive();
=======
            var isCollabChannel = drive.Attributes.TryGetValue(FeedDriveDistributionRouter.IsCollaborativeChannel, out string value)
                                  && bool.TryParse(value, out bool collabChannelFlagValue)
                                  && collabChannelFlagValue;
>>>>>>> edb954a8

            //TODO: this might be a hacky place to put this but let's let it cook.  It might better be put into the comment storage
            if (fileSystemType == FileSystemType.Comment)
            {
                targetAcl = await ResetAclForComment(metadata, odinContext, db);
            }
            else
            {
                //
                // Collab channel hack; need to cleanup location of the IsCollaborativeChannel flag
                //
                if (isCollaborationChannel)
                {
                    targetAcl = encryptedRecipientTransferInstructionSet.OriginalAcl ?? new AccessControlList()
                    {
                        RequiredSecurityGroup = SecurityGroupType.Owner
                    };
                }
            }

            var serverMetadata = new ServerMetadata()
            {
                FileSystemType = fileSystemType,
                AllowDistribution = isCollaborationChannel,
                AccessControlList = targetAcl
            };

            metadata!.SenderOdinId = sender; //in a collab channel this is not the right sender;
            switch (transferFileType)
            {
                case TransferFileType.Normal:
                    await StoreNormalFileLongTerm(fs, tempFile, decryptedKeyHeader, metadata, serverMetadata, contentsProvided, odinContext, db);
                    break;

                case TransferFileType.EncryptedFileForFeed:
<<<<<<< HEAD
                    await StoreEncryptedFeedFile(fs, tempFile, decryptedKeyHeader, metadata, serverMetadata, driveOriginWasCollaborative, odinContext, db);
=======
                    await StoreEncryptedFeedFile(fs, tempFile, decryptedKeyHeader, metadata, serverMetadata, odinContext, db);
>>>>>>> edb954a8
                    break;

                default:
                    throw new OdinFileWriteException($"Invalid TransferFileType: {transferFileType}");
            }
        }

        public async Task DeleteFile(IDriveFileSystem fs, TransferInboxItem item, IOdinContext odinContext, IdentityDatabase db)
        {
            var clientFileHeader = await GetFileByGlobalTransitId(fs, item.DriveId, item.GlobalTransitId, odinContext, db);

            if (clientFileHeader == null)
            {
                // this is bad error.
                logger.LogError(
                    "While attempting to delete a file - Cannot find the metadata file (global transit id:{globalTransitId} on DriveId:{driveId}) was not found ",
                    item.GlobalTransitId, item.DriveId);
                throw new OdinFileWriteException("Missing file by global transit id while file while processing delete request in inbox");
            }

            var file = new InternalDriveFileId()
            {
                FileId = clientFileHeader.FileId,
                DriveId = item.DriveId,
            };

            await fs.Storage.SoftDeleteLongTermFile(file, odinContext, db);
        }

        public async Task MarkFileAsRead(IDriveFileSystem fs, TransferInboxItem item, IOdinContext odinContext, IdentityDatabase db)
        {
            var header = await fs.Query.GetFileByGlobalTransitId(item.DriveId,
                item.GlobalTransitId,
                odinContext,
                db,
                excludePreviewThumbnail: false,
                includeTransferHistory: true);

            if (null == header)
            {
                throw new OdinFileWriteException($"No file found with specified global transit Id ({item.GlobalTransitId}) " +
                                                 $"on driveId({item.DriveId}) (this should have been detected before adding this item to the inbox)");
            }

            if (header.FileState == FileState.Deleted)
            {
                logger.LogWarning("MarkFileAsRead -> Attempted to mark a deleted file as read");
            }

            // disabling validation during june 14 transition period (old files w/o the transfer history, etc.)

            if (header.ServerMetadata.TransferHistory == null || header.ServerMetadata.TransferHistory.Recipients == null)
            {
                logger.LogWarning("MarkFileAsRead -> TransferHistory is null.  File created: {created} and " +
                                  "last updated: {updated}", header.FileMetadata.Created, header.FileMetadata.Updated);
            }
            else
            {
                var recordExists = header.ServerMetadata.TransferHistory.Recipients.TryGetValue(item.Sender, out var transferHistoryItem);

                if (!recordExists || transferHistoryItem == null)
                {
                    // throw new OdinFileWriteException($"Cannot accept read-receipt; there is no record of having sent this file to {item.Sender}");
                    logger.LogWarning("Cannot accept read-receipt; there is no record of having sent this file to {sender}", item.Sender);
                }
            }

            // logger.LogDebug("MarkFileAsRead -> Target File: Created:{created}\t TransitCreated:{tc}\t Updated:{updated}\t TransitUpdated: {tcu}",
            //     header.FileMetadata.Created,
            //     header.FileMetadata.TransitCreated,
            //     header.FileMetadata.Updated,
            //     header.FileMetadata.TransitUpdated);

            var update = new UpdateTransferHistoryData()
            {
                IsReadByRecipient = true,
                IsInOutbox = false
            };

            var file = new InternalDriveFileId()
            {
                FileId = header.FileId,
                DriveId = item.DriveId
            };

            await fs.Storage.UpdateTransferHistory(
                file,
                item.Sender,
                update,
                odinContext,
                db);
        }

        private async Task<AccessControlList> ResetAclForComment(FileMetadata metadata, IOdinContext odinContext, IdentityDatabase db)
        {
            AccessControlList targetAcl;

            var (referencedFs, fileId) = await fileSystemResolver.ResolveFileSystem(metadata.ReferencedFile, odinContext, db);

            if (null == referencedFs || !fileId.HasValue)
            {
                throw new OdinClientException("Referenced file missing or caller does not have access");
            }

            //
            // Issue - the caller cannot see the ACL because it's only shown to the
            // owner, so we need to forceIncludeServerMetadata
            //

            var referencedFile = await referencedFs.Query.GetFileByGlobalTransitId(fileId.Value.DriveId,
                metadata.ReferencedFile.GlobalTransitId, odinContext: odinContext, forceIncludeServerMetadata: true, db: db);

            if (null == referencedFile)
            {
                //TODO file does not exist or some other issue - need clarity on what is happening here
                throw new OdinRemoteIdentityException("Referenced file missing or caller does not have access");
            }


            //S2040
            if (referencedFile.FileMetadata.IsEncrypted != metadata.IsEncrypted)
            {
                throw new OdinRemoteIdentityException("Referenced filed and metadata payload encryption do not match");
            }

            targetAcl = referencedFile.ServerMetadata.AccessControlList;

            return targetAcl;
        }

        private async Task WriteNewFile(IDriveFileSystem fs, InternalDriveFileId tempFile, KeyHeader keyHeader,
            FileMetadata metadata, ServerMetadata serverMetadata, bool ignorePayloads, IOdinContext odinContext,
            IdentityDatabase db)
        {
            var ms = await PerformanceCounter.MeasureExecutionTime("PeerFileWriter WriteNewFile", async () =>
            {
                metadata.TransitCreated = UnixTimeUtc.Now().milliseconds;
                await fs.Storage.CommitNewFile(tempFile, keyHeader, metadata, serverMetadata, ignorePayloads, odinContext, db);
            });

            logger.LogDebug("Handle file->CommitNewFile: {ms} ms", ms);
        }


        private async Task UpdateExistingFile(IDriveFileSystem fs, InternalDriveFileId targetFile, KeyHeader keyHeader,
            FileMetadata metadata, ServerMetadata serverMetadata, bool ignorePayloads, IOdinContext odinContext,
            IdentityDatabase db)
        {
            await PerformanceCounter.MeasureExecutionTime("PeerFileWriter UpdateExistingFile", async () =>
            {
                //Use the version tag from the recipient's server because it won't match the sender (this is due to the fact a new
                //one is written any time you save a header)
                metadata.TransitUpdated = UnixTimeUtc.Now().milliseconds;
                //note: we also update the key header because it might have been changed by the sender
                await fs.Storage.OverwriteFile(targetFile, targetFile, keyHeader, metadata, serverMetadata, ignorePayloads, odinContext, db);
            });
        }

        /// <summary>
        /// Stores a long-term file or overwrites an existing long-term file if a global transit id was set
        /// </summary>
        private async Task StoreNormalFileLongTerm(IDriveFileSystem fs, InternalDriveFileId tempFile, KeyHeader keyHeader,
            FileMetadata newMetadata, ServerMetadata serverMetadata, SendContents contentsProvided, IOdinContext odinContext,
<<<<<<< HEAD
            IdentityDatabase db)
=======
            IdentityDatabase cn)
>>>>>>> edb954a8
        {
            var ignorePayloads = contentsProvided.HasFlag(SendContents.Payload) == false;
            var targetDriveId = tempFile.DriveId;

            if (newMetadata.GlobalTransitId.HasValue == false)
            {
                throw new OdinClientException("Must have a global transit id to write peer.", OdinClientErrorCode.InvalidFile);
            }

            // First we check if we can match the gtid to an existing file on disk.
            // If we can, then the gtid is the winner and decides the matching file
            //

            SharedSecretEncryptedFileHeader header = await GetFileByGlobalTransitId(fs, tempFile.DriveId, newMetadata.GlobalTransitId.GetValueOrDefault(), odinContext, db);

            // If there is no file matching the gtid, let's check if the UID might point to one
            if (header == null && newMetadata.AppData.UniqueId.HasValue)
            {
                header = await fs.Query.GetFileByClientUniqueId(targetDriveId, newMetadata.AppData.UniqueId.Value, odinContext, db);
            }

            if (header == null)
            {
                // Neither gtid not uid points to an exiting file, so it's a new file
                await WriteNewFile(fs, tempFile, keyHeader, newMetadata, serverMetadata, ignorePayloads, odinContext, db);
                return;
            }

            header.AssertFileIsActive();
            var drive = await driveManager.GetDrive(targetDriveId, db);
            if (!drive.IsCollaborationDrive())
            {
                header.AssertOriginalSender((OdinId)newMetadata.SenderOdinId);
            }

            newMetadata.VersionTag = header.FileMetadata.VersionTag;

            //Update existing file
            var targetFile = new InternalDriveFileId()
            {
                FileId = header.FileId,
                DriveId = targetDriveId
            };

            //note: we also update the key header because it might have been changed by the sender
            await UpdateExistingFile(fs, targetFile, keyHeader, newMetadata, serverMetadata, ignorePayloads, odinContext, db);
        }


        private async Task StoreEncryptedFeedFile(IDriveFileSystem fs, InternalDriveFileId tempFile, KeyHeader keyHeader,
<<<<<<< HEAD
            FileMetadata newMetadata, ServerMetadata serverMetadata, bool driveOriginWasCollaborative, IOdinContext odinContext, IdentityDatabase db)
=======
            FileMetadata newMetadata, ServerMetadata serverMetadata, IOdinContext odinContext, IdentityDatabase cn)
>>>>>>> edb954a8
        {
            // Rules:
            // You must have a global transit id to write to the feed drive
            // We never allow uniqueId for the feed drive
            newMetadata.AppData.UniqueId = null;

            if (newMetadata.GlobalTransitId.HasValue == false)
            {
                throw new OdinClientException("Must have a global transit id to write to the feed drive.", OdinClientErrorCode.InvalidFile);
            }

            var header = await GetFileByGlobalTransitId(fs, tempFile.DriveId, newMetadata.GlobalTransitId.GetValueOrDefault(), odinContext, db);

            if (header == null)
            {
                await WriteNewFile(fs, tempFile, keyHeader, newMetadata, serverMetadata, ignorePayloads: true, odinContext, db);
                return;
            }

            header.AssertFileIsActive();
            if (!driveOriginWasCollaborative) //collab channel hack to allow multiple editors to the same file
            {
                header.AssertOriginalSender((OdinId)newMetadata.SenderOdinId);
            }

            newMetadata.VersionTag = header.FileMetadata.VersionTag;

            //Update existing file
            var targetFile = new InternalDriveFileId()
            {
                FileId = header.FileId,
                DriveId = tempFile.DriveId
            };

            //Update the reaction preview first since the overwrite method; uses what's on disk
            // we call both of these here because this 'special' feed item hack method for collabgroups
<<<<<<< HEAD
            await fs.Storage.UpdateReactionSummary(targetFile, newMetadata.ReactionPreview, odinContext, db);
=======
            await fs.Storage.UpdateReactionSummary(targetFile, newMetadata.ReactionPreview, odinContext, cn);

>>>>>>> edb954a8
            //note: we also update the key header because it might have been changed by the sender
            await UpdateExistingFile(fs, targetFile, keyHeader, newMetadata, serverMetadata, ignorePayloads: true, odinContext, db);
        }

        private async Task<SharedSecretEncryptedFileHeader> GetFileByGlobalTransitId(IDriveFileSystem fs, Guid driveId, Guid globalTransitId,
            IOdinContext odinContext, IdentityDatabase db)
        {
            var existingFile = await fs.Query.GetFileByGlobalTransitId(driveId, globalTransitId, odinContext, db);
            return existingFile;
        }
    }
}<|MERGE_RESOLUTION|>--- conflicted
+++ resolved
@@ -35,12 +35,8 @@
             OdinId sender,
             EncryptedRecipientTransferInstructionSet encryptedRecipientTransferInstructionSet,
             IOdinContext odinContext,
-<<<<<<< HEAD
             IdentityDatabase db, 
             bool driveOriginWasCollaborative = false)
-=======
-            IdentityDatabase db)
->>>>>>> edb954a8
         {
             var fileSystemType = encryptedRecipientTransferInstructionSet.FileSystemType;
             var transferFileType = encryptedRecipientTransferInstructionSet.TransferFileType;
@@ -79,13 +75,7 @@
             };
 
             var drive = await driveManager.GetDrive(tempFile.DriveId, db);
-<<<<<<< HEAD
             var isCollaborationChannel = drive.IsCollaborationDrive();
-=======
-            var isCollabChannel = drive.Attributes.TryGetValue(FeedDriveDistributionRouter.IsCollaborativeChannel, out string value)
-                                  && bool.TryParse(value, out bool collabChannelFlagValue)
-                                  && collabChannelFlagValue;
->>>>>>> edb954a8
 
             //TODO: this might be a hacky place to put this but let's let it cook.  It might better be put into the comment storage
             if (fileSystemType == FileSystemType.Comment)
@@ -121,11 +111,7 @@
                     break;
 
                 case TransferFileType.EncryptedFileForFeed:
-<<<<<<< HEAD
                     await StoreEncryptedFeedFile(fs, tempFile, decryptedKeyHeader, metadata, serverMetadata, driveOriginWasCollaborative, odinContext, db);
-=======
-                    await StoreEncryptedFeedFile(fs, tempFile, decryptedKeyHeader, metadata, serverMetadata, odinContext, db);
->>>>>>> edb954a8
                     break;
 
                 default:
@@ -289,11 +275,7 @@
         /// </summary>
         private async Task StoreNormalFileLongTerm(IDriveFileSystem fs, InternalDriveFileId tempFile, KeyHeader keyHeader,
             FileMetadata newMetadata, ServerMetadata serverMetadata, SendContents contentsProvided, IOdinContext odinContext,
-<<<<<<< HEAD
             IdentityDatabase db)
-=======
-            IdentityDatabase cn)
->>>>>>> edb954a8
         {
             var ignorePayloads = contentsProvided.HasFlag(SendContents.Payload) == false;
             var targetDriveId = tempFile.DriveId;
@@ -344,11 +326,7 @@
 
 
         private async Task StoreEncryptedFeedFile(IDriveFileSystem fs, InternalDriveFileId tempFile, KeyHeader keyHeader,
-<<<<<<< HEAD
             FileMetadata newMetadata, ServerMetadata serverMetadata, bool driveOriginWasCollaborative, IOdinContext odinContext, IdentityDatabase db)
-=======
-            FileMetadata newMetadata, ServerMetadata serverMetadata, IOdinContext odinContext, IdentityDatabase cn)
->>>>>>> edb954a8
         {
             // Rules:
             // You must have a global transit id to write to the feed drive
@@ -385,12 +363,7 @@
 
             //Update the reaction preview first since the overwrite method; uses what's on disk
             // we call both of these here because this 'special' feed item hack method for collabgroups
-<<<<<<< HEAD
             await fs.Storage.UpdateReactionSummary(targetFile, newMetadata.ReactionPreview, odinContext, db);
-=======
-            await fs.Storage.UpdateReactionSummary(targetFile, newMetadata.ReactionPreview, odinContext, cn);
-
->>>>>>> edb954a8
             //note: we also update the key header because it might have been changed by the sender
             await UpdateExistingFile(fs, targetFile, keyHeader, newMetadata, serverMetadata, ignorePayloads: true, odinContext, db);
         }
