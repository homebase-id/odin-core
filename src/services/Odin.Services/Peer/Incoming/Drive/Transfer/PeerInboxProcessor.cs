--- conflicted
+++ resolved
@@ -96,13 +96,8 @@
                     if (inboxItem.TransferFileType == TransferFileType.CommandMessage)
                     {
                         logger.LogInformation(
-<<<<<<< HEAD
-                            "Found inbox item of type CommandMessage; these are now obsolete (gtid: {gtid}); Action: Marking Complete",
-                            inboxItem.GlobalTransitId);
-=======
                             "Found inbox item of type CommandMessage; these are now obsolete (gtid: {gtid} instrutiontype:{it}); Action: Marking Complete",
                             inboxItem.GlobalTransitId, inboxItem.InstructionType);
->>>>>>> 4a634072
 
                         await transitInboxBoxStorage.MarkComplete(tempFile, inboxItem.Marker, cn);
                     }
