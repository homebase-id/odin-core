using System;
using System.Linq;
using System.Threading.Tasks;
using Bitcoin.BitcoinUtilities;
using Microsoft.Extensions.Logging;
using Odin.Core;
using Odin.Core.Exceptions;
using Odin.Core.Identity;
using Odin.Core.Serialization;
using Odin.Core.Storage.SQLite.IdentityDatabase;
using Odin.Core.Util;
using Odin.Services.Base;
using Odin.Services.DataSubscription;
using Odin.Services.Drives;
using Odin.Services.Drives.FileSystem;
using Odin.Services.Drives.Management;
using Odin.Services.Drives.Reactions;
using Odin.Services.EncryptionKeyService;
using Odin.Services.Membership.Connections;
using Odin.Services.Peer.Encryption;
using Odin.Services.Peer.Incoming.Drive.Transfer.FileUpdate;
using Odin.Services.Peer.Incoming.Drive.Transfer.InboxStorage;
using Odin.Services.Peer.Outgoing.Drive;
using Odin.Services.Peer.Outgoing.Drive.Reactions;

namespace Odin.Services.Peer.Incoming.Drive.Transfer
{
    public class PeerInboxProcessor(
        TransitInboxBoxStorage transitInboxBoxStorage,
        FileSystemResolver fileSystemResolver,
        CircleNetworkService circleNetworkService,
        ILogger<PeerInboxProcessor> logger,
        PublicPrivateKeyService keyService,
        DriveManager driveManager,
        TenantSystemStorage tenantSystemStorage,
        ReactionContentService reactionContentService)
    {
        public const string ReadReceiptItemMarkedComplete = "ReadReceipt Marked As Complete";

        public async Task<InboxStatus> ProcessInboxAsync(TargetDrive targetDrive, IOdinContext odinContext, int batchSize = 1)
        {
            int actualBatchSize = batchSize == 0 ? 1 : batchSize;
            var driveId = odinContext.PermissionsContext.GetDriveId(targetDrive);
            logger.LogDebug("Processing Inbox -> Getting Pending Items (chatty) for drive {driveId} with requested " +
                            "batchSize: {batchSize}; actualBatchSize: {actualBatchSize}", driveId,
                batchSize, actualBatchSize);

            var status = await transitInboxBoxStorage.GetPendingCountAsync(driveId);
            logger.LogDebug("Status for drive: [{targetDrive}]: popped:{popped}, total: {totalCount}, oldest:{oldest}",
                targetDrive.ToString(),
                status.PoppedCount, status.TotalItems,
                status.OldestItemTimestamp.milliseconds);

            for (int i = 0; i < actualBatchSize; i++)
            {
                var items = await transitInboxBoxStorage.GetPendingItemsAsync(driveId, 1);

                // if nothing comes back; exit
                var inboxItem = items?.FirstOrDefault();
                if (inboxItem == null)
                {
                    logger.LogDebug("Processing Inbox -> No inbox item");
                    return await GetPendingCountAsync(targetDrive, driveId);
                }

                logger.LogDebug("Processing Inbox -> Getting Pending Items returned: {itemCount}", items.Count);
                logger.LogDebug("Processing Inbox (no call to CUOWA) item with marker/popStamp [{marker}]", inboxItem.Marker);

                await ProcessInboxItemAsync(inboxItem, odinContext);
            }

            return await GetPendingCountAsync(targetDrive, driveId);
        }

        /// <summary>
        /// Processes incoming transfers by converting their transfer
        /// keys and moving files to long term storage.  Returns the number of items in the inbox
        /// </summary>
        private async Task ProcessInboxItemAsync(TransferInboxItem inboxItem, IOdinContext odinContext)
        {
            var db = tenantSystemStorage.IdentityDatabase;
            PeerFileWriter writer = new PeerFileWriter(logger, fileSystemResolver, driveManager);

            // await db.CreateCommitUnitOfWorkAsync(async () =>
            // {
            var tempFile = new InternalDriveFileId()
            {
                DriveId = inboxItem.DriveId,
                FileId = inboxItem.FileId
            };

            try
            {
                var fs = fileSystemResolver.ResolveFileSystem(inboxItem.FileSystemType);
                if (inboxItem.InstructionType == TransferInstructionType.UpdateFile)
                {
                    await HandleUpdateFileAsync(inboxItem, odinContext, db);
                    await transitInboxBoxStorage.MarkCompleteAsync(tempFile, inboxItem.Marker);
                }
                else if (inboxItem.InstructionType == TransferInstructionType.SaveFile)
                {
                    if (inboxItem.TransferFileType == TransferFileType.CommandMessage)
                    {
                        logger.LogInformation(
                            "Found inbox item of type CommandMessage; these are now obsolete (gtid: {gtid} InstructionType:{it}); Action: Marking Complete",
                            inboxItem.GlobalTransitId, inboxItem.InstructionType);

                        await transitInboxBoxStorage.MarkCompleteAsync(tempFile, inboxItem.Marker);
<<<<<<< HEAD
                    }

                    else if (inboxItem.TransferFileType == TransferFileType.EncryptedFileForFeedViaTransit)
                    {
                        //this was a file sent over transit (fully encrypted for connected identities but targeting the feed drive)
                        await ProcessFeedItemViaTransit(inboxItem, odinContext, writer, tempFile, fs, db); 
                    }
                    else if (inboxItem.TransferFileType == TransferFileType.EncryptedFileForFeed) //older path
                    {
=======
                    }

                    else if (inboxItem.TransferFileType == TransferFileType.EncryptedFileForFeedViaTransit)
                    {
                        //this was a file sent over transit (fully encrypted for connected identities but targeting the feed drive)
                        await ProcessFeedItemViaTransit(inboxItem, odinContext, writer, tempFile, fs, db); 
                    }
                    else if (inboxItem.TransferFileType == TransferFileType.EncryptedFileForFeed) //older path
                    {
>>>>>>> 82cc89ea
                        await ProcessEccEncryptedFeedInboxItem(inboxItem, writer, tempFile, fs, odinContext);
                    }
                    else
                    {
                        await ProcessNormalFileSaveOperation(inboxItem, odinContext, writer, tempFile, fs, db);
                    }
                }
                else if (inboxItem.InstructionType == TransferInstructionType.DeleteLinkedFile)
                {
                    logger.LogDebug("Processing Inbox -> DeleteFile marker/popstamp:[{maker}]",
                        Utilities.BytesToHexString(inboxItem.Marker.ToByteArray()));
                    await writer.DeleteFile(fs, inboxItem, odinContext, db);
                }
                else if (inboxItem.InstructionType == TransferInstructionType.ReadReceipt)
                {
                    logger.LogDebug("Processing Inbox -> ReadReceipt (gtid: {gtid} gtid as hex x'{gtidHex}') marker/popstamp:[{maker}]",
                        inboxItem.GlobalTransitId,
                        Utilities.BytesToHexString(inboxItem.GlobalTransitId.ToByteArray()),
                        Utilities.BytesToHexString(inboxItem.Marker.ToByteArray()));

                    await writer.MarkFileAsRead(fs, inboxItem, odinContext, db);
                    logger.LogDebug(ReadReceiptItemMarkedComplete);
                }
                else if (inboxItem.InstructionType is TransferInstructionType.AddReaction or TransferInstructionType.DeleteReaction)
                {
                    await HandleReaction(inboxItem, fs, odinContext, db);
                    await transitInboxBoxStorage.MarkCompleteAsync(tempFile, inboxItem.Marker);
                }

                else if (inboxItem.InstructionType == TransferInstructionType.None)
                {
                    throw new OdinClientException("Transfer type not specified", OdinClientErrorCode.TransferTypeNotSpecified);
                }
                else
                {
                    await transitInboxBoxStorage.MarkCompleteAsync(tempFile, inboxItem.Marker);
                    throw new OdinClientException("Invalid transfer type", OdinClientErrorCode.InvalidTransferType);
                }

                logger.LogDebug("Processing Inbox -> MarkComplete: marker: {marker} for drive: {driveId}",
                    Utilities.BytesToHexString(inboxItem.Marker.ToByteArray()),
                    Utilities.BytesToHexString(inboxItem.DriveId.ToByteArray()));
                await transitInboxBoxStorage.MarkCompleteAsync(tempFile, inboxItem.Marker);
            }
            catch (OdinRemoteIdentityException)
            {
                await transitInboxBoxStorage.MarkFailureAsync(tempFile, inboxItem.Marker);
                throw;
            }
            catch (OdinFileWriteException ofwe)
            {
                logger.LogError(ofwe,
                    "Issue Writing a file.  Action: Marking Complete. marker/popStamp: [{marker}]",
                    Utilities.BytesToHexString(inboxItem.Marker.ToByteArray()));
                await transitInboxBoxStorage.MarkCompleteAsync(tempFile, inboxItem.Marker);
<<<<<<< HEAD
=======
            }
            catch (LockConflictException lce)
            {
                logger.LogWarning(lce,
                    "Processing Inbox -> Inbox InstructionType: {instructionType}. Action: Marking Failure; retry later: [{marker}]",
                    inboxItem.InstructionType,
                    Utilities.BytesToHexString(inboxItem.Marker.ToByteArray()));
                await transitInboxBoxStorage.MarkFailureAsync(tempFile, inboxItem.Marker);
>>>>>>> 82cc89ea
            }
            catch (OdinAcquireLockException te)
            {
                logger.LogWarning(te,
                    "Processing Inbox -> Inbox InstructionType: {instructionType}. Action: Marking Failure; retry later: [{marker}]",
                    inboxItem.InstructionType,
                    Utilities.BytesToHexString(inboxItem.Marker.ToByteArray()));
                await transitInboxBoxStorage.MarkFailureAsync(tempFile, inboxItem.Marker);
            }
            catch (OdinClientException oce)
            {
                if (oce.ErrorCode == OdinClientErrorCode.ExistingFileWithUniqueId)
                {
                    logger.LogError(oce,
                        "Processing Inbox -> UniqueId Conflict: " +
                        "\nSender: {sender}. " +
                        "\nInbox InstructionType: {instructionType}. " +
                        "\nTemp File:{f}. " +
                        "\nInbox item gtid: {gtid} (gtid as hex x'{gtidHex}'). " +
                        "\nPopStamp (hex): {marker} for drive (hex): {driveId}  " +
                        "\nAction: Marking Complete",
                        inboxItem.Sender,
                        inboxItem.InstructionType,
                        tempFile,
                        inboxItem.GlobalTransitId,
                        Convert.ToHexString(inboxItem.GlobalTransitId.ToByteArray()),
                        Utilities.BytesToHexString(inboxItem.Marker.ToByteArray()),
                        Utilities.BytesToHexString(inboxItem.DriveId.ToByteArray()));
                }

                await transitInboxBoxStorage.MarkCompleteAsync(tempFile, inboxItem.Marker);
            }
            catch (OdinSecurityException securityException)
            {
                logger.LogWarning(securityException,
<<<<<<< HEAD
                    "Processing Inbox -> Inbox InstructionType: {instructionType}. " +
                    "OdinSecurityException: Failed with Temp File:{f}. " +
                    "Inbox item gtid: {gtid} (gtid as hex x'{gtidHex}'). " +
                    "PopStamp (hex): {marker} for drive (hex): {driveId}  Action: Marking Complete",
=======
                    "Processing Inbox -> Security Exception: " +
                    "\nSender: {sender}. " +
                    "\nInbox InstructionType: {instructionType}. " +
                    "\nTemp File:{f}. " +
                    "\nInbox item gtid: {gtid} (gtid as hex x'{gtidHex}'). " +
                    "\nPopStamp (hex): {marker} for drive (hex): {driveId}  " +
                    "\nAction: Marking Complete",
                    inboxItem.Sender,
>>>>>>> 82cc89ea
                    inboxItem.InstructionType,
                    tempFile,
                    inboxItem.GlobalTransitId,
                    Convert.ToHexString(inboxItem.GlobalTransitId.ToByteArray()),
                    Utilities.BytesToHexString(inboxItem.Marker.ToByteArray()),
                    Utilities.BytesToHexString(inboxItem.DriveId.ToByteArray()));

                await transitInboxBoxStorage.MarkCompleteAsync(tempFile, inboxItem.Marker);
            }
            catch (Exception e)
            {
                logger.LogError(e,
                    "Processing Inbox -> Inbox InstructionType: {instructionType}. " +
                    "Catch-all Exception: Failed with Temp File:{f}. " +
                    "Inbox item gtid: {gtid} (gtid as hex x'{gtidHex}'). " +
                    "PopStamp (hex): {marker} for drive (hex): {driveId}  Action: Marking Complete",
                    inboxItem.InstructionType,
                    tempFile,
                    inboxItem.GlobalTransitId,
                    Convert.ToHexString(inboxItem.GlobalTransitId.ToByteArray()),
                    Utilities.BytesToHexString(inboxItem.Marker.ToByteArray()),
                    Utilities.BytesToHexString(inboxItem.DriveId.ToByteArray()));

                await transitInboxBoxStorage.MarkCompleteAsync(tempFile, inboxItem.Marker);
            }
            // });
        }

        private async Task ProcessNormalFileSaveOperation(TransferInboxItem inboxItem, IOdinContext odinContext, PeerFileWriter writer,
            InternalDriveFileId tempFile, IDriveFileSystem fs, IdentityDatabase db)
        {
            logger.LogDebug("Processing Inbox -> HandleFile with gtid: {gtid}", inboxItem.GlobalTransitId);

            var decryptedKeyHeader = await DecryptedKeyHeaderAsync(inboxItem.Sender, inboxItem.SharedSecretEncryptedKeyHeader, odinContext);
            var handleFileMs = await Benchmark.MillisecondsAsync(async () =>
            {
                await writer.HandleFile(tempFile, fs, decryptedKeyHeader, inboxItem.Sender,
                    inboxItem.TransferInstructionSet,
                    odinContext, db);
            });

            logger.LogDebug("Processing Inbox -> HandleFile Complete. gtid: {gtid} Took {ms} ms", inboxItem.GlobalTransitId,
                handleFileMs);
        }
        
        private async Task ProcessFeedItemViaTransit(TransferInboxItem inboxItem, IOdinContext odinContext, PeerFileWriter writer,
            InternalDriveFileId tempFile, IDriveFileSystem fs, IdentityDatabase db)
        {
            logger.LogDebug("ProcessFeedItemViaTransit -> HandleFile with gtid: {gtid}", inboxItem.GlobalTransitId);

            var decryptedKeyHeader = await DecryptedKeyHeaderAsync(inboxItem.Sender, inboxItem.SharedSecretEncryptedKeyHeader, odinContext);
            var handleFileMs = await Benchmark.MillisecondsAsync(async () =>
            {
                await writer.HandleFile(tempFile, fs, decryptedKeyHeader, inboxItem.Sender,
                    inboxItem.TransferInstructionSet,
                    odinContext, db);
            });

            logger.LogDebug("ProcessFeedItemViaTransit -> HandleFile Complete. gtid: {gtid} Took {ms} ms", inboxItem.GlobalTransitId,
                handleFileMs);
        }

        private async Task HandleUpdateFileAsync(TransferInboxItem inboxItem, IOdinContext odinContext, IdentityDatabase db)
        {
            var writer = new PeerFileUpdateWriter(logger, fileSystemResolver, driveManager);
            var tempFile = new InternalDriveFileId()
            {
                FileId = inboxItem.FileId,
                DriveId = inboxItem.DriveId
            };

            var updateInstructionSet =
                OdinSystemSerializer.Deserialize<EncryptedRecipientFileUpdateInstructionSet>(inboxItem.Data.ToStringFromUtf8Bytes());
            var decryptedKeyHeader = await DecryptedKeyHeaderAsync(inboxItem.Sender, updateInstructionSet.EncryptedKeyHeaderIvOnly, odinContext);
            await writer.UpdateFileAsync(tempFile, decryptedKeyHeader, inboxItem.Sender, updateInstructionSet, odinContext, db);
        }

        private async Task HandleReaction(TransferInboxItem inboxItem, IDriveFileSystem fs, IOdinContext odinContext, IdentityDatabase db)
        {
            var header = await fs.Query.GetFileByGlobalTransitId(inboxItem.DriveId, inboxItem.GlobalTransitId, odinContext, db);
            if (null == header)
            {
                throw new OdinClientException("HandleReaction -> No file found by GlobalTransitId", OdinClientErrorCode.InvalidFile);
            }

            var request = OdinSystemSerializer.Deserialize<RemoteReactionRequestRedux>(inboxItem.Data.ToStringFromUtf8Bytes());

            var localFile = new InternalDriveFileId()
            {
                FileId = header.FileId,
                DriveId = inboxItem.DriveId
            };

            var reaction = DecryptUsingSharedSecret<string>(request.Payload);

            switch (inboxItem.InstructionType)
            {
                case TransferInstructionType.AddReaction:
                    await reactionContentService.AddReactionAsync(localFile, reaction, inboxItem.Sender, odinContext, db);
                    break;

                case TransferInstructionType.DeleteReaction:
                    await reactionContentService.DeleteReactionAsync(localFile, reaction, inboxItem.Sender, odinContext, db);
                    break;
            }
        }

        private T DecryptUsingSharedSecret<T>(SharedSecretEncryptedTransitPayload payload)
        {
            //TODO: put decryption back in place
            // var t = await ResolveClientAccessToken(caller!.Value, tokenSource);
            // var sharedSecret = t.SharedSecret;
            // var encryptedBytes = Convert.FromBase64String(payload.Data);
            // var decryptedBytes = AesCbc.Decrypt(encryptedBytes, ref sharedSecret, payload.Iv);

            var decryptedBytes = Convert.FromBase64String(payload.Data);
            var json = decryptedBytes.ToStringFromUtf8Bytes();
            return OdinSystemSerializer.Deserialize<T>(json);
        }

        private async Task ProcessEccEncryptedFeedInboxItem(TransferInboxItem inboxItem, PeerFileWriter writer,
            InternalDriveFileId tempFile,
            IDriveFileSystem fs,
            IOdinContext odinContext)
        {
            try
            {
                logger.LogDebug("Processing Feed Inbox Item -> Handling TransferFileType.EncryptedFileForFeed");

                byte[] decryptedBytes = await keyService.EccDecryptPayload(PublicPrivateKeyType.OfflineKey,
                    inboxItem.EncryptedFeedPayload, odinContext);

                var feedPayload = OdinSystemSerializer.Deserialize<FeedItemPayload>(decryptedBytes.ToStringFromUtf8Bytes());
                var decryptedKeyHeader = KeyHeader.FromCombinedBytes(feedPayload.KeyHeaderBytes);

                var handleFileMs = await Benchmark.MillisecondsAsync(async () =>
                {
                    var db = tenantSystemStorage.IdentityDatabase;
                    await writer.HandleFile(tempFile, fs, decryptedKeyHeader, inboxItem.Sender, inboxItem.TransferInstructionSet,
                        odinContext, db, feedPayload.DriveOriginWasCollaborative);
                });

                logger.LogDebug("Processing Feed Inbox Item -> HandleFile Complete. Took {ms} ms", handleFileMs);
            }
            catch (Exception e)
            {
                logger.LogError(e, "[Experimental collaborative channel support inbox processing failed; swallowing error]");
            }
        }


        private async Task<InboxStatus> GetPendingCountAsync(TargetDrive targetDrive, Guid driveId)
        {
            var pendingCount = await transitInboxBoxStorage.GetPendingCountAsync(driveId);
            logger.LogDebug("Returning: Status for drive: [{targetDrive}]: popped:{popped}, total: {totalCount}, oldest:{oldest}",
                targetDrive.ToString(),
                pendingCount.PoppedCount, pendingCount.TotalItems,
                pendingCount.OldestItemTimestamp.milliseconds);
            return pendingCount;
        }

        private async Task<KeyHeader> DecryptedKeyHeaderAsync(OdinId sender, EncryptedKeyHeader encryptedKeyHeader, IOdinContext odinContext)
        {
            var icr = await circleNetworkService.GetIcrAsync(sender, odinContext, overrideHack: true);
            var sharedSecret = icr.CreateClientAccessToken(odinContext.PermissionsContext.GetIcrKey()).SharedSecret;
            var decryptedKeyHeader = encryptedKeyHeader.DecryptAesToKeyHeader(ref sharedSecret);
            return decryptedKeyHeader;
        }
    }
}<|MERGE_RESOLUTION|>--- conflicted
+++ resolved
@@ -106,7 +106,6 @@
                             inboxItem.GlobalTransitId, inboxItem.InstructionType);
 
                         await transitInboxBoxStorage.MarkCompleteAsync(tempFile, inboxItem.Marker);
-<<<<<<< HEAD
                     }
 
                     else if (inboxItem.TransferFileType == TransferFileType.EncryptedFileForFeedViaTransit)
@@ -116,17 +115,6 @@
                     }
                     else if (inboxItem.TransferFileType == TransferFileType.EncryptedFileForFeed) //older path
                     {
-=======
-                    }
-
-                    else if (inboxItem.TransferFileType == TransferFileType.EncryptedFileForFeedViaTransit)
-                    {
-                        //this was a file sent over transit (fully encrypted for connected identities but targeting the feed drive)
-                        await ProcessFeedItemViaTransit(inboxItem, odinContext, writer, tempFile, fs, db); 
-                    }
-                    else if (inboxItem.TransferFileType == TransferFileType.EncryptedFileForFeed) //older path
-                    {
->>>>>>> 82cc89ea
                         await ProcessEccEncryptedFeedInboxItem(inboxItem, writer, tempFile, fs, odinContext);
                     }
                     else
@@ -182,17 +170,6 @@
                     "Issue Writing a file.  Action: Marking Complete. marker/popStamp: [{marker}]",
                     Utilities.BytesToHexString(inboxItem.Marker.ToByteArray()));
                 await transitInboxBoxStorage.MarkCompleteAsync(tempFile, inboxItem.Marker);
-<<<<<<< HEAD
-=======
-            }
-            catch (LockConflictException lce)
-            {
-                logger.LogWarning(lce,
-                    "Processing Inbox -> Inbox InstructionType: {instructionType}. Action: Marking Failure; retry later: [{marker}]",
-                    inboxItem.InstructionType,
-                    Utilities.BytesToHexString(inboxItem.Marker.ToByteArray()));
-                await transitInboxBoxStorage.MarkFailureAsync(tempFile, inboxItem.Marker);
->>>>>>> 82cc89ea
             }
             catch (OdinAcquireLockException te)
             {
@@ -228,12 +205,6 @@
             catch (OdinSecurityException securityException)
             {
                 logger.LogWarning(securityException,
-<<<<<<< HEAD
-                    "Processing Inbox -> Inbox InstructionType: {instructionType}. " +
-                    "OdinSecurityException: Failed with Temp File:{f}. " +
-                    "Inbox item gtid: {gtid} (gtid as hex x'{gtidHex}'). " +
-                    "PopStamp (hex): {marker} for drive (hex): {driveId}  Action: Marking Complete",
-=======
                     "Processing Inbox -> Security Exception: " +
                     "\nSender: {sender}. " +
                     "\nInbox InstructionType: {instructionType}. " +
@@ -242,7 +213,6 @@
                     "\nPopStamp (hex): {marker} for drive (hex): {driveId}  " +
                     "\nAction: Marking Complete",
                     inboxItem.Sender,
->>>>>>> 82cc89ea
                     inboxItem.InstructionType,
                     tempFile,
                     inboxItem.GlobalTransitId,
