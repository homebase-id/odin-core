using System;
using System.Linq;
using System.Threading.Tasks;
using Bitcoin.BitcoinUtilities;
using Microsoft.Extensions.Logging;
using Odin.Core;
using Odin.Core.Exceptions;
using Odin.Core.Identity;
using Odin.Core.Serialization;
using Odin.Core.Storage.SQLite.IdentityDatabase;
using Odin.Core.Util;
using Odin.Services.Base;
using Odin.Services.DataSubscription;
using Odin.Services.Drives;
using Odin.Services.Drives.FileSystem;
using Odin.Services.Drives.Management;
using Odin.Services.Drives.Reactions;
using Odin.Services.EncryptionKeyService;
using Odin.Services.Membership.Connections;
using Odin.Services.Peer.Encryption;
using Odin.Services.Peer.Incoming.Drive.Transfer.FileUpdate;
using Odin.Services.Peer.Incoming.Drive.Transfer.InboxStorage;
using Odin.Services.Peer.Outgoing.Drive;
using Odin.Services.Peer.Outgoing.Drive.Reactions;

namespace Odin.Services.Peer.Incoming.Drive.Transfer
{
    public class PeerInboxProcessor(
        TransitInboxBoxStorage transitInboxBoxStorage,
        FileSystemResolver fileSystemResolver,
        CircleNetworkService circleNetworkService,
        ILogger<PeerInboxProcessor> logger,
        PublicPrivateKeyService keyService,
        DriveManager driveManager,
        TenantSystemStorage tenantSystemStorage,
        ReactionContentService reactionContentService)
    {
        public const string ReadReceiptItemMarkedComplete = "ReadReceipt Marked As Complete";

<<<<<<< HEAD
        public async Task<InboxStatus> ProcessInboxAsync(TargetDrive targetDrive, IOdinContext odinContext, int batchSize = 1)
=======
        public async Task<InboxStatus> ProcessInboxAsync(TargetDrive targetDrive, IOdinContext odinContext, IdentityDatabase db,
            int batchSize = 1)
>>>>>>> 21b31b89
        {
            int actualBatchSize = batchSize == 0 ? 1 : batchSize;
            var driveId = odinContext.PermissionsContext.GetDriveId(targetDrive);
            logger.LogDebug("Processing Inbox -> Getting Pending Items (chatty) for drive {driveId} with requested " +
                            "batchSize: {batchSize}; actualBatchSize: {actualBatchSize}", driveId,
                batchSize, actualBatchSize);

<<<<<<< HEAD
            var status = await transitInboxBoxStorage.GetPendingCountAsync(driveId);
=======
            var status = await transitInboxBoxStorage.GetPendingCountAsync(driveId, db);
>>>>>>> 21b31b89
            logger.LogDebug("Status for drive: [{targetDrive}]: popped:{popped}, total: {totalCount}, oldest:{oldest}",
                targetDrive.ToString(),
                status.PoppedCount, status.TotalItems,
                status.OldestItemTimestamp.milliseconds);

            for (int i = 0; i < actualBatchSize; i++)
            {
                var items = await transitInboxBoxStorage.GetPendingItemsAsync(driveId, 1);

                // if nothing comes back; exit
                var inboxItem = items?.FirstOrDefault();
                if (inboxItem == null)
                {
                    logger.LogDebug("Processing Inbox -> No inbox item");
                    return await GetPendingCountAsync(targetDrive, driveId);
                }

                logger.LogDebug("Processing Inbox -> Getting Pending Items returned: {itemCount}", items.Count);
                logger.LogDebug("Processing Inbox (no call to CUOWA) item with marker/popStamp [{marker}]", inboxItem.Marker);

                await ProcessInboxItemAsync(inboxItem, odinContext);
            }

            return await GetPendingCountAsync(targetDrive, driveId);
        }

        /// <summary>
        /// Processes incoming transfers by converting their transfer
        /// keys and moving files to long term storage.  Returns the number of items in the inbox
        /// </summary>
        private async Task ProcessInboxItemAsync(TransferInboxItem inboxItem, IOdinContext odinContext)
        {
            var db = tenantSystemStorage.IdentityDatabase;
            PeerFileWriter writer = new PeerFileWriter(logger, fileSystemResolver, driveManager);

            // await db.CreateCommitUnitOfWorkAsync(async () =>
            // {
            var tempFile = new InternalDriveFileId()
            {
                DriveId = inboxItem.DriveId,
                FileId = inboxItem.FileId
            };

            try
            {
                var fs = fileSystemResolver.ResolveFileSystem(inboxItem.FileSystemType);
                if (inboxItem.InstructionType == TransferInstructionType.UpdateFile)
                {
                    await HandleUpdateFileAsync(inboxItem, odinContext, db);
                    await transitInboxBoxStorage.MarkCompleteAsync(tempFile, inboxItem.Marker);
                }
                else if (inboxItem.InstructionType == TransferInstructionType.SaveFile)
                {
                    if (inboxItem.TransferFileType == TransferFileType.CommandMessage)
                    {
                        logger.LogInformation(
                            "Found inbox item of type CommandMessage; these are now obsolete (gtid: {gtid} InstructionType:{it}); Action: Marking Complete",
                            inboxItem.GlobalTransitId, inboxItem.InstructionType);

                        await transitInboxBoxStorage.MarkCompleteAsync(tempFile, inboxItem.Marker);
                    }

                    else if (inboxItem.TransferFileType == TransferFileType.EncryptedFileForFeedViaTransit)
                    {
                        //this was a file sent over transit (fully encrypted for connected identities but targeting the feed drive)
                        await ProcessFeedItemViaTransit(inboxItem, odinContext, writer, tempFile, fs, db); 
                    }
                    else if (inboxItem.TransferFileType == TransferFileType.EncryptedFileForFeed) //older path
                    {
                        await ProcessEccEncryptedFeedInboxItem(inboxItem, writer, tempFile, fs, odinContext);
                    }
                    else
                    {
<<<<<<< HEAD
                        await ProcessNormalFileSaveOperation(inboxItem, odinContext, writer, tempFile, fs, db);
=======
                        logger.LogDebug("Processing Inbox -> HandleFile with gtid: {gtid}", inboxItem.GlobalTransitId);

                        var icr = await circleNetworkService.GetIdentityConnectionRegistrationAsync(inboxItem.Sender, odinContext,
                            overrideHack: true);
                        var sharedSecret = icr.CreateClientAccessToken(odinContext.PermissionsContext.GetIcrKey()).SharedSecret;
                        var decryptedKeyHeader = inboxItem.SharedSecretEncryptedKeyHeader.DecryptAesToKeyHeader(ref sharedSecret);

                        var handleFileMs = await Benchmark.MillisecondsAsync(async () =>
                        {
                            await writer.HandleFile(tempFile, fs, decryptedKeyHeader, inboxItem.Sender,
                                inboxItem.TransferInstructionSet,
                                odinContext, tenantSystemStorage.IdentityDatabase);
                        });

                        logger.LogDebug("Processing Inbox -> HandleFile Complete. gtid: {gtid} Took {ms} ms", inboxItem.GlobalTransitId,
                            handleFileMs);
>>>>>>> 21b31b89
                    }
                }
                else if (inboxItem.InstructionType == TransferInstructionType.DeleteLinkedFile)
                {
                    logger.LogDebug("Processing Inbox -> DeleteFile marker/popstamp:[{maker}]",
                        Utilities.BytesToHexString(inboxItem.Marker.ToByteArray()));
                    await writer.DeleteFile(fs, inboxItem, odinContext, db);
                }
                else if (inboxItem.InstructionType == TransferInstructionType.ReadReceipt)
                {
                    logger.LogDebug("Processing Inbox -> ReadReceipt (gtid: {gtid} gtid as hex x'{gtidHex}') marker/popstamp:[{maker}]",
                        inboxItem.GlobalTransitId,
                        Utilities.BytesToHexString(inboxItem.GlobalTransitId.ToByteArray()),
                        Utilities.BytesToHexString(inboxItem.Marker.ToByteArray()));

                    await writer.MarkFileAsRead(fs, inboxItem, odinContext, db);
                    logger.LogDebug(ReadReceiptItemMarkedComplete);
                }
                else if (inboxItem.InstructionType is TransferInstructionType.AddReaction or TransferInstructionType.DeleteReaction)
                {
                    await HandleReaction(inboxItem, fs, odinContext, db);
                    await transitInboxBoxStorage.MarkCompleteAsync(tempFile, inboxItem.Marker);
                }

                else if (inboxItem.InstructionType == TransferInstructionType.None)
                {
                    throw new OdinClientException("Transfer type not specified", OdinClientErrorCode.TransferTypeNotSpecified);
                }
<<<<<<< HEAD
=======
                else if (inboxItem.InstructionType == TransferInstructionType.UpdateFile)
                {
                    logger.LogDebug(
                        "Processing Inbox -> UpdateFile instruction found, ignoring and marking as failure until code supports it.");
                    await transitInboxBoxStorage.MarkFailureAsync(tempFile, inboxItem.Marker, tenantSystemStorage.IdentityDatabase);
                }
>>>>>>> 21b31b89
                else
                {
                    await transitInboxBoxStorage.MarkCompleteAsync(tempFile, inboxItem.Marker);
                    throw new OdinClientException("Invalid transfer type", OdinClientErrorCode.InvalidTransferType);
                }

                logger.LogDebug("Processing Inbox -> MarkComplete: marker: {marker} for drive: {driveId}",
                    Utilities.BytesToHexString(inboxItem.Marker.ToByteArray()),
                    Utilities.BytesToHexString(inboxItem.DriveId.ToByteArray()));
                await transitInboxBoxStorage.MarkCompleteAsync(tempFile, inboxItem.Marker);
            }
            catch (OdinRemoteIdentityException)
            {
                await transitInboxBoxStorage.MarkFailureAsync(tempFile, inboxItem.Marker);
                throw;
            }
            catch (OdinFileWriteException ofwe)
            {
                logger.LogError(ofwe,
                    "Issue Writing a file.  Action: Marking Complete. marker/popStamp: [{marker}]",
                    Utilities.BytesToHexString(inboxItem.Marker.ToByteArray()));
                await transitInboxBoxStorage.MarkCompleteAsync(tempFile, inboxItem.Marker);
            }
            catch (LockConflictException lce)
            {
                logger.LogWarning(lce,
                    "Processing Inbox -> Inbox InstructionType: {instructionType}. Action: Marking Failure; retry later: [{marker}]",
                    inboxItem.InstructionType,
                    Utilities.BytesToHexString(inboxItem.Marker.ToByteArray()));
                await transitInboxBoxStorage.MarkFailureAsync(tempFile, inboxItem.Marker);
            }
            catch (OdinAcquireLockException te)
            {
                logger.LogWarning(te,
                    "Processing Inbox -> Inbox InstructionType: {instructionType}. Action: Marking Failure; retry later: [{marker}]",
                    inboxItem.InstructionType,
                    Utilities.BytesToHexString(inboxItem.Marker.ToByteArray()));
                await transitInboxBoxStorage.MarkFailureAsync(tempFile, inboxItem.Marker);
            }
            catch (OdinClientException oce)
            {
                if (oce.ErrorCode == OdinClientErrorCode.ExistingFileWithUniqueId)
                {
                    logger.LogError(oce,
                        "Processing Inbox -> UniqueId Conflict: " +
                        "\nSender: {sender}. " +
                        "\nInbox InstructionType: {instructionType}. " +
                        "\nTemp File:{f}. " +
                        "\nInbox item gtid: {gtid} (gtid as hex x'{gtidHex}'). " +
                        "\nPopStamp (hex): {marker} for drive (hex): {driveId}  " +
                        "\nAction: Marking Complete",
                        inboxItem.Sender,
                        inboxItem.InstructionType,
                        tempFile,
                        inboxItem.GlobalTransitId,
                        Convert.ToHexString(inboxItem.GlobalTransitId.ToByteArray()),
                        Utilities.BytesToHexString(inboxItem.Marker.ToByteArray()),
                        Utilities.BytesToHexString(inboxItem.DriveId.ToByteArray()));
                }

                await transitInboxBoxStorage.MarkCompleteAsync(tempFile, inboxItem.Marker);
            }
            catch (OdinSecurityException securityException)
            {
                logger.LogWarning(securityException,
                    "Processing Inbox -> Inbox InstructionType: {instructionType}. " +
                    "OdinSecurityException: Failed with Temp File:{f}. " +
                    "Inbox item gtid: {gtid} (gtid as hex x'{gtidHex}'). " +
                    "PopStamp (hex): {marker} for drive (hex): {driveId}  Action: Marking Complete",
                    inboxItem.InstructionType,
                    tempFile,
                    inboxItem.GlobalTransitId,
                    Convert.ToHexString(inboxItem.GlobalTransitId.ToByteArray()),
                    Utilities.BytesToHexString(inboxItem.Marker.ToByteArray()),
                    Utilities.BytesToHexString(inboxItem.DriveId.ToByteArray()));

                await transitInboxBoxStorage.MarkCompleteAsync(tempFile, inboxItem.Marker);
            }
            catch (OdinSecurityException securityException)
            {
                logger.LogWarning(securityException,
                    "Processing Inbox -> Security Exception: " +
                    "\nSender: {sender}. " +
                    "\nInbox InstructionType: {instructionType}. " +
                    "\nTemp File:{f}. " +
                    "\nInbox item gtid: {gtid} (gtid as hex x'{gtidHex}'). " +
                    "\nPopStamp (hex): {marker} for drive (hex): {driveId}  " +
                    "\nAction: Marking Complete",
                    inboxItem.Sender,
                    inboxItem.InstructionType,
                    tempFile,
                    inboxItem.GlobalTransitId,
                    Convert.ToHexString(inboxItem.GlobalTransitId.ToByteArray()),
                    Utilities.BytesToHexString(inboxItem.Marker.ToByteArray()),
                    Utilities.BytesToHexString(inboxItem.DriveId.ToByteArray()));

                await transitInboxBoxStorage.MarkCompleteAsync(tempFile, inboxItem.Marker, tenantSystemStorage.IdentityDatabase);
            }
            catch (Exception e)
            {
                logger.LogError(e,
                    "Processing Inbox -> Inbox InstructionType: {instructionType}. " +
                    "Catch-all Exception: Failed with Temp File:{f}. " +
                    "Inbox item gtid: {gtid} (gtid as hex x'{gtidHex}'). " +
                    "PopStamp (hex): {marker} for drive (hex): {driveId}  Action: Marking Complete",
                    inboxItem.InstructionType,
                    tempFile,
                    inboxItem.GlobalTransitId,
                    Convert.ToHexString(inboxItem.GlobalTransitId.ToByteArray()),
                    Utilities.BytesToHexString(inboxItem.Marker.ToByteArray()),
                    Utilities.BytesToHexString(inboxItem.DriveId.ToByteArray()));

                await transitInboxBoxStorage.MarkCompleteAsync(tempFile, inboxItem.Marker);
            }
            // });
        }

        private async Task ProcessNormalFileSaveOperation(TransferInboxItem inboxItem, IOdinContext odinContext, PeerFileWriter writer,
            InternalDriveFileId tempFile, IDriveFileSystem fs, IdentityDatabase db)
        {
            logger.LogDebug("Processing Inbox -> HandleFile with gtid: {gtid}", inboxItem.GlobalTransitId);

            var decryptedKeyHeader = await DecryptedKeyHeaderAsync(inboxItem.Sender, inboxItem.SharedSecretEncryptedKeyHeader, odinContext);
            var handleFileMs = await Benchmark.MillisecondsAsync(async () =>
            {
                await writer.HandleFile(tempFile, fs, decryptedKeyHeader, inboxItem.Sender,
                    inboxItem.TransferInstructionSet,
                    odinContext, db);
            });

            logger.LogDebug("Processing Inbox -> HandleFile Complete. gtid: {gtid} Took {ms} ms", inboxItem.GlobalTransitId,
                handleFileMs);
        }
        
        private async Task ProcessFeedItemViaTransit(TransferInboxItem inboxItem, IOdinContext odinContext, PeerFileWriter writer,
            InternalDriveFileId tempFile, IDriveFileSystem fs, IdentityDatabase db)
        {
            logger.LogDebug("ProcessFeedItemViaTransit -> HandleFile with gtid: {gtid}", inboxItem.GlobalTransitId);

            var decryptedKeyHeader = await DecryptedKeyHeaderAsync(inboxItem.Sender, inboxItem.SharedSecretEncryptedKeyHeader, odinContext);
            var handleFileMs = await Benchmark.MillisecondsAsync(async () =>
            {
                await writer.HandleFile(tempFile, fs, decryptedKeyHeader, inboxItem.Sender,
                    inboxItem.TransferInstructionSet,
                    odinContext, db);
            });

            logger.LogDebug("ProcessFeedItemViaTransit -> HandleFile Complete. gtid: {gtid} Took {ms} ms", inboxItem.GlobalTransitId,
                handleFileMs);
        }

        private async Task HandleUpdateFileAsync(TransferInboxItem inboxItem, IOdinContext odinContext, IdentityDatabase db)
        {
            var writer = new PeerFileUpdateWriter(logger, fileSystemResolver, driveManager);
            var tempFile = new InternalDriveFileId()
            {
                FileId = inboxItem.FileId,
                DriveId = inboxItem.DriveId
            };

            var updateInstructionSet =
                OdinSystemSerializer.Deserialize<EncryptedRecipientFileUpdateInstructionSet>(inboxItem.Data.ToStringFromUtf8Bytes());
            var decryptedKeyHeader = await DecryptedKeyHeaderAsync(inboxItem.Sender, updateInstructionSet.EncryptedKeyHeaderIvOnly, odinContext);
            await writer.UpdateFileAsync(tempFile, decryptedKeyHeader, inboxItem.Sender, updateInstructionSet, odinContext, db);
        }

        private async Task HandleReaction(TransferInboxItem inboxItem, IDriveFileSystem fs, IOdinContext odinContext, IdentityDatabase db)
        {
            var header = await fs.Query.GetFileByGlobalTransitId(inboxItem.DriveId, inboxItem.GlobalTransitId, odinContext, db);
            if (null == header)
            {
                throw new OdinClientException("HandleReaction -> No file found by GlobalTransitId", OdinClientErrorCode.InvalidFile);
            }

            var request = OdinSystemSerializer.Deserialize<RemoteReactionRequestRedux>(inboxItem.Data.ToStringFromUtf8Bytes());

            var localFile = new InternalDriveFileId()
            {
                FileId = header.FileId,
                DriveId = inboxItem.DriveId
            };

            var reaction = DecryptUsingSharedSecret<string>(request.Payload);

            switch (inboxItem.InstructionType)
            {
                case TransferInstructionType.AddReaction:
                    await reactionContentService.AddReactionAsync(localFile, reaction, inboxItem.Sender, odinContext, db);
                    break;

                case TransferInstructionType.DeleteReaction:
                    await reactionContentService.DeleteReactionAsync(localFile, reaction, inboxItem.Sender, odinContext, db);
                    break;
            }
        }

        private T DecryptUsingSharedSecret<T>(SharedSecretEncryptedTransitPayload payload)
        {
            //TODO: put decryption back in place
            // var t = await ResolveClientAccessToken(caller!.Value, tokenSource);
            // var sharedSecret = t.SharedSecret;
            // var encryptedBytes = Convert.FromBase64String(payload.Data);
            // var decryptedBytes = AesCbc.Decrypt(encryptedBytes, ref sharedSecret, payload.Iv);

            var decryptedBytes = Convert.FromBase64String(payload.Data);
            var json = decryptedBytes.ToStringFromUtf8Bytes();
            return OdinSystemSerializer.Deserialize<T>(json);
        }

<<<<<<< HEAD
        private async Task ProcessEccEncryptedFeedInboxItem(TransferInboxItem inboxItem, PeerFileWriter writer,
            InternalDriveFileId tempFile,
            IDriveFileSystem fs,
            IOdinContext odinContext)
=======
        private async Task ProcessFeedInboxItem(IOdinContext odinContext, TransferInboxItem inboxItem, PeerFileWriter writer,
            InternalDriveFileId tempFile,
            IDriveFileSystem fs, IdentityDatabase db)
>>>>>>> 21b31b89
        {
            try
            {
                logger.LogDebug("Processing Feed Inbox Item -> Handling TransferFileType.EncryptedFileForFeed");

                byte[] decryptedBytes = await keyService.EccDecryptPayload(PublicPrivateKeyType.OfflineKey,
                    inboxItem.EncryptedFeedPayload, odinContext);

                var feedPayload = OdinSystemSerializer.Deserialize<FeedItemPayload>(decryptedBytes.ToStringFromUtf8Bytes());
                var decryptedKeyHeader = KeyHeader.FromCombinedBytes(feedPayload.KeyHeaderBytes);

                var handleFileMs = await Benchmark.MillisecondsAsync(async () =>
                {
                    var db = tenantSystemStorage.IdentityDatabase;
                    await writer.HandleFile(tempFile, fs, decryptedKeyHeader, inboxItem.Sender, inboxItem.TransferInstructionSet,
                        odinContext, db, feedPayload.DriveOriginWasCollaborative);
                });

                logger.LogDebug("Processing Feed Inbox Item -> HandleFile Complete. Took {ms} ms", handleFileMs);
            }
            catch (Exception e)
            {
                logger.LogError(e, "[Experimental collaborative channel support inbox processing failed; swallowing error]");
            }
        }


        private async Task<InboxStatus> GetPendingCountAsync(TargetDrive targetDrive, Guid driveId)
        {
<<<<<<< HEAD
            var pendingCount = await transitInboxBoxStorage.GetPendingCountAsync(driveId);
=======
            var pendingCount = await transitInboxBoxStorage.GetPendingCountAsync(driveId, db);
>>>>>>> 21b31b89
            logger.LogDebug("Returning: Status for drive: [{targetDrive}]: popped:{popped}, total: {totalCount}, oldest:{oldest}",
                targetDrive.ToString(),
                pendingCount.PoppedCount, pendingCount.TotalItems,
                pendingCount.OldestItemTimestamp.milliseconds);
            return pendingCount;
        }

        private async Task<KeyHeader> DecryptedKeyHeaderAsync(OdinId sender, EncryptedKeyHeader encryptedKeyHeader, IOdinContext odinContext)
        {
            var icr = await circleNetworkService.GetIcrAsync(sender, odinContext, overrideHack: true);
            var sharedSecret = icr.CreateClientAccessToken(odinContext.PermissionsContext.GetIcrKey()).SharedSecret;
            var decryptedKeyHeader = encryptedKeyHeader.DecryptAesToKeyHeader(ref sharedSecret);
            return decryptedKeyHeader;
        }
    }
}<|MERGE_RESOLUTION|>--- conflicted
+++ resolved
@@ -37,12 +37,7 @@
     {
         public const string ReadReceiptItemMarkedComplete = "ReadReceipt Marked As Complete";
 
-<<<<<<< HEAD
         public async Task<InboxStatus> ProcessInboxAsync(TargetDrive targetDrive, IOdinContext odinContext, int batchSize = 1)
-=======
-        public async Task<InboxStatus> ProcessInboxAsync(TargetDrive targetDrive, IOdinContext odinContext, IdentityDatabase db,
-            int batchSize = 1)
->>>>>>> 21b31b89
         {
             int actualBatchSize = batchSize == 0 ? 1 : batchSize;
             var driveId = odinContext.PermissionsContext.GetDriveId(targetDrive);
@@ -50,11 +45,7 @@
                             "batchSize: {batchSize}; actualBatchSize: {actualBatchSize}", driveId,
                 batchSize, actualBatchSize);
 
-<<<<<<< HEAD
             var status = await transitInboxBoxStorage.GetPendingCountAsync(driveId);
-=======
-            var status = await transitInboxBoxStorage.GetPendingCountAsync(driveId, db);
->>>>>>> 21b31b89
             logger.LogDebug("Status for drive: [{targetDrive}]: popped:{popped}, total: {totalCount}, oldest:{oldest}",
                 targetDrive.ToString(),
                 status.PoppedCount, status.TotalItems,
@@ -128,26 +119,7 @@
                     }
                     else
                     {
-<<<<<<< HEAD
                         await ProcessNormalFileSaveOperation(inboxItem, odinContext, writer, tempFile, fs, db);
-=======
-                        logger.LogDebug("Processing Inbox -> HandleFile with gtid: {gtid}", inboxItem.GlobalTransitId);
-
-                        var icr = await circleNetworkService.GetIdentityConnectionRegistrationAsync(inboxItem.Sender, odinContext,
-                            overrideHack: true);
-                        var sharedSecret = icr.CreateClientAccessToken(odinContext.PermissionsContext.GetIcrKey()).SharedSecret;
-                        var decryptedKeyHeader = inboxItem.SharedSecretEncryptedKeyHeader.DecryptAesToKeyHeader(ref sharedSecret);
-
-                        var handleFileMs = await Benchmark.MillisecondsAsync(async () =>
-                        {
-                            await writer.HandleFile(tempFile, fs, decryptedKeyHeader, inboxItem.Sender,
-                                inboxItem.TransferInstructionSet,
-                                odinContext, tenantSystemStorage.IdentityDatabase);
-                        });
-
-                        logger.LogDebug("Processing Inbox -> HandleFile Complete. gtid: {gtid} Took {ms} ms", inboxItem.GlobalTransitId,
-                            handleFileMs);
->>>>>>> 21b31b89
                     }
                 }
                 else if (inboxItem.InstructionType == TransferInstructionType.DeleteLinkedFile)
@@ -176,15 +148,6 @@
                 {
                     throw new OdinClientException("Transfer type not specified", OdinClientErrorCode.TransferTypeNotSpecified);
                 }
-<<<<<<< HEAD
-=======
-                else if (inboxItem.InstructionType == TransferInstructionType.UpdateFile)
-                {
-                    logger.LogDebug(
-                        "Processing Inbox -> UpdateFile instruction found, ignoring and marking as failure until code supports it.");
-                    await transitInboxBoxStorage.MarkFailureAsync(tempFile, inboxItem.Marker, tenantSystemStorage.IdentityDatabase);
-                }
->>>>>>> 21b31b89
                 else
                 {
                     await transitInboxBoxStorage.MarkCompleteAsync(tempFile, inboxItem.Marker);
@@ -250,22 +213,6 @@
             catch (OdinSecurityException securityException)
             {
                 logger.LogWarning(securityException,
-                    "Processing Inbox -> Inbox InstructionType: {instructionType}. " +
-                    "OdinSecurityException: Failed with Temp File:{f}. " +
-                    "Inbox item gtid: {gtid} (gtid as hex x'{gtidHex}'). " +
-                    "PopStamp (hex): {marker} for drive (hex): {driveId}  Action: Marking Complete",
-                    inboxItem.InstructionType,
-                    tempFile,
-                    inboxItem.GlobalTransitId,
-                    Convert.ToHexString(inboxItem.GlobalTransitId.ToByteArray()),
-                    Utilities.BytesToHexString(inboxItem.Marker.ToByteArray()),
-                    Utilities.BytesToHexString(inboxItem.DriveId.ToByteArray()));
-
-                await transitInboxBoxStorage.MarkCompleteAsync(tempFile, inboxItem.Marker);
-            }
-            catch (OdinSecurityException securityException)
-            {
-                logger.LogWarning(securityException,
                     "Processing Inbox -> Security Exception: " +
                     "\nSender: {sender}. " +
                     "\nInbox InstructionType: {instructionType}. " +
@@ -281,7 +228,7 @@
                     Utilities.BytesToHexString(inboxItem.Marker.ToByteArray()),
                     Utilities.BytesToHexString(inboxItem.DriveId.ToByteArray()));
 
-                await transitInboxBoxStorage.MarkCompleteAsync(tempFile, inboxItem.Marker, tenantSystemStorage.IdentityDatabase);
+                await transitInboxBoxStorage.MarkCompleteAsync(tempFile, inboxItem.Marker);
             }
             catch (Exception e)
             {
@@ -394,16 +341,10 @@
             return OdinSystemSerializer.Deserialize<T>(json);
         }
 
-<<<<<<< HEAD
         private async Task ProcessEccEncryptedFeedInboxItem(TransferInboxItem inboxItem, PeerFileWriter writer,
             InternalDriveFileId tempFile,
             IDriveFileSystem fs,
             IOdinContext odinContext)
-=======
-        private async Task ProcessFeedInboxItem(IOdinContext odinContext, TransferInboxItem inboxItem, PeerFileWriter writer,
-            InternalDriveFileId tempFile,
-            IDriveFileSystem fs, IdentityDatabase db)
->>>>>>> 21b31b89
         {
             try
             {
@@ -433,11 +374,7 @@
 
         private async Task<InboxStatus> GetPendingCountAsync(TargetDrive targetDrive, Guid driveId)
         {
-<<<<<<< HEAD
             var pendingCount = await transitInboxBoxStorage.GetPendingCountAsync(driveId);
-=======
-            var pendingCount = await transitInboxBoxStorage.GetPendingCountAsync(driveId, db);
->>>>>>> 21b31b89
             logger.LogDebug("Returning: Status for drive: [{targetDrive}]: popped:{popped}, total: {totalCount}, oldest:{oldest}",
                 targetDrive.ToString(),
                 pendingCount.PoppedCount, pendingCount.TotalItems,
