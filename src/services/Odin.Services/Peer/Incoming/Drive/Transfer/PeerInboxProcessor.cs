--- conflicted
+++ resolved
@@ -119,24 +119,7 @@
                     }
                     else
                     {
-<<<<<<< HEAD
-                        logger.LogDebug("Processing Inbox -> HandleFile with gtid: {gtid}", inboxItem.GlobalTransitId);
-
-                        var icr = await circleNetworkService.GetIcrAsync(inboxItem.Sender, odinContext, overrideHack: true);
-                        var sharedSecret = icr.CreateClientAccessToken(odinContext.PermissionsContext.GetIcrKey()).SharedSecret;
-                        var decryptedKeyHeader = inboxItem.SharedSecretEncryptedKeyHeader.DecryptAesToKeyHeader(ref sharedSecret);
-
-                        var handleFileMs = await Benchmark.MillisecondsAsync(async () =>
-                        {
-                            await writer.HandleFile(tempFile, fs, decryptedKeyHeader, inboxItem.Sender,
-                                inboxItem.TransferInstructionSet,
-                                odinContext, tenantSystemStorage.IdentityDatabase);
-                        });
-
-                        logger.LogDebug("Processing Inbox -> HandleFile Complete. gtid: {gtid} Took {ms} ms", inboxItem.GlobalTransitId, handleFileMs);
-=======
                         await ProcessNormalFileSaveOperation(inboxItem, odinContext, writer, tempFile, fs, db);
->>>>>>> 71b9fe28
                     }
                 }
                 else if (inboxItem.InstructionType == TransferInstructionType.DeleteLinkedFile)
