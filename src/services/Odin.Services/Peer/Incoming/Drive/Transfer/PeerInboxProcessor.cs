using System;
using System.Linq;
using System.Threading.Tasks;
using Bitcoin.BitcoinUtilities;
using Microsoft.Extensions.Logging;
using Odin.Core;
using Odin.Core.Exceptions;
using Odin.Core.Identity;
using Odin.Core.Serialization;
using Odin.Core.Storage.SQLite.IdentityDatabase;
using Odin.Core.Util;
using Odin.Services.Base;
using Odin.Services.DataSubscription;
using Odin.Services.Drives;
using Odin.Services.Drives.FileSystem;
using Odin.Services.Drives.Management;
using Odin.Services.Drives.Reactions;
using Odin.Services.EncryptionKeyService;
using Odin.Services.Membership.Connections;
using Odin.Services.Peer.Encryption;
using Odin.Services.Peer.Incoming.Drive.Transfer.FileUpdate;
using Odin.Services.Peer.Incoming.Drive.Transfer.InboxStorage;
using Odin.Services.Peer.Outgoing.Drive;
using Odin.Services.Peer.Outgoing.Drive.Reactions;

namespace Odin.Services.Peer.Incoming.Drive.Transfer
{
    public class PeerInboxProcessor(
        TransitInboxBoxStorage transitInboxBoxStorage,
        FileSystemResolver fileSystemResolver,
        CircleNetworkService circleNetworkService,
        ILogger<PeerInboxProcessor> logger,
        PublicPrivateKeyService keyService,
        DriveManager driveManager,
        TenantSystemStorage tenantSystemStorage,
        ReactionContentService reactionContentService)
    {
        public const string ReadReceiptItemMarkedComplete = "ReadReceipt Marked As Complete";

        public async Task<InboxStatus> ProcessInboxAsync(TargetDrive targetDrive, IOdinContext odinContext, int batchSize = 1)
        {
            int actualBatchSize = batchSize == 0 ? 1 : batchSize;
            var driveId = odinContext.PermissionsContext.GetDriveId(targetDrive);
            logger.LogDebug("Processing Inbox -> Getting Pending Items (chatty) for drive {driveId} with requested " +
                            "batchSize: {batchSize}; actualBatchSize: {actualBatchSize}", driveId,
                batchSize, actualBatchSize);

            var status = await transitInboxBoxStorage.GetPendingCountAsync(driveId);
            logger.LogDebug("Status for drive: [{targetDrive}]: popped:{popped}, total: {totalCount}, oldest:{oldest}",
                targetDrive.ToString(),
                status.PoppedCount, status.TotalItems,
                status.OldestItemTimestamp.milliseconds);

            for (int i = 0; i < actualBatchSize; i++)
            {
                var items = await transitInboxBoxStorage.GetPendingItemsAsync(driveId, 1);

                // if nothing comes back; exit
                var inboxItem = items?.FirstOrDefault();
                if (inboxItem == null)
                {
                    logger.LogDebug("Processing Inbox -> No inbox item");
                    return await GetPendingCountAsync(targetDrive, driveId);
                }

                logger.LogDebug("Processing Inbox -> Getting Pending Items returned: {itemCount}", items.Count);
                logger.LogDebug("Processing Inbox (no call to CUOWA) item with marker/popStamp [{marker}]", inboxItem.Marker);

                await ProcessInboxItemAsync(inboxItem, odinContext);
            }

            return await GetPendingCountAsync(targetDrive, driveId);
        }

        /// <summary>
        /// Processes incoming transfers by converting their transfer
        /// keys and moving files to long term storage.  Returns the number of items in the inbox
        /// </summary>
        private async Task ProcessInboxItemAsync(TransferInboxItem inboxItem, IOdinContext odinContext)
        {
            var db = tenantSystemStorage.IdentityDatabase;
            PeerFileWriter writer = new PeerFileWriter(logger, fileSystemResolver, driveManager);

            // await db.CreateCommitUnitOfWorkAsync(async () =>
            // {
            var tempFile = new InternalDriveFileId()
            {
                DriveId = inboxItem.DriveId,
                FileId = inboxItem.FileId
            };

            try
            {
                var fs = fileSystemResolver.ResolveFileSystem(inboxItem.FileSystemType);
                if (inboxItem.InstructionType == TransferInstructionType.UpdateFile)
                {
                    await HandleUpdateFileAsync(inboxItem, odinContext, db);
                    await transitInboxBoxStorage.MarkCompleteAsync(tempFile, inboxItem.Marker);
                }
                else if (inboxItem.InstructionType == TransferInstructionType.SaveFile)
                {
                    if (inboxItem.TransferFileType == TransferFileType.CommandMessage)
                    {
                        logger.LogInformation(
                            "Found inbox item of type CommandMessage; these are now obsolete (gtid: {gtid} InstructionType:{it}); Action: Marking Complete",
                            inboxItem.GlobalTransitId, inboxItem.InstructionType);

                        await transitInboxBoxStorage.MarkCompleteAsync(tempFile, inboxItem.Marker);
                    }

                    else if (inboxItem.TransferFileType == TransferFileType.EncryptedFileForFeedViaTransit)
                    {
                        //this was a file sent over transit (fully encrypted for connected identities but targeting the feed drive)
                        await ProcessFeedItemViaTransit(inboxItem, odinContext, writer, tempFile, fs, db); 
                    }
                    else if (inboxItem.TransferFileType == TransferFileType.EncryptedFileForFeed) //older path
                    {
                        await ProcessEccEncryptedFeedInboxItem(inboxItem, writer, tempFile, fs, odinContext);
                    }
                    else
                    {
                        await ProcessNormalFileSaveOperation(inboxItem, odinContext, writer, tempFile, fs, db);
                    }
                }
                else if (inboxItem.InstructionType == TransferInstructionType.DeleteLinkedFile)
                {
                    logger.LogDebug("Processing Inbox -> DeleteFile marker/popstamp:[{maker}]",
                        Utilities.BytesToHexString(inboxItem.Marker.ToByteArray()));
                    await writer.DeleteFile(fs, inboxItem, odinContext, db);
                }
                else if (inboxItem.InstructionType == TransferInstructionType.ReadReceipt)
                {
                    logger.LogDebug("Processing Inbox -> ReadReceipt (gtid: {gtid} gtid as hex x'{gtidHex}') marker/popstamp:[{maker}]",
                        inboxItem.GlobalTransitId,
                        Utilities.BytesToHexString(inboxItem.GlobalTransitId.ToByteArray()),
                        Utilities.BytesToHexString(inboxItem.Marker.ToByteArray()));

                    await writer.MarkFileAsRead(fs, inboxItem, odinContext, db);
                    logger.LogDebug(ReadReceiptItemMarkedComplete);
                }
                else if (inboxItem.InstructionType is TransferInstructionType.AddReaction or TransferInstructionType.DeleteReaction)
                {
                    await HandleReaction(inboxItem, fs, odinContext, db);
                    await transitInboxBoxStorage.MarkCompleteAsync(tempFile, inboxItem.Marker);
                }

                else if (inboxItem.InstructionType == TransferInstructionType.None)
                {
                    throw new OdinClientException("Transfer type not specified", OdinClientErrorCode.TransferTypeNotSpecified);
                }
                else
                {
                    await transitInboxBoxStorage.MarkCompleteAsync(tempFile, inboxItem.Marker);
                    throw new OdinClientException("Invalid transfer type", OdinClientErrorCode.InvalidTransferType);
                }

                logger.LogDebug("Processing Inbox -> MarkComplete: marker: {marker} for drive: {driveId}",
                    Utilities.BytesToHexString(inboxItem.Marker.ToByteArray()),
                    Utilities.BytesToHexString(inboxItem.DriveId.ToByteArray()));
                await transitInboxBoxStorage.MarkCompleteAsync(tempFile, inboxItem.Marker);
            }
            catch (OdinRemoteIdentityException)
            {
                await transitInboxBoxStorage.MarkFailureAsync(tempFile, inboxItem.Marker);
                throw;
            }
            catch (OdinFileWriteException ofwe)
            {
                logger.LogError(ofwe,
                    "Issue Writing a file.  Action: Marking Complete. marker/popStamp: [{marker}]",
                    Utilities.BytesToHexString(inboxItem.Marker.ToByteArray()));
                await transitInboxBoxStorage.MarkCompleteAsync(tempFile, inboxItem.Marker);
            }
            catch (LockConflictException lce)
            {
                logger.LogWarning(lce,
                    "Processing Inbox -> Inbox InstructionType: {instructionType}. Action: Marking Failure; retry later: [{marker}]",
                    inboxItem.InstructionType,
                    Utilities.BytesToHexString(inboxItem.Marker.ToByteArray()));
                await transitInboxBoxStorage.MarkFailureAsync(tempFile, inboxItem.Marker);
            }
            catch (OdinAcquireLockException te)
            {
                logger.LogWarning(te,
                    "Processing Inbox -> Inbox InstructionType: {instructionType}. Action: Marking Failure; retry later: [{marker}]",
                    inboxItem.InstructionType,
                    Utilities.BytesToHexString(inboxItem.Marker.ToByteArray()));
                await transitInboxBoxStorage.MarkFailureAsync(tempFile, inboxItem.Marker);
            }
            catch (OdinClientException oce)
            {
                if (oce.ErrorCode == OdinClientErrorCode.ExistingFileWithUniqueId)
                {
                    logger.LogError(oce,
                        "Processing Inbox -> UniqueId Conflict: " +
                        "\nSender: {sender}. " +
                        "\nInbox InstructionType: {instructionType}. " +
                        "\nTemp File:{f}. " +
                        "\nInbox item gtid: {gtid} (gtid as hex x'{gtidHex}'). " +
                        "\nPopStamp (hex): {marker} for drive (hex): {driveId}  " +
                        "\nAction: Marking Complete",
                        inboxItem.Sender,
                        inboxItem.InstructionType,
                        tempFile,
                        inboxItem.GlobalTransitId,
                        Convert.ToHexString(inboxItem.GlobalTransitId.ToByteArray()),
                        Utilities.BytesToHexString(inboxItem.Marker.ToByteArray()),
                        Utilities.BytesToHexString(inboxItem.DriveId.ToByteArray()));
                }

                await transitInboxBoxStorage.MarkCompleteAsync(tempFile, inboxItem.Marker);
            }
            catch (OdinSecurityException securityException)
            {
                logger.LogWarning(securityException,
<<<<<<< HEAD
                    "Processing Inbox -> Inbox InstructionType: {instructionType}. " +
                    "OdinSecurityException: Failed with Temp File:{f}. " +
                    "Inbox item gtid: {gtid} (gtid as hex x'{gtidHex}'). " +
                    "PopStamp (hex): {marker} for drive (hex): {driveId}  Action: Marking Complete",
=======
                    "Processing Inbox -> Security Exception: " +
                    "\nSender: {sender}. " +
                    "\nInbox InstructionType: {instructionType}. " +
                    "\nTemp File:{f}. " +
                    "\nInbox item gtid: {gtid} (gtid as hex x'{gtidHex}'). " +
                    "\nPopStamp (hex): {marker} for drive (hex): {driveId}  " +
                    "\nAction: Marking Complete",
                    inboxItem.Sender,
>>>>>>> bd3abab4
                    inboxItem.InstructionType,
                    tempFile,
                    inboxItem.GlobalTransitId,
                    Convert.ToHexString(inboxItem.GlobalTransitId.ToByteArray()),
                    Utilities.BytesToHexString(inboxItem.Marker.ToByteArray()),
                    Utilities.BytesToHexString(inboxItem.DriveId.ToByteArray()));

                await transitInboxBoxStorage.MarkCompleteAsync(tempFile, inboxItem.Marker);
            }
            catch (Exception e)
            {
                logger.LogError(e,
                    "Processing Inbox -> Inbox InstructionType: {instructionType}. " +
                    "Catch-all Exception: Failed with Temp File:{f}. " +
                    "Inbox item gtid: {gtid} (gtid as hex x'{gtidHex}'). " +
                    "PopStamp (hex): {marker} for drive (hex): {driveId}  Action: Marking Complete",
                    inboxItem.InstructionType,
                    tempFile,
                    inboxItem.GlobalTransitId,
                    Convert.ToHexString(inboxItem.GlobalTransitId.ToByteArray()),
                    Utilities.BytesToHexString(inboxItem.Marker.ToByteArray()),
                    Utilities.BytesToHexString(inboxItem.DriveId.ToByteArray()));

                await transitInboxBoxStorage.MarkCompleteAsync(tempFile, inboxItem.Marker);
            }
            // });
        }

        private async Task ProcessNormalFileSaveOperation(TransferInboxItem inboxItem, IOdinContext odinContext, PeerFileWriter writer,
            InternalDriveFileId tempFile, IDriveFileSystem fs, IdentityDatabase db)
        {
            logger.LogDebug("Processing Inbox -> HandleFile with gtid: {gtid}", inboxItem.GlobalTransitId);

            var decryptedKeyHeader = await DecryptedKeyHeaderAsync(inboxItem.Sender, inboxItem.SharedSecretEncryptedKeyHeader, odinContext);
            var handleFileMs = await Benchmark.MillisecondsAsync(async () =>
            {
                await writer.HandleFile(tempFile, fs, decryptedKeyHeader, inboxItem.Sender,
                    inboxItem.TransferInstructionSet,
                    odinContext, db);
            });

            logger.LogDebug("Processing Inbox -> HandleFile Complete. gtid: {gtid} Took {ms} ms", inboxItem.GlobalTransitId,
                handleFileMs);
        }
        
        private async Task ProcessFeedItemViaTransit(TransferInboxItem inboxItem, IOdinContext odinContext, PeerFileWriter writer,
            InternalDriveFileId tempFile, IDriveFileSystem fs, IdentityDatabase db)
        {
            logger.LogDebug("ProcessFeedItemViaTransit -> HandleFile with gtid: {gtid}", inboxItem.GlobalTransitId);

            var decryptedKeyHeader = await DecryptedKeyHeaderAsync(inboxItem.Sender, inboxItem.SharedSecretEncryptedKeyHeader, odinContext);
            var handleFileMs = await Benchmark.MillisecondsAsync(async () =>
            {
                await writer.HandleFile(tempFile, fs, decryptedKeyHeader, inboxItem.Sender,
                    inboxItem.TransferInstructionSet,
                    odinContext, db);
            });

            logger.LogDebug("ProcessFeedItemViaTransit -> HandleFile Complete. gtid: {gtid} Took {ms} ms", inboxItem.GlobalTransitId,
                handleFileMs);
        }

        private async Task HandleUpdateFileAsync(TransferInboxItem inboxItem, IOdinContext odinContext, IdentityDatabase db)
        {
            var writer = new PeerFileUpdateWriter(logger, fileSystemResolver, driveManager);
            var tempFile = new InternalDriveFileId()
            {
                FileId = inboxItem.FileId,
                DriveId = inboxItem.DriveId
            };

            var updateInstructionSet =
                OdinSystemSerializer.Deserialize<EncryptedRecipientFileUpdateInstructionSet>(inboxItem.Data.ToStringFromUtf8Bytes());
            var decryptedKeyHeader = await DecryptedKeyHeaderAsync(inboxItem.Sender, updateInstructionSet.EncryptedKeyHeaderIvOnly, odinContext);
            await writer.UpdateFileAsync(tempFile, decryptedKeyHeader, inboxItem.Sender, updateInstructionSet, odinContext, db);
        }

        private async Task HandleReaction(TransferInboxItem inboxItem, IDriveFileSystem fs, IOdinContext odinContext, IdentityDatabase db)
        {
            var header = await fs.Query.GetFileByGlobalTransitId(inboxItem.DriveId, inboxItem.GlobalTransitId, odinContext, db);
            if (null == header)
            {
                throw new OdinClientException("HandleReaction -> No file found by GlobalTransitId", OdinClientErrorCode.InvalidFile);
            }

            var request = OdinSystemSerializer.Deserialize<RemoteReactionRequestRedux>(inboxItem.Data.ToStringFromUtf8Bytes());

            var localFile = new InternalDriveFileId()
            {
                FileId = header.FileId,
                DriveId = inboxItem.DriveId
            };

            var reaction = DecryptUsingSharedSecret<string>(request.Payload);

            switch (inboxItem.InstructionType)
            {
                case TransferInstructionType.AddReaction:
                    await reactionContentService.AddReactionAsync(localFile, reaction, inboxItem.Sender, odinContext, db);
                    break;

                case TransferInstructionType.DeleteReaction:
                    await reactionContentService.DeleteReactionAsync(localFile, reaction, inboxItem.Sender, odinContext, db);
                    break;
            }
        }

        private T DecryptUsingSharedSecret<T>(SharedSecretEncryptedTransitPayload payload)
        {
            //TODO: put decryption back in place
            // var t = await ResolveClientAccessToken(caller!.Value, tokenSource);
            // var sharedSecret = t.SharedSecret;
            // var encryptedBytes = Convert.FromBase64String(payload.Data);
            // var decryptedBytes = AesCbc.Decrypt(encryptedBytes, ref sharedSecret, payload.Iv);

            var decryptedBytes = Convert.FromBase64String(payload.Data);
            var json = decryptedBytes.ToStringFromUtf8Bytes();
            return OdinSystemSerializer.Deserialize<T>(json);
        }

        private async Task ProcessEccEncryptedFeedInboxItem(TransferInboxItem inboxItem, PeerFileWriter writer,
            InternalDriveFileId tempFile,
            IDriveFileSystem fs,
            IOdinContext odinContext)
        {
            try
            {
                logger.LogDebug("Processing Feed Inbox Item -> Handling TransferFileType.EncryptedFileForFeed");

                byte[] decryptedBytes = await keyService.EccDecryptPayload(PublicPrivateKeyType.OfflineKey,
                    inboxItem.EncryptedFeedPayload, odinContext);

                var feedPayload = OdinSystemSerializer.Deserialize<FeedItemPayload>(decryptedBytes.ToStringFromUtf8Bytes());
                var decryptedKeyHeader = KeyHeader.FromCombinedBytes(feedPayload.KeyHeaderBytes);

                var handleFileMs = await Benchmark.MillisecondsAsync(async () =>
                {
                    var db = tenantSystemStorage.IdentityDatabase;
                    await writer.HandleFile(tempFile, fs, decryptedKeyHeader, inboxItem.Sender, inboxItem.TransferInstructionSet,
                        odinContext, db, feedPayload.DriveOriginWasCollaborative);
                });

                logger.LogDebug("Processing Feed Inbox Item -> HandleFile Complete. Took {ms} ms", handleFileMs);
            }
            catch (Exception e)
            {
                logger.LogError(e, "[Experimental collaborative channel support inbox processing failed; swallowing error]");
            }
        }


        private async Task<InboxStatus> GetPendingCountAsync(TargetDrive targetDrive, Guid driveId)
        {
            var pendingCount = await transitInboxBoxStorage.GetPendingCountAsync(driveId);
            logger.LogDebug("Returning: Status for drive: [{targetDrive}]: popped:{popped}, total: {totalCount}, oldest:{oldest}",
                targetDrive.ToString(),
                pendingCount.PoppedCount, pendingCount.TotalItems,
                pendingCount.OldestItemTimestamp.milliseconds);
            return pendingCount;
        }

        private async Task<KeyHeader> DecryptedKeyHeaderAsync(OdinId sender, EncryptedKeyHeader encryptedKeyHeader, IOdinContext odinContext)
        {
            var icr = await circleNetworkService.GetIcrAsync(sender, odinContext, overrideHack: true);
            var sharedSecret = icr.CreateClientAccessToken(odinContext.PermissionsContext.GetIcrKey()).SharedSecret;
            var decryptedKeyHeader = encryptedKeyHeader.DecryptAesToKeyHeader(ref sharedSecret);
            return decryptedKeyHeader;
        }
    }
}<|MERGE_RESOLUTION|>--- conflicted
+++ resolved
@@ -213,12 +213,6 @@
             catch (OdinSecurityException securityException)
             {
                 logger.LogWarning(securityException,
-<<<<<<< HEAD
-                    "Processing Inbox -> Inbox InstructionType: {instructionType}. " +
-                    "OdinSecurityException: Failed with Temp File:{f}. " +
-                    "Inbox item gtid: {gtid} (gtid as hex x'{gtidHex}'). " +
-                    "PopStamp (hex): {marker} for drive (hex): {driveId}  Action: Marking Complete",
-=======
                     "Processing Inbox -> Security Exception: " +
                     "\nSender: {sender}. " +
                     "\nInbox InstructionType: {instructionType}. " +
@@ -227,7 +221,6 @@
                     "\nPopStamp (hex): {marker} for drive (hex): {driveId}  " +
                     "\nAction: Marking Complete",
                     inboxItem.Sender,
->>>>>>> bd3abab4
                     inboxItem.InstructionType,
                     tempFile,
                     inboxItem.GlobalTransitId,
