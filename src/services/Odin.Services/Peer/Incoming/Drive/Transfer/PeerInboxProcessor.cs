--- conflicted
+++ resolved
@@ -7,7 +7,6 @@
 using Odin.Core.Exceptions;
 using Odin.Core.Identity;
 using Odin.Core.Serialization;
-using Odin.Core.Storage.SQLite;
 using Odin.Core.Storage.SQLite.IdentityDatabase;
 using Odin.Core.Util;
 using Odin.Services.Base;
@@ -46,21 +45,21 @@
                             "batchSize: {batchSize}; actualBatchSize: {actualBatchSize}", driveId,
                 batchSize, actualBatchSize);
 
-            var status = transitInboxBoxStorage.GetPendingCount(driveId, db);
+            var status = transitInboxBoxStorage.GetPendingCount(driveId);
             logger.LogDebug("Status for drive: [{targetDrive}]: popped:{popped}, total: {totalCount}, oldest:{oldest}", targetDrive.ToString(),
                 status.PoppedCount, status.TotalItems,
                 status.OldestItemTimestamp.milliseconds);
 
             for (int i = 0; i < actualBatchSize; i++)
             {
-                var items = await transitInboxBoxStorage.GetPendingItems(driveId, 1, db);
+                var items = await transitInboxBoxStorage.GetPendingItems(driveId, 1);
 
                 // if nothing comes back; exit
                 var inboxItem = items?.FirstOrDefault();
                 if (inboxItem == null)
                 {
                     logger.LogDebug("Processing Inbox -> No inbox item");
-                    return GetPendingCount(targetDrive, db, driveId);
+                    return GetPendingCount(targetDrive, driveId);
                 }
 
                 logger.LogDebug("Processing Inbox -> Getting Pending Items returned: {itemCount}", items.Count);
@@ -69,7 +68,7 @@
                 await ProcessInboxItem(inboxItem, odinContext);
             }
 
-            return GetPendingCount(targetDrive, db, driveId);
+            return GetPendingCount(targetDrive, driveId);
         }
 
         /// <summary>
@@ -78,10 +77,7 @@
         /// </summary>
         private async Task ProcessInboxItem(TransferInboxItem inboxItem, IOdinContext odinContext)
         {
-<<<<<<< HEAD
             using var db = tenantSystemStorage.IdentityDatabase;
-=======
->>>>>>> edb954a8
             PeerFileWriter writer = new PeerFileWriter(logger, fileSystemResolver, driveManager);
 
             // await db.CreateCommitUnitOfWorkAsync(async () =>
@@ -98,7 +94,7 @@
                 if (inboxItem.InstructionType == TransferInstructionType.UpdateFile)
                 {
                     await HandleUpdateFile(inboxItem, odinContext, db);
-                    await transitInboxBoxStorage.MarkComplete(tempFile, inboxItem.Marker, db);
+                    await transitInboxBoxStorage.MarkComplete(tempFile, inboxItem.Marker);
                 }
                 else if (inboxItem.InstructionType == TransferInstructionType.SaveFile)
                 {
@@ -108,41 +104,22 @@
                             "Found inbox item of type CommandMessage; these are now obsolete (gtid: {gtid} InstructionType:{it}); Action: Marking Complete",
                             inboxItem.GlobalTransitId, inboxItem.InstructionType);
 
-<<<<<<< HEAD
-                        await transitInboxBoxStorage.MarkComplete(tempFile, inboxItem.Marker, db);
+                        await transitInboxBoxStorage.MarkComplete(tempFile, inboxItem.Marker);
                     }
                     else if (inboxItem.TransferFileType == TransferFileType.EncryptedFileForFeed)
                     {
-                        await ProcessFeedInboxItem(odinContext, inboxItem, writer, tempFile, fs, db);
-=======
-                        await transitInboxBoxStorage.MarkComplete(tempFile, inboxItem.Marker, tenantSystemStorage.IdentityDatabase);
-                    }
-                    else if (inboxItem.TransferFileType == TransferFileType.EncryptedFileForFeed)
-                    {
-                        await ProcessFeedInboxItem(odinContext, inboxItem, writer, tempFile, fs, tenantSystemStorage.IdentityDatabase);
->>>>>>> edb954a8
+                        await ProcessFeedInboxItem(odinContext, inboxItem, writer, tempFile, fs);
                     }
                     else
                     {
                         logger.LogDebug("Processing Inbox -> HandleFile with gtid: {gtid}", inboxItem.GlobalTransitId);
 
-<<<<<<< HEAD
-                        var decryptedKeyHeader = await DecryptedKeyHeader(inboxItem.Sender, inboxItem.SharedSecretEncryptedKeyHeader, odinContext, db);
-=======
-                        var icr = await circleNetworkService.GetIdentityConnectionRegistration(inboxItem.Sender, odinContext, overrideHack: true);
-                        var sharedSecret = icr.CreateClientAccessToken(odinContext.PermissionsContext.GetIcrKey()).SharedSecret;
-                        var decryptedKeyHeader = inboxItem.SharedSecretEncryptedKeyHeader.DecryptAesToKeyHeader(ref sharedSecret);
-
->>>>>>> edb954a8
+                        var decryptedKeyHeader = await DecryptedKeyHeader(inboxItem.Sender, inboxItem.SharedSecretEncryptedKeyHeader, odinContext);
                         var handleFileMs = await Benchmark.MillisecondsAsync(async () =>
                         {
                             await writer.HandleFile(tempFile, fs, decryptedKeyHeader, inboxItem.Sender,
                                 inboxItem.TransferInstructionSet,
-<<<<<<< HEAD
                                 odinContext, db);
-=======
-                                odinContext, tenantSystemStorage.IdentityDatabase);
->>>>>>> edb954a8
                         });
 
                         logger.LogDebug("Processing Inbox -> HandleFile Complete. gtid: {gtid} Took {ms} ms", inboxItem.GlobalTransitId, handleFileMs);
@@ -152,11 +129,7 @@
                 {
                     logger.LogDebug("Processing Inbox -> DeleteFile marker/popstamp:[{maker}]",
                         Utilities.BytesToHexString(inboxItem.Marker.ToByteArray()));
-<<<<<<< HEAD
                     await writer.DeleteFile(fs, inboxItem, odinContext, db);
-=======
-                    await writer.DeleteFile(fs, inboxItem, odinContext, tenantSystemStorage.IdentityDatabase);
->>>>>>> edb954a8
                 }
                 else if (inboxItem.InstructionType == TransferInstructionType.ReadReceipt)
                 {
@@ -165,58 +138,33 @@
                         Utilities.BytesToHexString(inboxItem.GlobalTransitId.ToByteArray()),
                         Utilities.BytesToHexString(inboxItem.Marker.ToByteArray()));
 
-<<<<<<< HEAD
                     await writer.MarkFileAsRead(fs, inboxItem, odinContext, db);
-=======
-                    await writer.MarkFileAsRead(fs, inboxItem, odinContext, tenantSystemStorage.IdentityDatabase);
->>>>>>> edb954a8
                     logger.LogDebug(ReadReceiptItemMarkedComplete);
                 }
                 else if (inboxItem.InstructionType is TransferInstructionType.AddReaction or TransferInstructionType.DeleteReaction)
                 {
-<<<<<<< HEAD
                     await HandleReaction(inboxItem, fs, odinContext, db);
-                    await transitInboxBoxStorage.MarkComplete(tempFile, inboxItem.Marker, db);
-=======
-                    await HandleReaction(inboxItem, fs, odinContext, tenantSystemStorage.IdentityDatabase);
-                    await transitInboxBoxStorage.MarkComplete(tempFile, inboxItem.Marker, tenantSystemStorage.IdentityDatabase);
->>>>>>> edb954a8
-                }
+                    await transitInboxBoxStorage.MarkComplete(tempFile, inboxItem.Marker);
+                }
+
                 else if (inboxItem.InstructionType == TransferInstructionType.None)
                 {
                     throw new OdinClientException("Transfer type not specified", OdinClientErrorCode.TransferTypeNotSpecified);
                 }
-                else if (inboxItem.InstructionType == TransferInstructionType.UpdateFile)
-                {
-                    logger.LogDebug("Processing Inbox -> UpdateFile instruction found, ignoring and marking as failure until code supports it.");
-                    await transitInboxBoxStorage.MarkFailure(tempFile, inboxItem.Marker, tenantSystemStorage.IdentityDatabase);
-                }
                 else
                 {
-<<<<<<< HEAD
-                    await transitInboxBoxStorage.MarkComplete(tempFile, inboxItem.Marker, db);
-=======
-                    await transitInboxBoxStorage.MarkComplete(tempFile, inboxItem.Marker, tenantSystemStorage.IdentityDatabase);
->>>>>>> edb954a8
+                    await transitInboxBoxStorage.MarkComplete(tempFile, inboxItem.Marker);
                     throw new OdinClientException("Invalid transfer type", OdinClientErrorCode.InvalidTransferType);
                 }
 
                 logger.LogDebug("Processing Inbox -> MarkComplete: marker: {marker} for drive: {driveId}",
                     Utilities.BytesToHexString(inboxItem.Marker.ToByteArray()),
                     Utilities.BytesToHexString(inboxItem.DriveId.ToByteArray()));
-<<<<<<< HEAD
-                await transitInboxBoxStorage.MarkComplete(tempFile, inboxItem.Marker, db);
+                await transitInboxBoxStorage.MarkComplete(tempFile, inboxItem.Marker);
             }
             catch (OdinRemoteIdentityException)
             {
-                await transitInboxBoxStorage.MarkFailure(tempFile, inboxItem.Marker, db);
-=======
-                await transitInboxBoxStorage.MarkComplete(tempFile, inboxItem.Marker, tenantSystemStorage.IdentityDatabase);
-            }
-            catch (OdinRemoteIdentityException)
-            {
-                await transitInboxBoxStorage.MarkFailure(tempFile, inboxItem.Marker, tenantSystemStorage.IdentityDatabase);
->>>>>>> edb954a8
+                await transitInboxBoxStorage.MarkFailure(tempFile, inboxItem.Marker);
                 throw;
             }
             catch (OdinFileWriteException ofwe)
@@ -224,11 +172,7 @@
                 logger.LogError(ofwe,
                     "Issue Writing a file.  Action: Marking Complete. marker/popStamp: [{marker}]",
                     Utilities.BytesToHexString(inboxItem.Marker.ToByteArray()));
-<<<<<<< HEAD
-                await transitInboxBoxStorage.MarkComplete(tempFile, inboxItem.Marker, db);
-=======
-                await transitInboxBoxStorage.MarkComplete(tempFile, inboxItem.Marker, tenantSystemStorage.IdentityDatabase);
->>>>>>> edb954a8
+                await transitInboxBoxStorage.MarkComplete(tempFile, inboxItem.Marker);
             }
             catch (LockConflictException lce)
             {
@@ -236,11 +180,7 @@
                     "Processing Inbox -> Inbox InstructionType: {instructionType}. Action: Marking Failure; retry later: [{marker}]",
                     inboxItem.InstructionType,
                     Utilities.BytesToHexString(inboxItem.Marker.ToByteArray()));
-<<<<<<< HEAD
-                await transitInboxBoxStorage.MarkFailure(tempFile, inboxItem.Marker, db);
-=======
-                await transitInboxBoxStorage.MarkFailure(tempFile, inboxItem.Marker, tenantSystemStorage.IdentityDatabase);
->>>>>>> edb954a8
+                await transitInboxBoxStorage.MarkFailure(tempFile, inboxItem.Marker);
             }
             catch (OdinAcquireLockException te)
             {
@@ -248,11 +188,7 @@
                     "Processing Inbox -> Inbox InstructionType: {instructionType}. Action: Marking Failure; retry later: [{marker}]",
                     inboxItem.InstructionType,
                     Utilities.BytesToHexString(inboxItem.Marker.ToByteArray()));
-<<<<<<< HEAD
-                await transitInboxBoxStorage.MarkFailure(tempFile, inboxItem.Marker, db);
-=======
-                await transitInboxBoxStorage.MarkFailure(tempFile, inboxItem.Marker, tenantSystemStorage.IdentityDatabase);
->>>>>>> edb954a8
+                await transitInboxBoxStorage.MarkFailure(tempFile, inboxItem.Marker);
             }
             catch (OdinClientException oce)
             {
@@ -275,7 +211,7 @@
                         Utilities.BytesToHexString(inboxItem.DriveId.ToByteArray()));
                 }
 
-                await transitInboxBoxStorage.MarkComplete(tempFile, inboxItem.Marker, db);
+                await transitInboxBoxStorage.MarkComplete(tempFile, inboxItem.Marker);
             }
             catch (OdinSecurityException securityException)
             {
@@ -291,11 +227,7 @@
                     Utilities.BytesToHexString(inboxItem.Marker.ToByteArray()),
                     Utilities.BytesToHexString(inboxItem.DriveId.ToByteArray()));
 
-<<<<<<< HEAD
-                await transitInboxBoxStorage.MarkComplete(tempFile, inboxItem.Marker, db);
-=======
-                await transitInboxBoxStorage.MarkComplete(tempFile, inboxItem.Marker, tenantSystemStorage.IdentityDatabase);
->>>>>>> edb954a8
+                await transitInboxBoxStorage.MarkComplete(tempFile, inboxItem.Marker);
             }
             catch (Exception e)
             {
@@ -311,8 +243,7 @@
                     Utilities.BytesToHexString(inboxItem.Marker.ToByteArray()),
                     Utilities.BytesToHexString(inboxItem.DriveId.ToByteArray()));
 
-<<<<<<< HEAD
-                await transitInboxBoxStorage.MarkComplete(tempFile, inboxItem.Marker, db);
+                await transitInboxBoxStorage.MarkComplete(tempFile, inboxItem.Marker);
             }
             // });
         }
@@ -327,21 +258,12 @@
             };
 
             var updateInstructionSet = OdinSystemSerializer.Deserialize<EncryptedRecipientFileUpdateInstructionSet>(inboxItem.Data.ToStringFromUtf8Bytes());
-            var decryptedKeyHeader = await DecryptedKeyHeader(inboxItem.Sender, updateInstructionSet.EncryptedKeyHeaderIvOnly, odinContext, db);
+            var decryptedKeyHeader = await DecryptedKeyHeader(inboxItem.Sender, updateInstructionSet.EncryptedKeyHeaderIvOnly, odinContext);
             await writer.UpdateFile(tempFile, decryptedKeyHeader, inboxItem.Sender, updateInstructionSet, odinContext, db);
         }
 
         private async Task HandleReaction(TransferInboxItem inboxItem, IDriveFileSystem fs, IOdinContext odinContext, IdentityDatabase db)
         {
-=======
-                await transitInboxBoxStorage.MarkComplete(tempFile, inboxItem.Marker, tenantSystemStorage.IdentityDatabase);
-            }
-            // });
-        }
-
-        private async Task HandleReaction(TransferInboxItem inboxItem, IDriveFileSystem fs, IOdinContext odinContext, IdentityDatabase db)
-        {
->>>>>>> edb954a8
             var header = await fs.Query.GetFileByGlobalTransitId(inboxItem.DriveId, inboxItem.GlobalTransitId, odinContext, db);
             if (null == header)
             {
@@ -384,31 +306,23 @@
         }
 
         private async Task ProcessFeedInboxItem(IOdinContext odinContext, TransferInboxItem inboxItem, PeerFileWriter writer, InternalDriveFileId tempFile,
-            IDriveFileSystem fs, IdentityDatabase db)
+            IDriveFileSystem fs)
         {
             try
             {
                 logger.LogDebug("Processing Feed Inbox Item -> Handling TransferFileType.EncryptedFileForFeed");
 
-<<<<<<< HEAD
                 byte[] decryptedBytes = await keyService.EccDecryptPayload(PublicPrivateKeyType.OfflineKey,
-                    inboxItem.EncryptedFeedPayload, odinContext, db);
-=======
-                byte[] decryptedBytes = await keyService.EccDecryptPayload(inboxItem.EncryptedFeedPayload, db);
->>>>>>> edb954a8
+                    inboxItem.EncryptedFeedPayload, odinContext);
 
                 var feedPayload = OdinSystemSerializer.Deserialize<FeedItemPayload>(decryptedBytes.ToStringFromUtf8Bytes());
                 var decryptedKeyHeader = KeyHeader.FromCombinedBytes(feedPayload.KeyHeaderBytes);
 
                 var handleFileMs = await Benchmark.MillisecondsAsync(async () =>
                 {
+                    var db = tenantSystemStorage.IdentityDatabase;
                     await writer.HandleFile(tempFile, fs, decryptedKeyHeader, inboxItem.Sender, inboxItem.TransferInstructionSet,
-<<<<<<< HEAD
-                        odinContext, db,
-                        feedPayload.DriveOriginWasCollaborative);
-=======
-                        odinContext, db);
->>>>>>> edb954a8
+                        odinContext, db,feedPayload.DriveOriginWasCollaborative);
                 });
 
                 logger.LogDebug("Processing Feed Inbox Item -> HandleFile Complete. Took {ms} ms", handleFileMs);
@@ -420,18 +334,18 @@
         }
 
 
-        private InboxStatus GetPendingCount(TargetDrive targetDrive, IdentityDatabase db, Guid driveId)
-        {
-            var pendingCount = transitInboxBoxStorage.GetPendingCount(driveId, db);
+        private InboxStatus GetPendingCount(TargetDrive targetDrive, Guid driveId)
+        {
+            var pendingCount = transitInboxBoxStorage.GetPendingCount(driveId);
             logger.LogDebug("Returning: Status for drive: [{targetDrive}]: popped:{popped}, total: {totalCount}, oldest:{oldest}", targetDrive.ToString(),
                 pendingCount.PoppedCount, pendingCount.TotalItems,
                 pendingCount.OldestItemTimestamp.milliseconds);
             return pendingCount;
         }
 
-        private async Task<KeyHeader> DecryptedKeyHeader(OdinId sender, EncryptedKeyHeader encryptedKeyHeader, IOdinContext odinContext, IdentityDatabase db)
-        {
-            var icr = await circleNetworkService.GetIcr(sender, odinContext, db, overrideHack: true);
+        private async Task<KeyHeader> DecryptedKeyHeader(OdinId sender, EncryptedKeyHeader encryptedKeyHeader, IOdinContext odinContext)
+        {
+            var icr = await circleNetworkService.GetIcr(sender, odinContext, overrideHack: true);
             var sharedSecret = icr.CreateClientAccessToken(odinContext.PermissionsContext.GetIcrKey()).SharedSecret;
             var decryptedKeyHeader = encryptedKeyHeader.DecryptAesToKeyHeader(ref sharedSecret);
             return decryptedKeyHeader;
