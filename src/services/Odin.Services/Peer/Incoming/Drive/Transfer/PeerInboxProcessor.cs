--- conflicted
+++ resolved
@@ -1,15 +1,12 @@
 using System;
 using System.Linq;
-using System.Threading;
 using System.Threading.Tasks;
 using Bitcoin.BitcoinUtilities;
-using MediatR;
 using Microsoft.Extensions.Logging;
 using Odin.Core;
 using Odin.Core.Exceptions;
 using Odin.Core.Identity;
 using Odin.Core.Serialization;
-using Odin.Core.Storage;
 using Odin.Core.Storage.SQLite;
 using Odin.Core.Util;
 using Odin.Services.Base;
@@ -93,11 +90,6 @@
 
             try
             {
-<<<<<<< HEAD
-                var fst = inboxItem.FileSystemType == 0 ? FileSystemType.Standard : inboxItem.FileSystemType;
-                var fs = fileSystemResolver.ResolveFileSystem(fst);
-                if (inboxItem.InstructionType == TransferInstructionType.SaveFile)
-=======
                 var fs = fileSystemResolver.ResolveFileSystem(inboxItem.FileSystemType);
                 if (inboxItem.InstructionType == TransferInstructionType.UpdateFile)
                 {
@@ -105,7 +97,6 @@
                     await transitInboxBoxStorage.MarkComplete(tempFile, inboxItem.Marker, cn);
                 }
                 else if (inboxItem.InstructionType == TransferInstructionType.SaveFile)
->>>>>>> edee8a4e
                 {
                     if (inboxItem.TransferFileType == TransferFileType.CommandMessage)
                     {
@@ -123,14 +114,7 @@
                     {
                         logger.LogDebug("Processing Inbox -> HandleFile with gtid: {gtid}", inboxItem.GlobalTransitId);
 
-<<<<<<< HEAD
-                        var icr = await circleNetworkService.GetIcr(inboxItem.Sender, odinContext, cn, overrideHack: true);
-                        var sharedSecret = icr.CreateClientAccessToken(odinContext.PermissionsContext.GetIcrKey()).SharedSecret;
-                        var decryptedKeyHeader = inboxItem.SharedSecretEncryptedKeyHeader.DecryptAesToKeyHeader(ref sharedSecret);
-
-=======
                         var decryptedKeyHeader = await DecryptedKeyHeader(inboxItem.Sender, inboxItem.SharedSecretEncryptedKeyHeader, odinContext, cn);
->>>>>>> edee8a4e
                         var handleFileMs = await Benchmark.MillisecondsAsync(async () =>
                         {
                             await writer.HandleFile(tempFile, fs, decryptedKeyHeader, inboxItem.Sender,
@@ -359,7 +343,7 @@
 
         private async Task<KeyHeader> DecryptedKeyHeader(OdinId sender, EncryptedKeyHeader encryptedKeyHeader, IOdinContext odinContext, DatabaseConnection cn)
         {
-            var icr = await circleNetworkService.GetIdentityConnectionRegistration(sender, odinContext, cn, overrideHack: true);
+            var icr = await circleNetworkService.GetIcr(sender, odinContext, cn, overrideHack: true);
             var sharedSecret = icr.CreateClientAccessToken(odinContext.PermissionsContext.GetIcrKey()).SharedSecret;
             var decryptedKeyHeader = encryptedKeyHeader.DecryptAesToKeyHeader(ref sharedSecret);
             return decryptedKeyHeader;
