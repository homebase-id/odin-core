using System;
using System.Collections.Generic;
using System.IO;
using System.Linq;
using System.Threading.Tasks;
using MediatR;
using Microsoft.Extensions.Logging;
using Odin.Core;
using Odin.Core.Exceptions;
using Odin.Core.Serialization;
using Odin.Core.Storage;
using Odin.Core.Storage.SQLite.IdentityDatabase;
using Odin.Core.Time;
using Odin.Services.AppNotifications.Push;
using Odin.Services.AppNotifications.SystemNotifications;
using Odin.Services.Base;
using Odin.Services.Drives;
using Odin.Services.Drives.DriveCore.Storage;
using Odin.Services.Drives.FileSystem;
using Odin.Services.Drives.Management;
using Odin.Services.Mediator;
using Odin.Services.Peer.Encryption;
using Odin.Services.Peer.Incoming.Drive.Transfer.InboxStorage;
using Odin.Services.Peer.Outgoing.Drive;

namespace Odin.Services.Peer.Incoming.Drive.Transfer
{
    public class PeerDriveIncomingTransferService(
        ILogger<PeerDriveIncomingTransferService> logger,
        DriveManager driveManager,
        IDriveFileSystem fileSystem,
        TenantSystemStorage tenantSystemStorage,
        IMediator mediator,
        FileSystemResolver fileSystemResolver,
        PushNotificationService pushNotificationService)
    {
        private IncomingTransferStateItem _transferState;

        private readonly TransitInboxBoxStorage _transitInboxBoxStorage = new(tenantSystemStorage);
        private readonly Dictionary<string, List<string>> _uploadedKeys = new(StringComparer.InvariantCultureIgnoreCase);

        public async Task InitializeIncomingTransfer(EncryptedRecipientTransferInstructionSet transferInstructionSet,
            IOdinContext odinContext,
            IdentityDatabase db)
        {
            var driveId = odinContext.PermissionsContext.GetDriveId(transferInstructionSet.TargetDrive);

            // Notice here: we always create a new fileId when receiving a new file.
            var file = await fileSystem.Storage.CreateInternalFileId(driveId, db);
            _transferState = new IncomingTransferStateItem(file, transferInstructionSet);

            // Write the instruction set to disk
            await using var stream = new MemoryStream(OdinSystemSerializer.Serialize(transferInstructionSet).ToUtf8ByteArray());
            await fileSystem.Storage.WriteTempStream(file, MultipartHostTransferParts.TransferKeyHeader.ToString().ToLower(), stream,
                odinContext, db);
        }

        public async Task AcceptMetadata(string fileExtension, Stream data, IOdinContext odinContext,
            IdentityDatabase db)
        {
            await fileSystem.Storage.WriteTempStream(_transferState.TempFile, fileExtension, data, odinContext, db);
        }

        public async Task AcceptPayload(string key, string fileExtension, Stream data, IOdinContext odinContext,
            IdentityDatabase db)
        {
            _uploadedKeys.TryAdd(key, new List<string>());
            await fileSystem.Storage.WriteTempStream(_transferState.TempFile, fileExtension, data, odinContext, db);
        }

        public async Task AcceptThumbnail(string payloadKey, string thumbnailKey, string fileExtension, Stream data,
            IOdinContext odinContext,
            IdentityDatabase db)
        {
            if (!_uploadedKeys.TryGetValue(payloadKey, out var thumbnailKeys))
            {
                thumbnailKeys = new List<string>();
                _uploadedKeys.Add(payloadKey, thumbnailKeys);
            }

            thumbnailKeys.Add(thumbnailKey);
            _uploadedKeys[payloadKey] = thumbnailKeys;

            await fileSystem.Storage.WriteTempStream(_transferState.TempFile, fileExtension, data, odinContext, db);
        }

        public async Task<PeerTransferResponse> FinalizeTransfer(FileMetadata fileMetadata, IOdinContext odinContext,
            IdentityDatabase db)
        {
            var shouldExpectPayload = _transferState.TransferInstructionSet.ContentsProvided.HasFlag(SendContents.Payload);

            // if there are payloads in the descriptor, and they should have been sent
            if (fileMetadata.Payloads.Any() && shouldExpectPayload)
            {
                foreach (var expectedPayload in fileMetadata.Payloads)
                {
                    var hasPayload = _uploadedKeys.TryGetValue(expectedPayload.Key, out var thumbnailKeys);
                    if (!hasPayload)
                    {
                        throw new OdinClientException("Not all payloads received");
                    }

                    foreach (var expectedThumbnail in expectedPayload.Thumbnails)
                    {
                        var thumbnailKey = expectedThumbnail.CreateTransitKey(expectedPayload.Key);
                        if (thumbnailKeys.All(k => k != thumbnailKey))
                        {
                            throw new OdinClientException("Not all payloads received");
                        }
                    }
                }
            }

            var responseCode = await FinalizeTransferInternal(_transferState, fileMetadata, odinContext, db);

            if (responseCode == PeerResponseCode.AcceptedDirectWrite || responseCode == PeerResponseCode.AcceptedIntoInbox)
            {
                //Feed hack (again)
                if (_transferState.TransferInstructionSet.TargetDrive == SystemDriveConstants.FeedDrive ||
                    _transferState.TransferInstructionSet.TargetDrive.Type == SystemDriveConstants.ChannelDriveType)
                {
                    //Note: we say new feed item here because comments are never pushed into the feed drive; so any
                    //item going into the feed is new content (i.e. post/image, etc.)
                    await mediator.Publish(new NewFeedItemReceived
                    {
                        FileSystemType = _transferState.TransferInstructionSet.FileSystemType,
                        Sender = odinContext.GetCallerOdinIdOrFail(),
                        OdinContext = odinContext,
                        GlobalTransitId = fileMetadata.ReferencedFile != null
                            ? fileMetadata.ReferencedFile.GlobalTransitId
                            : fileMetadata.GlobalTransitId.GetValueOrDefault(),
                        db = db
                    });
                }
                else
                {
                    var notificationOptions = _transferState.TransferInstructionSet.AppNotificationOptions;
                    if (null != notificationOptions)
                    {
                        var senderId = odinContext.GetCallerOdinIdOrFail();
                        var newContext = OdinContextUpgrades.UpgradeToPeerTransferContext(odinContext);
                        await pushNotificationService.EnqueueNotification(senderId, notificationOptions, newContext, db);
                    }
                }

                return new PeerTransferResponse() { Code = responseCode };
            }

            throw new OdinSystemException("Unhandled Routing");
        }

        public async Task<PeerTransferResponse> AcceptDeleteLinkedFileRequest(TargetDrive targetDrive, Guid globalTransitId,
            FileSystemType fileSystemType,
            IOdinContext odinContext, IdentityDatabase db)
        {
            var driveId = odinContext.PermissionsContext.GetDriveId(targetDrive);

            //TODO: add checks if the sender can write comments if this is a comment
            await fileSystem.Storage.AssertCanWriteToDrive(driveId, odinContext, db);

            //if the sender can write, we can perform this now

            if (fileSystemType == FileSystemType.Comment)
            {
                //Note: we need to check if the person deleting the comment is the original commenter or the owner
                var header = await fileSystem.Query.GetFileByGlobalTransitId(driveId, globalTransitId, odinContext, db);
                if (null == header)
                {
                    //TODO: should this be a 404?
                    throw new OdinClientException("Invalid global transit Id");
                }

                header.AssertOriginalSender(odinContext.Caller.OdinId.GetValueOrDefault());

                await fileSystem.Storage.SoftDeleteLongTermFile(new InternalDriveFileId()
                    {
                        FileId = header.FileId,
                        DriveId = driveId
                    },
                    odinContext,
                    db);

                return new PeerTransferResponse()
                {
                    Code = PeerResponseCode.AcceptedDirectWrite
                };
            }

            var item = new TransferInboxItem()
            {
                Id = Guid.NewGuid(),
                AddedTimestamp = UnixTimeUtc.Now(),
                Sender = odinContext.GetCallerOdinIdOrFail(),

                InstructionType = TransferInstructionType.DeleteLinkedFile,
                DriveId = driveId,

                FileId = Guid.NewGuid(), //HACK: use random guid for the fileId UID constraint
                GlobalTransitId = globalTransitId,

                FileSystemType = fileSystemType,
            };

<<<<<<< HEAD
            await _transitInboxBoxStorage.Add(item);
=======
            await _transitInboxBoxStorage.AddAsync(item, db);
>>>>>>> 30089c7b

            return new PeerTransferResponse()
            {
                Code = PeerResponseCode.AcceptedIntoInbox
            };
        }

        public async Task<PeerTransferResponse> MarkFileAsRead(TargetDrive targetDrive, Guid globalTransitId, FileSystemType fileSystemType,
            IOdinContext odinContext, IdentityDatabase db)
        {
            var driveId = odinContext.PermissionsContext.GetDriveId(targetDrive);

            await fileSystem.Storage.AssertCanWriteToDrive(driveId, odinContext, db);

            var item = new TransferInboxItem()
            {
                Id = Guid.NewGuid(),
                AddedTimestamp = UnixTimeUtc.Now(),
                Sender = odinContext.GetCallerOdinIdOrFail(),
                InstructionType = TransferInstructionType.ReadReceipt,
                DriveId = driveId,
                TransferFileType = TransferFileType.ReadReceipt,
                FileId = Guid.NewGuid(), //HACK: use random guid for the fileId UID constraint since we can have multiple senders sending a read receipt for the same gtid
                GlobalTransitId = globalTransitId,
                FileSystemType = fileSystemType,
            };

<<<<<<< HEAD
            await _transitInboxBoxStorage.Add(item);
=======
            await _transitInboxBoxStorage.AddAsync(item, db);
>>>>>>> 30089c7b

            await mediator.Publish(new InboxItemReceivedNotification
            {
                OdinContext = odinContext,
                TargetDrive = targetDrive,
                FileSystemType = fileSystemType,
                TransferFileType = TransferFileType.ReadReceipt,
                db = db
            });

            return new PeerTransferResponse()
            {
                Code = PeerResponseCode.AcceptedIntoInbox
            };
        }

        //

        private async Task<PeerResponseCode> FinalizeTransferInternal(IncomingTransferStateItem stateItem, FileMetadata fileMetadata,
            IOdinContext odinContext,
            IdentityDatabase db)
        {
            //S0001, S1000, S2000 - can the sender write the content to the target drive?
            await fileSystem.Storage.AssertCanWriteToDrive(stateItem.TempFile.DriveId, odinContext, db);

            odinContext.Caller.AssertCallerIsConnected();
            var directWriteSuccess = await TryDirectWriteFile(stateItem, fileMetadata, odinContext, db);

            if (directWriteSuccess)
            {
                return PeerResponseCode.AcceptedDirectWrite;
            }

            //S1220
            return await RouteToInbox(stateItem, odinContext, db);
        }

        private async Task<bool> TryDirectWriteFile(IncomingTransferStateItem stateItem, FileMetadata metadata, IOdinContext odinContext,
            IdentityDatabase db)
        {
            await fileSystem.Storage.AssertCanWriteToDrive(stateItem.TempFile.DriveId, odinContext, db);

            //HACK: if it's not a connected token
            if (odinContext.AuthContext.ToLower() != "TransitCertificate".ToLower())
            {
                return false;
            }

            //TODO: check if any apps are online and we can snag the storage key

            PeerFileWriter writer = new PeerFileWriter(logger, fileSystemResolver, driveManager);
            var sender = odinContext.GetCallerOdinIdOrFail();
            var decryptedKeyHeader =
                DecryptKeyHeaderWithSharedSecret(stateItem.TransferInstructionSet.SharedSecretEncryptedKeyHeader, odinContext);

            if (metadata.IsEncrypted == false)
            {
                //S1110 - Write to disk and send notifications
                await writer.HandleFile(stateItem.TempFile, fileSystem, decryptedKeyHeader, sender, stateItem.TransferInstructionSet,
                    odinContext, db);

                return true;
            }

            //S1100
            if (metadata.IsEncrypted)
            {
                // Next determine if we can direct write the file
                var hasStorageKey = odinContext.PermissionsContext.TryGetDriveStorageKey(stateItem.TempFile.DriveId, out var _);

                //S1200
                if (hasStorageKey)
                {
                    //S1205
                    await writer.HandleFile(stateItem.TempFile, fileSystem, decryptedKeyHeader, sender, stateItem.TransferInstructionSet,
                        odinContext, db);
                    return true;
                }

                //S2210 - comments cannot fall back to inbox
                if (stateItem.TransferInstructionSet.FileSystemType == FileSystemType.Comment)
                {
                    throw new OdinSecurityException("Sender cannot write the comment");
                }
            }

            return false;
        }

        private KeyHeader DecryptKeyHeaderWithSharedSecret(EncryptedKeyHeader sharedSecretEncryptedKeyHeader, IOdinContext odinContext)
        {
            var sharedSecret = odinContext.PermissionsContext.SharedSecretKey;
            var decryptedKeyHeader = sharedSecretEncryptedKeyHeader.DecryptAesToKeyHeader(ref sharedSecret);
            return decryptedKeyHeader;
        }

        /// <summary>
        /// Stores the file in the inbox so it can be processed by the owner in a separate process
        /// </summary>
        private async Task<PeerResponseCode> RouteToInbox(IncomingTransferStateItem stateItem, IOdinContext odinContext,
            IdentityDatabase db)
        {
            var item = new TransferInboxItem()
            {
                Id = Guid.NewGuid(),
                AddedTimestamp = UnixTimeUtc.Now(),
                Sender = odinContext.GetCallerOdinIdOrFail(),

                InstructionType = TransferInstructionType.SaveFile,
                DriveId = stateItem.TempFile.DriveId,
                FileId = stateItem.TempFile.FileId,
                TransferInstructionSet = stateItem.TransferInstructionSet,

                FileSystemType = stateItem.TransferInstructionSet.FileSystemType,
                TransferFileType = stateItem.TransferInstructionSet.TransferFileType,

                SharedSecretEncryptedKeyHeader = stateItem.TransferInstructionSet.SharedSecretEncryptedKeyHeader,
            };

<<<<<<< HEAD
            await _transitInboxBoxStorage.Add(item);
            await mediator.Publish(new InboxItemReceivedNotification()
=======
            await _transitInboxBoxStorage.AddAsync(item, db);
            await _mediator.Publish(new InboxItemReceivedNotification()
>>>>>>> 30089c7b
            {
                TargetDrive = driveManager.GetDrive(item.DriveId, db).Result.TargetDriveInfo,
                TransferFileType = stateItem.TransferInstructionSet.TransferFileType,
                FileSystemType = item.FileSystemType,
                OdinContext = odinContext,
                db = db
            });

            return PeerResponseCode.AcceptedIntoInbox;
        }
    }
}<|MERGE_RESOLUTION|>--- conflicted
+++ resolved
@@ -149,7 +149,7 @@
             throw new OdinSystemException("Unhandled Routing");
         }
 
-        public async Task<PeerTransferResponse> AcceptDeleteLinkedFileRequest(TargetDrive targetDrive, Guid globalTransitId,
+        public async Task<PeerTransferResponse> AcceptDeleteLinkedFileRequestAsync(TargetDrive targetDrive, Guid globalTransitId,
             FileSystemType fileSystemType,
             IOdinContext odinContext, IdentityDatabase db)
         {
@@ -201,11 +201,7 @@
                 FileSystemType = fileSystemType,
             };
 
-<<<<<<< HEAD
-            await _transitInboxBoxStorage.Add(item);
-=======
-            await _transitInboxBoxStorage.AddAsync(item, db);
->>>>>>> 30089c7b
+            await _transitInboxBoxStorage.AddAsync(item);
 
             return new PeerTransferResponse()
             {
@@ -213,7 +209,7 @@
             };
         }
 
-        public async Task<PeerTransferResponse> MarkFileAsRead(TargetDrive targetDrive, Guid globalTransitId, FileSystemType fileSystemType,
+        public async Task<PeerTransferResponse> MarkFileAsReadAsync(TargetDrive targetDrive, Guid globalTransitId, FileSystemType fileSystemType,
             IOdinContext odinContext, IdentityDatabase db)
         {
             var driveId = odinContext.PermissionsContext.GetDriveId(targetDrive);
@@ -233,11 +229,7 @@
                 FileSystemType = fileSystemType,
             };
 
-<<<<<<< HEAD
-            await _transitInboxBoxStorage.Add(item);
-=======
-            await _transitInboxBoxStorage.AddAsync(item, db);
->>>>>>> 30089c7b
+            await _transitInboxBoxStorage.AddAsync(item);
 
             await mediator.Publish(new InboxItemReceivedNotification
             {
@@ -272,7 +264,7 @@
             }
 
             //S1220
-            return await RouteToInbox(stateItem, odinContext, db);
+            return await RouteToInboxAsync(stateItem, odinContext, db);
         }
 
         private async Task<bool> TryDirectWriteFile(IncomingTransferStateItem stateItem, FileMetadata metadata, IOdinContext odinContext,
@@ -337,7 +329,7 @@
         /// <summary>
         /// Stores the file in the inbox so it can be processed by the owner in a separate process
         /// </summary>
-        private async Task<PeerResponseCode> RouteToInbox(IncomingTransferStateItem stateItem, IOdinContext odinContext,
+        private async Task<PeerResponseCode> RouteToInboxAsync(IncomingTransferStateItem stateItem, IOdinContext odinContext,
             IdentityDatabase db)
         {
             var item = new TransferInboxItem()
@@ -357,15 +349,10 @@
                 SharedSecretEncryptedKeyHeader = stateItem.TransferInstructionSet.SharedSecretEncryptedKeyHeader,
             };
 
-<<<<<<< HEAD
-            await _transitInboxBoxStorage.Add(item);
+            await _transitInboxBoxStorage.AddAsync(item);
             await mediator.Publish(new InboxItemReceivedNotification()
-=======
-            await _transitInboxBoxStorage.AddAsync(item, db);
-            await _mediator.Publish(new InboxItemReceivedNotification()
->>>>>>> 30089c7b
-            {
-                TargetDrive = driveManager.GetDrive(item.DriveId, db).Result.TargetDriveInfo,
+            {
+                TargetDrive = (await driveManager.GetDriveAsync(item.DriveId, db)).TargetDriveInfo,
                 TransferFileType = stateItem.TransferInstructionSet.TransferFileType,
                 FileSystemType = item.FileSystemType,
                 OdinContext = odinContext,
