using System;
using System.Collections.Generic;
using System.IO;
using System.Linq;
using System.Threading.Tasks;
using MediatR;
using Microsoft.Extensions.Logging;
using Odin.Core;
using Odin.Core.Exceptions;
using Odin.Core.Serialization;
using Odin.Core.Storage;
using Odin.Core.Storage.SQLite;
using Odin.Core.Storage.SQLite.IdentityDatabase;
using Odin.Core.Time;
using Odin.Services.AppNotifications.Push;
using Odin.Services.AppNotifications.SystemNotifications;
using Odin.Services.Base;
using Odin.Services.Drives;
using Odin.Services.Drives.DriveCore.Storage;
using Odin.Services.Drives.FileSystem;
using Odin.Services.Drives.Management;
using Odin.Services.Mediator;
using Odin.Services.Peer.Encryption;
using Odin.Services.Peer.Incoming.Drive.Transfer.InboxStorage;
using Odin.Services.Peer.Outgoing.Drive;

namespace Odin.Services.Peer.Incoming.Drive.Transfer
{
    public class PeerDriveIncomingTransferService
    {
        private IncomingTransferStateItem _transferState = null;

        private readonly ILogger<PeerDriveIncomingTransferService> _logger;
        private readonly PushNotificationService _pushNotificationService;
        private readonly DriveManager _driveManager;
        private readonly TransitInboxBoxStorage _transitInboxBoxStorage;
        private readonly IDriveFileSystem _fileSystem;
        private readonly FileSystemResolver _fileSystemResolver;
        private readonly IMediator _mediator;
        private readonly Dictionary<string, List<string>> _uploadedKeys = new(StringComparer.InvariantCultureIgnoreCase);

        public PeerDriveIncomingTransferService(
            ILogger<PeerDriveIncomingTransferService> logger,
            DriveManager driveManager,
            IDriveFileSystem fileSystem,
            TenantSystemStorage tenantSystemStorage,
            IMediator mediator,
            FileSystemResolver fileSystemResolver, PushNotificationService pushNotificationService)
        {
            _logger = logger;
            _driveManager = driveManager;
            _fileSystem = fileSystem;
            _transitInboxBoxStorage = new TransitInboxBoxStorage(tenantSystemStorage);
            _mediator = mediator;
            _fileSystemResolver = fileSystemResolver;
            _pushNotificationService = pushNotificationService;
        }

        public async Task InitializeIncomingTransfer(EncryptedRecipientTransferInstructionSet transferInstructionSet, IOdinContext odinContext,
            IdentityDatabase db)
        {
            var driveId = odinContext.PermissionsContext.GetDriveId(transferInstructionSet.TargetDrive);

            // Notice here: we always create a new fileId when receiving a new file.
            var file = await _fileSystem.Storage.CreateInternalFileId(driveId, db);
            _transferState = new IncomingTransferStateItem(file, transferInstructionSet);

            // Write the instruction set to disk
            await using var stream = new MemoryStream(OdinSystemSerializer.Serialize(transferInstructionSet).ToUtf8ByteArray());
            await _fileSystem.Storage.WriteTempStream(file, MultipartHostTransferParts.TransferKeyHeader.ToString().ToLower(), stream, odinContext, db);
        }

        public async Task AcceptMetadata(string fileExtension, Stream data, IOdinContext odinContext,
            IdentityDatabase db)
        {
            await _fileSystem.Storage.WriteTempStream(_transferState.TempFile, fileExtension, data, odinContext, db);
        }

        public async Task AcceptPayload(string key, string fileExtension, Stream data, IOdinContext odinContext,
            IdentityDatabase db)
        {
            _uploadedKeys.TryAdd(key, new List<string>());
            await _fileSystem.Storage.WriteTempStream(_transferState.TempFile, fileExtension, data, odinContext, db);
        }

        public async Task AcceptThumbnail(string payloadKey, string thumbnailKey, string fileExtension, Stream data, IOdinContext odinContext,
            IdentityDatabase db)
        {
            if (!_uploadedKeys.TryGetValue(payloadKey, out var thumbnailKeys))
            {
                thumbnailKeys = new List<string>();
                _uploadedKeys.Add(payloadKey, thumbnailKeys);
            }

            thumbnailKeys.Add(thumbnailKey);
            _uploadedKeys[payloadKey] = thumbnailKeys;

            await _fileSystem.Storage.WriteTempStream(_transferState.TempFile, fileExtension, data, odinContext, db);
        }

        public async Task<PeerTransferResponse> FinalizeTransfer(FileMetadata fileMetadata, IOdinContext odinContext,
            IdentityDatabase db)
        {
            var shouldExpectPayload = _transferState.TransferInstructionSet.ContentsProvided.HasFlag(SendContents.Payload);

            // if there are payloads in the descriptor, and they should have been sent
            if (fileMetadata.Payloads.Any() && shouldExpectPayload)
            {
                foreach (var expectedPayload in fileMetadata.Payloads)
                {
                    var hasPayload = _uploadedKeys.TryGetValue(expectedPayload.Key, out var thumbnailKeys);
                    if (!hasPayload)
                    {
                        throw new OdinClientException("Not all payloads received");
                    }

                    foreach (var expectedThumbnail in expectedPayload.Thumbnails)
                    {
                        var thumbnailKey = expectedThumbnail.CreateTransitKey(expectedPayload.Key);
                        if (thumbnailKeys.All(k => k != thumbnailKey))
                        {
                            throw new OdinClientException("Not all payloads received");
                        }
                    }
                }
            }

            var responseCode = await FinalizeTransferInternal(_transferState, fileMetadata, odinContext, db);

            if (responseCode == PeerResponseCode.AcceptedDirectWrite || responseCode == PeerResponseCode.AcceptedIntoInbox)
            {
                //Feed hack (again)
                if (_transferState.TransferInstructionSet.TargetDrive == SystemDriveConstants.FeedDrive ||
                    _transferState.TransferInstructionSet.TargetDrive.Type == SystemDriveConstants.ChannelDriveType)
                {
                    //Note: we say new feed item here because comments are never pushed into the feed drive; so any
                    //item going into the feed is new content (i.e. post/image, etc.)
                    await _mediator.Publish(new NewFeedItemReceived
                    {
                        FileSystemType = _transferState.TransferInstructionSet.FileSystemType,
                        Sender = odinContext.GetCallerOdinIdOrFail(),
                        OdinContext = odinContext,
<<<<<<< HEAD
                        DatabaseConnection = cn,
                        GlobalTransitId = fileMetadata.ReferencedFile != null ? fileMetadata.ReferencedFile.GlobalTransitId : (Guid)fileMetadata.GlobalTransitId
=======
                        db = db
>>>>>>> 22a37702
                    });
                }
                else
                {
                    var notificationOptions = _transferState.TransferInstructionSet.AppNotificationOptions;
                    if (null != notificationOptions)
                    {
                        var senderId = odinContext.GetCallerOdinIdOrFail();
                        var newContext = OdinContextUpgrades.UpgradeToPeerTransferContext(odinContext);
                        await _pushNotificationService.EnqueueNotification(senderId, notificationOptions, newContext, db);
                    }
                }

                return new PeerTransferResponse() { Code = responseCode };
            }

            throw new OdinSystemException("Unhandled Routing");
        }

        public async Task<PeerTransferResponse> AcceptDeleteLinkedFileRequest(TargetDrive targetDrive, Guid globalTransitId, FileSystemType fileSystemType,
            IOdinContext odinContext, IdentityDatabase db)
        {
            var driveId = odinContext.PermissionsContext.GetDriveId(targetDrive);

            //TODO: add checks if the sender can write comments if this is a comment
            await _fileSystem.Storage.AssertCanWriteToDrive(driveId, odinContext, db);

            //if the sender can write, we can perform this now

            if (fileSystemType == FileSystemType.Comment)
            {
                //Note: we need to check if the person deleting the comment is the original commenter or the owner
                var header = await _fileSystem.Query.GetFileByGlobalTransitId(driveId, globalTransitId, odinContext, db);
                if (null == header)
                {
                    //TODO: should this be a 404?
                    throw new OdinClientException("Invalid global transit Id");
                }

                header.AssertOriginalSender(odinContext.Caller.OdinId.GetValueOrDefault());

                await _fileSystem.Storage.SoftDeleteLongTermFile(new InternalDriveFileId()
                {
                    FileId = header.FileId,
                    DriveId = driveId
                },
                    odinContext,
                    db);

                return new PeerTransferResponse()
                {
                    Code = PeerResponseCode.AcceptedDirectWrite
                };
            }

            var item = new TransferInboxItem()
            {
                Id = Guid.NewGuid(),
                AddedTimestamp = UnixTimeUtc.Now(),
                Sender = odinContext.GetCallerOdinIdOrFail(),

                InstructionType = TransferInstructionType.DeleteLinkedFile,
                DriveId = driveId,

                FileId = Guid.NewGuid(), //HACK: use random guid for the fileId UID constraint
                GlobalTransitId = globalTransitId,

                FileSystemType = fileSystemType,
            };

            await _transitInboxBoxStorage.Add(item, db);

            return new PeerTransferResponse()
            {
                Code = PeerResponseCode.AcceptedIntoInbox
            };
        }

        public async Task<PeerTransferResponse> MarkFileAsRead(TargetDrive targetDrive, Guid globalTransitId, FileSystemType fileSystemType,
            IOdinContext odinContext, IdentityDatabase db)
        {
            var driveId = odinContext.PermissionsContext.GetDriveId(targetDrive);

            await _fileSystem.Storage.AssertCanWriteToDrive(driveId, odinContext, db);

            var item = new TransferInboxItem()
            {
                Id = Guid.NewGuid(),
                AddedTimestamp = UnixTimeUtc.Now(),
                Sender = odinContext.GetCallerOdinIdOrFail(),
                InstructionType = TransferInstructionType.ReadReceipt,
                DriveId = driveId,
                TransferFileType = TransferFileType.ReadReceipt,
                FileId = Guid.NewGuid(), //HACK: use random guid for the fileId UID constraint since we can have multiple senders sending a read receipt for the same gtid
                GlobalTransitId = globalTransitId,
                FileSystemType = fileSystemType,
            };

            await _transitInboxBoxStorage.Add(item, db);

            await _mediator.Publish(new InboxItemReceivedNotification
            {
                OdinContext = odinContext,
                TargetDrive = targetDrive,
                FileSystemType = fileSystemType,
                TransferFileType = TransferFileType.ReadReceipt,
                db = db
            });

            return new PeerTransferResponse()
            {
                Code = PeerResponseCode.AcceptedIntoInbox
            };
        }

        //

        private async Task<PeerResponseCode> FinalizeTransferInternal(IncomingTransferStateItem stateItem, FileMetadata fileMetadata, IOdinContext odinContext,
            IdentityDatabase db)
        {
            //S0001, S1000, S2000 - can the sender write the content to the target drive?
            await _fileSystem.Storage.AssertCanWriteToDrive(stateItem.TempFile.DriveId, odinContext, db);

            var directWriteSuccess = await TryDirectWriteFile(stateItem, fileMetadata, odinContext, db);

            if (directWriteSuccess)
            {
                return PeerResponseCode.AcceptedDirectWrite;
            }

            //S1220
            return await RouteToInbox(stateItem, odinContext, db);
        }

        private async Task<bool> TryDirectWriteFile(IncomingTransferStateItem stateItem, FileMetadata metadata, IOdinContext odinContext, IdentityDatabase db)
        {
            await _fileSystem.Storage.AssertCanWriteToDrive(stateItem.TempFile.DriveId, odinContext, db);

            //HACK: if it's not a connected token
            if (odinContext.AuthContext.ToLower() != "TransitCertificate".ToLower())
            {
                return false;
            }

            //TODO: check if any apps are online and we can snag the storage key

            PeerFileWriter writer = new PeerFileWriter(_logger, _fileSystemResolver, _driveManager);
            var sender = odinContext.GetCallerOdinIdOrFail();
            var decryptedKeyHeader = DecryptKeyHeaderWithSharedSecret(stateItem.TransferInstructionSet.SharedSecretEncryptedKeyHeader, odinContext);

            if (metadata.IsEncrypted == false)
            {
                //S1110 - Write to disk and send notifications
                await writer.HandleFile(stateItem.TempFile, _fileSystem, decryptedKeyHeader, sender, stateItem.TransferInstructionSet, odinContext, db);

                return true;
            }

            //S1100
            if (metadata.IsEncrypted)
            {
                // Next determine if we can direct write the file
                var hasStorageKey = odinContext.PermissionsContext.TryGetDriveStorageKey(stateItem.TempFile.DriveId, out var _);

                //S1200
                if (hasStorageKey)
                {
                    //S1205
                    await writer.HandleFile(stateItem.TempFile, _fileSystem, decryptedKeyHeader, sender, stateItem.TransferInstructionSet, odinContext, db);
                    return true;
                }

                //S2210 - comments cannot fall back to inbox
                if (stateItem.TransferInstructionSet.FileSystemType == FileSystemType.Comment)
                {
                    throw new OdinSecurityException("Sender cannot write the comment");
                }
            }

            return false;
        }

        private KeyHeader DecryptKeyHeaderWithSharedSecret(EncryptedKeyHeader sharedSecretEncryptedKeyHeader, IOdinContext odinContext)
        {
            var sharedSecret = odinContext.PermissionsContext.SharedSecretKey;
            var decryptedKeyHeader = sharedSecretEncryptedKeyHeader.DecryptAesToKeyHeader(ref sharedSecret);
            return decryptedKeyHeader;
        }

        /// <summary>
        /// Stores the file in the inbox so it can be processed by the owner in a separate process
        /// </summary>
        private async Task<PeerResponseCode> RouteToInbox(IncomingTransferStateItem stateItem, IOdinContext odinContext, IdentityDatabase db)
        {
            var item = new TransferInboxItem()
            {
                Id = Guid.NewGuid(),
                AddedTimestamp = UnixTimeUtc.Now(),
                Sender = odinContext.GetCallerOdinIdOrFail(),

                InstructionType = TransferInstructionType.SaveFile,
                DriveId = stateItem.TempFile.DriveId,
                FileId = stateItem.TempFile.FileId,
                TransferInstructionSet = stateItem.TransferInstructionSet,

                FileSystemType = stateItem.TransferInstructionSet.FileSystemType,
                TransferFileType = stateItem.TransferInstructionSet.TransferFileType,

                SharedSecretEncryptedKeyHeader = stateItem.TransferInstructionSet.SharedSecretEncryptedKeyHeader,
            };

            await _transitInboxBoxStorage.Add(item, db);
            await _mediator.Publish(new InboxItemReceivedNotification()
            {
                TargetDrive = _driveManager.GetDrive(item.DriveId, db).Result.TargetDriveInfo,
                TransferFileType = stateItem.TransferInstructionSet.TransferFileType,
                FileSystemType = item.FileSystemType,
                OdinContext = odinContext,
                db = db
            });

            return PeerResponseCode.AcceptedIntoInbox;
        }
    }
}<|MERGE_RESOLUTION|>--- conflicted
+++ resolved
@@ -140,12 +140,8 @@
                         FileSystemType = _transferState.TransferInstructionSet.FileSystemType,
                         Sender = odinContext.GetCallerOdinIdOrFail(),
                         OdinContext = odinContext,
-<<<<<<< HEAD
-                        DatabaseConnection = cn,
-                        GlobalTransitId = fileMetadata.ReferencedFile != null ? fileMetadata.ReferencedFile.GlobalTransitId : (Guid)fileMetadata.GlobalTransitId
-=======
+                        GlobalTransitId = fileMetadata.ReferencedFile != null ? fileMetadata.ReferencedFile.GlobalTransitId : (Guid)fileMetadata.GlobalTransitId,
                         db = db
->>>>>>> 22a37702
                     });
                 }
                 else
