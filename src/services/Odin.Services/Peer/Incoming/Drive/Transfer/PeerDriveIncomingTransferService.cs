--- conflicted
+++ resolved
@@ -9,10 +9,6 @@
 using Odin.Core.Exceptions;
 using Odin.Core.Serialization;
 using Odin.Core.Storage;
-<<<<<<< HEAD
-=======
-using Odin.Core.Storage.SQLite;
->>>>>>> edb954a8
 using Odin.Core.Storage.SQLite.IdentityDatabase;
 using Odin.Core.Time;
 using Odin.Services.AppNotifications.Push;
@@ -49,41 +45,25 @@
             var driveId = odinContext.PermissionsContext.GetDriveId(transferInstructionSet.TargetDrive);
 
             // Notice here: we always create a new fileId when receiving a new file.
-<<<<<<< HEAD
             var file = await fileSystem.Storage.CreateInternalFileId(driveId, db);
-=======
-            var file = await _fileSystem.Storage.CreateInternalFileId(driveId, db);
->>>>>>> edb954a8
             _transferState = new IncomingTransferStateItem(file, transferInstructionSet);
 
             // Write the instruction set to disk
             await using var stream = new MemoryStream(OdinSystemSerializer.Serialize(transferInstructionSet).ToUtf8ByteArray());
-<<<<<<< HEAD
             await fileSystem.Storage.WriteTempStream(file, MultipartHostTransferParts.TransferKeyHeader.ToString().ToLower(), stream, odinContext, db);
-=======
-            await _fileSystem.Storage.WriteTempStream(file, MultipartHostTransferParts.TransferKeyHeader.ToString().ToLower(), stream, odinContext, db);
->>>>>>> edb954a8
         }
 
         public async Task AcceptMetadata(string fileExtension, Stream data, IOdinContext odinContext,
             IdentityDatabase db)
         {
-<<<<<<< HEAD
             await fileSystem.Storage.WriteTempStream(_transferState.TempFile, fileExtension, data, odinContext, db);
-=======
-            await _fileSystem.Storage.WriteTempStream(_transferState.TempFile, fileExtension, data, odinContext, db);
->>>>>>> edb954a8
         }
 
         public async Task AcceptPayload(string key, string fileExtension, Stream data, IOdinContext odinContext,
             IdentityDatabase db)
         {
             _uploadedKeys.TryAdd(key, new List<string>());
-<<<<<<< HEAD
             await fileSystem.Storage.WriteTempStream(_transferState.TempFile, fileExtension, data, odinContext, db);
-=======
-            await _fileSystem.Storage.WriteTempStream(_transferState.TempFile, fileExtension, data, odinContext, db);
->>>>>>> edb954a8
         }
 
         public async Task AcceptThumbnail(string payloadKey, string thumbnailKey, string fileExtension, Stream data, IOdinContext odinContext,
@@ -98,11 +78,7 @@
             thumbnailKeys.Add(thumbnailKey);
             _uploadedKeys[payloadKey] = thumbnailKeys;
 
-<<<<<<< HEAD
             await fileSystem.Storage.WriteTempStream(_transferState.TempFile, fileExtension, data, odinContext, db);
-=======
-            await _fileSystem.Storage.WriteTempStream(_transferState.TempFile, fileExtension, data, odinContext, db);
->>>>>>> edb954a8
         }
 
         public async Task<PeerTransferResponse> FinalizeTransfer(FileMetadata fileMetadata, IOdinContext odinContext,
@@ -157,11 +133,7 @@
                     {
                         var senderId = odinContext.GetCallerOdinIdOrFail();
                         var newContext = OdinContextUpgrades.UpgradeToPeerTransferContext(odinContext);
-<<<<<<< HEAD
                         await pushNotificationService.EnqueueNotification(senderId, notificationOptions, newContext, db);
-=======
-                        await _pushNotificationService.EnqueueNotification(senderId, notificationOptions, newContext, db);
->>>>>>> edb954a8
                     }
                 }
 
@@ -177,22 +149,14 @@
             var driveId = odinContext.PermissionsContext.GetDriveId(targetDrive);
 
             //TODO: add checks if the sender can write comments if this is a comment
-<<<<<<< HEAD
             await fileSystem.Storage.AssertCanWriteToDrive(driveId, odinContext, db);
-=======
-            await _fileSystem.Storage.AssertCanWriteToDrive(driveId, odinContext, db);
->>>>>>> edb954a8
 
             //if the sender can write, we can perform this now
 
             if (fileSystemType == FileSystemType.Comment)
             {
                 //Note: we need to check if the person deleting the comment is the original commenter or the owner
-<<<<<<< HEAD
                 var header = await fileSystem.Query.GetFileByGlobalTransitId(driveId, globalTransitId, odinContext, db);
-=======
-                var header = await _fileSystem.Query.GetFileByGlobalTransitId(driveId, globalTransitId, odinContext, db);
->>>>>>> edb954a8
                 if (null == header)
                 {
                     //TODO: should this be a 404?
@@ -230,7 +194,7 @@
                 FileSystemType = fileSystemType,
             };
 
-            await _transitInboxBoxStorage.Add(item, db);
+            await _transitInboxBoxStorage.Add(item);
 
             return new PeerTransferResponse()
             {
@@ -243,11 +207,7 @@
         {
             var driveId = odinContext.PermissionsContext.GetDriveId(targetDrive);
 
-<<<<<<< HEAD
             await fileSystem.Storage.AssertCanWriteToDrive(driveId, odinContext, db);
-=======
-            await _fileSystem.Storage.AssertCanWriteToDrive(driveId, odinContext, db);
->>>>>>> edb954a8
 
             var item = new TransferInboxItem()
             {
@@ -262,7 +222,7 @@
                 FileSystemType = fileSystemType,
             };
 
-            await _transitInboxBoxStorage.Add(item, db);
+            await _transitInboxBoxStorage.Add(item);
 
             await mediator.Publish(new InboxItemReceivedNotification
             {
@@ -285,15 +245,9 @@
             IdentityDatabase db)
         {
             //S0001, S1000, S2000 - can the sender write the content to the target drive?
-<<<<<<< HEAD
             await fileSystem.Storage.AssertCanWriteToDrive(stateItem.TempFile.DriveId, odinContext, db);
 
             odinContext.Caller.AssertCallerIsConnected();
-            
-=======
-            await _fileSystem.Storage.AssertCanWriteToDrive(stateItem.TempFile.DriveId, odinContext, db);
-
->>>>>>> edb954a8
             var directWriteSuccess = await TryDirectWriteFile(stateItem, fileMetadata, odinContext, db);
 
             if (directWriteSuccess)
@@ -307,11 +261,7 @@
 
         private async Task<bool> TryDirectWriteFile(IncomingTransferStateItem stateItem, FileMetadata metadata, IOdinContext odinContext, IdentityDatabase db)
         {
-<<<<<<< HEAD
             await fileSystem.Storage.AssertCanWriteToDrive(stateItem.TempFile.DriveId, odinContext, db);
-=======
-            await _fileSystem.Storage.AssertCanWriteToDrive(stateItem.TempFile.DriveId, odinContext, db);
->>>>>>> edb954a8
 
             //HACK: if it's not a connected token
             if (odinContext.AuthContext.ToLower() != "TransitCertificate".ToLower())
@@ -328,11 +278,7 @@
             if (metadata.IsEncrypted == false)
             {
                 //S1110 - Write to disk and send notifications
-<<<<<<< HEAD
                 await writer.HandleFile(stateItem.TempFile, fileSystem, decryptedKeyHeader, sender, stateItem.TransferInstructionSet, odinContext, db);
-=======
-                await writer.HandleFile(stateItem.TempFile, _fileSystem, decryptedKeyHeader, sender, stateItem.TransferInstructionSet, odinContext, db);
->>>>>>> edb954a8
 
                 return true;
             }
@@ -347,11 +293,7 @@
                 if (hasStorageKey)
                 {
                     //S1205
-<<<<<<< HEAD
                     await writer.HandleFile(stateItem.TempFile, fileSystem, decryptedKeyHeader, sender, stateItem.TransferInstructionSet, odinContext, db);
-=======
-                    await writer.HandleFile(stateItem.TempFile, _fileSystem, decryptedKeyHeader, sender, stateItem.TransferInstructionSet, odinContext, db);
->>>>>>> edb954a8
                     return true;
                 }
 
@@ -394,16 +336,10 @@
                 SharedSecretEncryptedKeyHeader = stateItem.TransferInstructionSet.SharedSecretEncryptedKeyHeader,
             };
 
-            await _transitInboxBoxStorage.Add(item, db);
-<<<<<<< HEAD
+            await _transitInboxBoxStorage.Add(item);
             await mediator.Publish(new InboxItemReceivedNotification()
             {
                 TargetDrive = driveManager.GetDrive(item.DriveId, db).Result.TargetDriveInfo,
-=======
-            await _mediator.Publish(new InboxItemReceivedNotification()
-            {
-                TargetDrive = _driveManager.GetDrive(item.DriveId, db).Result.TargetDriveInfo,
->>>>>>> edb954a8
                 TransferFileType = stateItem.TransferInstructionSet.TransferFileType,
                 FileSystemType = item.FileSystemType,
                 OdinContext = odinContext,
