﻿using System;
using Odin.Core;
using Odin.Core.Identity;
using Odin.Services.Peer.Outgoing;
using Odin.Core.Storage;
using Odin.Core.Time;
using Odin.Services.Base;
using Odin.Services.EncryptionKeyService;
using Odin.Services.Membership.Connections.Requests;
using Odin.Services.Peer.Encryption;
using Odin.Services.Peer.Outgoing.Drive;

namespace Odin.Services.Peer.Incoming.Drive.Transfer.InboxStorage
{
    public class TransferInboxItem
    {
        public TransferInboxItem()
        {
            this.Id = Guid.NewGuid();
        }

        public Guid Id { get; set; }

        public TransferInstructionType InstructionType { get; set; }

        public Guid GlobalTransitId { get; set; }

        public Guid FileId { get; set; }

        public Guid DriveId { get; set; }

        public UnixTimeUtc AddedTimestamp { get; set; }

        public OdinId Sender { get; set; }

        /// <summary>
        /// Specifies how this item should be prioritized by the Outbox Sending
        /// Process.  The lower the number, the higher the priority
        /// </summary>
        public int Priority { get; set; }

        public Guid Marker { get; set; }

        /// <summary>
        /// The FileSystemType of the incoming file
        /// </summary>
        public FileSystemType FileSystemType { get; set; }

        public TransferFileType TransferFileType { get; set; }

        public EncryptedKeyHeader SharedSecretEncryptedKeyHeader { get; set; }

        public EncryptedRecipientTransferInstructionSet TransferInstructionSet { get; set; }

        //Feed bolt-ons
        public EccEncryptedPayload EncryptedFeedPayload { get; set; }
<<<<<<< HEAD
        
        /// <summary>
        /// Serialized data specific to this inbox item
        /// </summary>
        public string Data { get; set; }
=======

        /// <summary>
        /// Generic field to hold serialized information for the given <see cref="InstructionType"/>
        /// </summary>
        public byte[] Data { get; init; }
>>>>>>> 1b176b4f
    }
}<|MERGE_RESOLUTION|>--- conflicted
+++ resolved
@@ -54,18 +54,15 @@
 
         //Feed bolt-ons
         public EccEncryptedPayload EncryptedFeedPayload { get; set; }
-<<<<<<< HEAD
         
         /// <summary>
         /// Serialized data specific to this inbox item
         /// </summary>
-        public string Data { get; set; }
-=======
+        // public string Data { get; set; }
 
         /// <summary>
         /// Generic field to hold serialized information for the given <see cref="InstructionType"/>
         /// </summary>
         public byte[] Data { get; init; }
->>>>>>> 1b176b4f
     }
 }