--- conflicted
+++ resolved
@@ -31,11 +31,7 @@
     OdinConfiguration odinConfiguration,
     IOdinHttpClientFactory odinHttpClientFactory,
     IDriveAclAuthorizationService driveAcl
-<<<<<<< HEAD
-) : OutboxWorkerBase(fileItem, logger, null)
-=======
 ) : OutboxWorkerBase(fileItem, logger, null, odinConfiguration)
->>>>>>> 82cc89ea
 
 {
     public async Task<(bool shouldMarkComplete, UnixTimeUtc nextRun)> Send(IOdinContext odinContext, IdentityDatabase db, CancellationToken cancellationToken)
