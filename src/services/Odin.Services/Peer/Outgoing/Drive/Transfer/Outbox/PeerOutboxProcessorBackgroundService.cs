--- conflicted
+++ resolved
@@ -52,13 +52,7 @@
                     await SleepAsync(TimeSpan.FromMinutes(1), stoppingToken);
                     continue;
                 }
-<<<<<<< HEAD
-
-                logger.LogDebug("Processing outbox");
-=======
-                
                 logger.LogDebug("{service} is running", GetType().Name);
->>>>>>> 7e2edfd4
 
                 TimeSpan nextRun;
                 using (var cn = tenantSystemStorage.CreateConnection())
