﻿using System;
using System.Collections.Generic;
using System.Linq;
using System.Reflection.Metadata;
using System.Reflection.Metadata.Ecma335;
using System.Threading.Tasks;
using Odin.Core;
using Odin.Core.Identity;
using Odin.Core.Serialization;
using Odin.Core.Storage.SQLite.IdentityDatabase;
using Odin.Core.Time;
using Odin.Services.Base;
using Odin.Services.Drives;
using Odin.Services.Peer.Encryption;

namespace Odin.Services.Peer.Outgoing.Drive.Transfer.Outbox
{
    public class OutboxItemState
    {
        public string Recipient { get; set; }

        public List<TransferAttempt> Attempts { get; }

        public bool IsTransientFile { get; set; }
        public EncryptedRecipientTransferInstructionSet TransferInstructionSet { get; set; }

        public TransitOptions OriginalTransitOptions { get; set; }
        public byte[] EncryptedClientAuthToken { get; set; }
    }

    /// <summary>
    /// Services that manages items in a given Tenant's outbox
    /// </summary>
    public class PeerOutbox(ServerSystemStorage serverSystemStorage, TenantSystemStorage tenantSystemStorage, TenantContext tenantContext)
    {
        /// <summary>
        /// Adds an item to be encrypted and moved to the outbox
        /// </summary>
        /// <param name="item"></param>
        public Task Add(OutboxItem item)
        {
            //TODO: change to use batching inserts

            //TODO: value should also include transfer attempts, etc.
            var state = OdinSystemSerializer.Serialize(new OutboxItemState()
            {
                Recipient = item.Recipient,
                IsTransientFile = item.IsTransientFile,
                TransferInstructionSet = item.TransferInstructionSet,
                OriginalTransitOptions = item.OriginalTransitOptions,
                EncryptedClientAuthToken = item.EncryptedClientAuthToken,
                Attempts = { },

            }).ToUtf8ByteArray();

            tenantSystemStorage.Outbox.Insert(new OutboxRecord()
            {
                driveId = item.File.DriveId,
                recipient = item.Recipient,
                fileId = item.File.FileId,
                priority = item.Priority,
                type = (int)item.Type,
                // dependency = item.OriginalTransitOptions.OutboxDependencyId,
                value = state
            });

            var sender = tenantContext.HostOdinId;
            serverSystemStorage.EnqueueJob(sender, CronJobType.PendingTransitTransfer, sender.DomainName.ToLower().ToUtf8ByteArray(), UnixTimeUtc.Now());

            return Task.CompletedTask;
        }

        public Task MarkComplete(Guid marker)
        {
            tenantSystemStorage.Outbox.CompleteAndRemove(marker);
            return Task.CompletedTask;
        }

        /// <summary>
        /// Add and item back the queue due to a failure
        /// </summary>
        public Task MarkFailure(Guid marker, TransferResult reason)
        {
            tenantSystemStorage.Outbox.CompleteAndRemoveList(marker, listFileId: new List<Guid>());
            //TODO: there is no way to keep information on why an item failed
<<<<<<< HEAD
            tenantSystemStorage.Outbox.CheckInAsCancelled(marker, UnixTimeUtc.Now().AddMinutes(1));

            // if (null == item)
            // {
            //     return;
            // }

            // item.Attempts.Add(new TransferAttempt()
            // {
            //     TransferFailureReason = reason,
            //     Timestamp = DateTimeOffset.UtcNow.ToUnixTimeMilliseconds()
            // });

            await Task.CompletedTask;
=======
            tenantSystemStorage.Outbox.PopCancelAll(marker);
            return Task.CompletedTask;
>>>>>>> 593fbbfc
        }

        public Task RecoverDead(UnixTimeUtc time)
        {
            tenantSystemStorage.Outbox.RecoverCheckedOutDeadItems(time);
            return Task.CompletedTask;
        }

        public async Task<List<OutboxItem>> GetBatchForProcessing(Guid driveId, int batchSize)
        {
            //CRITICAL NOTE: To integrate this with the existing outbox design, you can only pop one item at a time since the marker defines a set
            var records = new List<OutboxRecord> { tenantSystemStorage.Outbox.CheckOutItem() };

            var items = records.Select(r =>
            {
                var state = OdinSystemSerializer.Deserialize<OutboxItemState>(r.value.ToStringFromUtf8Bytes());
                return new OutboxItem()
                {
                    Recipient = (OdinId)state!.Recipient,
                    IsTransientFile = state!.IsTransientFile,
<<<<<<< HEAD
                    Priority = (int)r.priority,
                    AddedTimestamp = r.created.ToUnixTimeUtc().seconds,
=======
                    Priority = r.priority,
                    AddedTimestamp = r.timeStamp.seconds,
                    Type = (OutboxItemType)r.type,
>>>>>>> 593fbbfc
                    TransferInstructionSet = state.TransferInstructionSet,
                    File = new InternalDriveFileId()
                    {
                        DriveId = r.driveId,
                        FileId = r.fileId
                    },
                    OriginalTransitOptions = state.OriginalTransitOptions,
                    EncryptedClientAuthToken = state.EncryptedClientAuthToken,
                    Marker = r.checkOutStamp.GetValueOrDefault()
                };
            });

            return await Task.FromResult(items.ToList());
        }

        public Task Remove(OdinId recipient, InternalDriveFileId file)
        {
            //TODO: need to make a better queue here
            throw new NotImplementedException("Sqllite outbox needs ability to query by recipient");
        }
    }
}<|MERGE_RESOLUTION|>--- conflicted
+++ resolved
@@ -83,25 +83,8 @@
         {
             tenantSystemStorage.Outbox.CompleteAndRemoveList(marker, listFileId: new List<Guid>());
             //TODO: there is no way to keep information on why an item failed
-<<<<<<< HEAD
-            tenantSystemStorage.Outbox.CheckInAsCancelled(marker, UnixTimeUtc.Now().AddMinutes(1));
-
-            // if (null == item)
-            // {
-            //     return;
-            // }
-
-            // item.Attempts.Add(new TransferAttempt()
-            // {
-            //     TransferFailureReason = reason,
-            //     Timestamp = DateTimeOffset.UtcNow.ToUnixTimeMilliseconds()
-            // });
-
-            await Task.CompletedTask;
-=======
-            tenantSystemStorage.Outbox.PopCancelAll(marker);
+            tenantSystemStorage.Outbox.CheckInAsCancelled(marker, UnixTimeUtc.Now().AddMinutes(5));
             return Task.CompletedTask;
->>>>>>> 593fbbfc
         }
 
         public Task RecoverDead(UnixTimeUtc time)
@@ -122,14 +105,9 @@
                 {
                     Recipient = (OdinId)state!.Recipient,
                     IsTransientFile = state!.IsTransientFile,
-<<<<<<< HEAD
-                    Priority = (int)r.priority,
+                    Priority = r.priority,
                     AddedTimestamp = r.created.ToUnixTimeUtc().seconds,
-=======
-                    Priority = r.priority,
-                    AddedTimestamp = r.timeStamp.seconds,
                     Type = (OutboxItemType)r.type,
->>>>>>> 593fbbfc
                     TransferInstructionSet = state.TransferInstructionSet,
                     File = new InternalDriveFileId()
                     {
