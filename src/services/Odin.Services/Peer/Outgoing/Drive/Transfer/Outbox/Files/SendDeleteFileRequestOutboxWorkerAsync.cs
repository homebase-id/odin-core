using System;
using System.Net.Http;
using System.Threading;
using System.Threading.Tasks;
using Microsoft.Extensions.Logging;
using Odin.Core;
using Odin.Core.Identity;
using Odin.Core.Serialization;
using Odin.Core.Storage.SQLite;
using Odin.Core.Storage.SQLite.IdentityDatabase;
using Odin.Core.Time;
using Odin.Core.Util;
using Odin.Services.Authorization.ExchangeGrants;
using Odin.Services.Base;
using Odin.Services.Configuration;
using Odin.Services.Drives.DriveCore.Storage;
using Refit;

namespace Odin.Services.Peer.Outgoing.Drive.Transfer.Outbox.Files;

public class SendDeleteFileRequestOutboxWorkerAsync(
    OutboxFileItem fileItem,
    ILogger<SendDeleteFileRequestOutboxWorkerAsync> logger,
    OdinConfiguration odinConfiguration,
    IOdinHttpClientFactory odinHttpClientFactory
<<<<<<< HEAD
) : OutboxWorkerBase(fileItem, logger, null)
=======
) : OutboxWorkerBase(fileItem, logger, null, odinConfiguration)
>>>>>>> bd3abab4
{
    private readonly OutboxFileItem _fileItem = fileItem;

    public async Task<(bool shouldMarkComplete, UnixTimeUtc nextRun)> Send(IOdinContext odinContext, IdentityDatabase db, CancellationToken cancellationToken)
    {
        try
        {
            logger.LogDebug("SendDeleteFileRequest -> Sending request for file: {file} to {recipient}", _fileItem.File, _fileItem.Recipient);

            var globalTransitId = await SendRequest(_fileItem, cancellationToken);

            logger.LogDebug("SendDeleteFileRequest -> Success for gtid {gtid} (version:{version}) to {recipient} - Action: " +
                            "Marking Complete (popStamp:{marker})",
                globalTransitId,
                "no version info",
                _fileItem.Recipient,
                _fileItem.Marker);

            return (true, UnixTimeUtc.ZeroTime);
        }
        catch (OdinOutboxProcessingException e)
        {
            try
            {
                return await HandleOutboxProcessingException(odinContext, db, e);
            }
            catch (Exception exception)
            {
                logger.LogError(exception, "Error while handling the outbox processing exception " +
                                           "for file: {file} and recipient: {recipient} with version: " +
                                           "{version} and status: {status}",
                    e.File,
                    e.Recipient,
                    e.TransferStatus,
                    e.VersionTag);
                throw;
            }
        }
    }

    private async Task<Guid> SendRequest(OutboxFileItem outboxItem, CancellationToken cancellationToken)
    {
        OdinId recipient = outboxItem.Recipient;
        var file = outboxItem.File;

        var request = OdinSystemSerializer.Deserialize<DeleteRemoteFileRequest>(outboxItem.State.Data.ToStringFromUtf8Bytes());

        var decryptedClientAuthTokenBytes = outboxItem.State.EncryptedClientAuthToken;
        var clientAuthToken = ClientAuthenticationToken.FromPortableBytes(decryptedClientAuthTokenBytes);
        decryptedClientAuthTokenBytes.Wipe(); //never send the client auth token; even if encrypted

        async Task<ApiResponse<PeerTransferResponse>> TrySendFile()
        {
            var client = odinHttpClientFactory.CreateClientUsingAccessToken<IPeerTransferHttpClient>(
                recipient,
                clientAuthToken,
                request.FileSystemType);

            return await client.DeleteLinkedFile(request);
        }

        try
        {
            ApiResponse<PeerTransferResponse> response = null;

            await TryRetry.WithDelayAsync(
                Configuration.Host.PeerOperationMaxAttempts,
                Configuration.Host.PeerOperationDelayMs,
                cancellationToken,
                async () => { response = await TrySendFile(); });

            if (response.IsSuccessStatusCode)
            {
                return request.RemoteGlobalTransitIdFileIdentifier.GlobalTransitId;
            }

            throw new OdinOutboxProcessingException("Failed while sending the request")
            {
                TransferStatus = MapPeerErrorResponseHttpStatus(response),
                VersionTag = default,
                GlobalTransitId = request.RemoteGlobalTransitIdFileIdentifier.GlobalTransitId,
                Recipient = recipient,
                File = file
            };
        }
        catch (TryRetryException ex)
        {
            var e = ex.InnerException;
            var status = (e is TaskCanceledException or HttpRequestException or OperationCanceledException)
                ? LatestTransferStatus.RecipientServerNotResponding
                : LatestTransferStatus.UnknownServerError;

            throw new OdinOutboxProcessingException("Failed sending to recipient")
            {
                TransferStatus = status,
                VersionTag = default,
                GlobalTransitId = request.RemoteGlobalTransitIdFileIdentifier.GlobalTransitId,
                Recipient = recipient,
                File = file
            };
        }
    }

    protected override Task<UnixTimeUtc> HandleRecoverableTransferStatus(IOdinContext odinContext, IdentityDatabase db,
        OdinOutboxProcessingException e)
    {
        var nextRunTime = CalculateNextRunTime(e.TransferStatus);
        return Task.FromResult(nextRunTime);
    }

    protected override Task HandleUnrecoverableTransferStatus(OdinOutboxProcessingException e,
        IOdinContext odinContext,
        IdentityDatabase db)
    {
        return Task.CompletedTask;
    }
}<|MERGE_RESOLUTION|>--- conflicted
+++ resolved
@@ -6,7 +6,6 @@
 using Odin.Core;
 using Odin.Core.Identity;
 using Odin.Core.Serialization;
-using Odin.Core.Storage.SQLite;
 using Odin.Core.Storage.SQLite.IdentityDatabase;
 using Odin.Core.Time;
 using Odin.Core.Util;
@@ -23,11 +22,7 @@
     ILogger<SendDeleteFileRequestOutboxWorkerAsync> logger,
     OdinConfiguration odinConfiguration,
     IOdinHttpClientFactory odinHttpClientFactory
-<<<<<<< HEAD
-) : OutboxWorkerBase(fileItem, logger, null)
-=======
 ) : OutboxWorkerBase(fileItem, logger, null, odinConfiguration)
->>>>>>> bd3abab4
 {
     private readonly OutboxFileItem _fileItem = fileItem;
 
