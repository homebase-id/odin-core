--- conflicted
+++ resolved
@@ -23,11 +23,7 @@
     ILogger<SendDeleteFileRequestOutboxWorkerAsync> logger,
     OdinConfiguration odinConfiguration,
     IOdinHttpClientFactory odinHttpClientFactory
-<<<<<<< HEAD
-) : OutboxWorkerBase(fileItem, logger, null)
-=======
 ) : OutboxWorkerBase(fileItem, logger, null, odinConfiguration)
->>>>>>> 82cc89ea
 {
     private readonly OutboxFileItem _fileItem = fileItem;
 
