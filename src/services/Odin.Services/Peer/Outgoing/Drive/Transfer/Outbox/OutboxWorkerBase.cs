--- conflicted
+++ resolved
@@ -6,11 +6,7 @@
 using Microsoft.Extensions.Logging;
 using Odin.Core;
 using Odin.Core.Exceptions;
-<<<<<<< HEAD
 using Odin.Core.Serialization;
-=======
-using Odin.Core.Storage.SQLite;
->>>>>>> edb954a8
 using Odin.Core.Storage.SQLite.IdentityDatabase;
 using Odin.Core.Time;
 using Odin.Core.Util;
@@ -27,10 +23,6 @@
     protected OutboxFileItem FileItem => fileItem;
     protected FileSystemResolver FileSystemResolver => fileSystemResolver;
 
-<<<<<<< HEAD
-
-=======
->>>>>>> edb954a8
     protected async Task<(bool shouldMarkComplete, UnixTimeUtc nextRun)> HandleOutboxProcessingException(IOdinContext odinContext, IdentityDatabase db,
         OdinOutboxProcessingException e)
     {
