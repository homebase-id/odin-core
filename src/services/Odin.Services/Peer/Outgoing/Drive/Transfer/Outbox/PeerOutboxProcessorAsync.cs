--- conflicted
+++ resolved
@@ -4,13 +4,8 @@
 using System.Threading.Tasks;
 using Microsoft.Extensions.Logging;
 using Odin.Core.Exceptions;
-<<<<<<< HEAD
 using Odin.Core.Identity;
 using Odin.Core.Storage.SQLite;
-=======
-using Odin.Core.Storage.SQLite;
-using Odin.Core.Tasks;
->>>>>>> a874be5d
 using Odin.Core.Time;
 using Odin.Core.Util;
 using Odin.Services.AppNotifications.Push;
@@ -21,9 +16,7 @@
 using Odin.Services.Base;
 using Odin.Services.Configuration;
 using Odin.Services.Peer.Outgoing.Drive.Transfer.Outbox.Files;
-using Odin.Services.Peer.Outgoing.Drive.Transfer.Outbox.Job;
 using Odin.Services.Peer.Outgoing.Drive.Transfer.Outbox.Notifications;
-using Quartz;
 
 namespace Odin.Services.Peer.Outgoing.Drive.Transfer.Outbox
 {
@@ -45,7 +38,6 @@
             var tasks = new List<Task>();
             while (!stoppingToken.IsCancellationRequested)
             {
-<<<<<<< HEAD
                 TimeSpan nextRun;
 
                 using (var cn = tenantSystemStorage.CreateConnection())
@@ -62,11 +54,6 @@
                 tasks.RemoveAll(t => t.IsCompleted);
 
                 await SleepAsync(nextRun, stoppingToken);
-=======
-                var t = ProcessItemThread(item, odinContext, cancellationToken);
-                outstandingTasks.Add(t);
-                item = await peerOutbox.GetNextItem(cn);
->>>>>>> a874be5d
             }
 
             await Task.WhenAll(tasks);
@@ -75,7 +62,6 @@
         /// <summary>
         /// Processes the item according to its type.  When finished, it will update the outbox based on success or failure
         /// </summary>
-<<<<<<< HEAD
         private async Task ProcessItemThread(OutboxFileItem fileItem, CancellationToken cancellationToken)
         {
             var odinContext = new OdinContext
@@ -92,10 +78,6 @@
 
             odinContext.SetPermissionContext(new PermissionContext(null, null, true));
 
-=======
-        private async Task ProcessItemThread(OutboxFileItem fileItem, IOdinContext odinContext, CancellationToken cancellationToken)
-        {
->>>>>>> a874be5d
             logger.LogDebug("Processing outbox item type: {type}", fileItem.Type);
             using var connection = tenantSystemStorage.CreateConnection();
 
@@ -110,12 +92,12 @@
                 }
                 else
                 {
-                    await RescheduleItem(fileItem, odinContext, nextRun, connection);
+                    await RescheduleItem(fileItem, nextRun, connection);
                 }
             }
             catch (OperationCanceledException oce)
             {
-                await RescheduleItem(fileItem, odinContext, UnixTimeUtc.Now(), connection);
+                await RescheduleItem(fileItem, UnixTimeUtc.Now(), connection);
 
                 // Expected when using cancellation token
                 logger.LogInformation(oce, "ProcessItem Canceled for file:{file} and recipient: {r} ", fileItem.File, fileItem.Recipient);
@@ -128,7 +110,7 @@
             }
             catch (OdinOutboxProcessingException e)
             {
-                await RescheduleItem(fileItem, odinContext, UnixTimeUtc.Now(), connection);
+                await RescheduleItem(fileItem, UnixTimeUtc.Now(), connection);
 
                 logger.LogError(e, "An outbox worker did not handle the outbox processing exception.  Action: Marking Failure" +
                                    "item (type: {itemType}).  File:{file}\t Marker:{marker}",
@@ -138,7 +120,7 @@
             }
             catch (Exception e)
             {
-                await RescheduleItem(fileItem, odinContext, UnixTimeUtc.Now(), connection);
+                await RescheduleItem(fileItem, UnixTimeUtc.Now(), connection);
 
                 logger.LogError(e, "Unhandled exception occured while processing an outbox.  Action: Marking Failure." +
                                    "item (type: {itemType}).  File:{file}\t Marker:{marker}",
@@ -174,40 +156,20 @@
             }
         }
 
-        private async Task RescheduleItem(OutboxFileItem fileItem, IOdinContext odinContext, UnixTimeUtc nextRun, DatabaseConnection connection)
+        private async Task RescheduleItem(OutboxFileItem fileItem, UnixTimeUtc nextRun, DatabaseConnection connection)
         {
             if (fileItem.AttemptCount > odinConfiguration.Host.PeerOperationMaxAttempts)
             {
                 await peerOutbox.MarkComplete(fileItem.Marker, connection);
-<<<<<<< HEAD
-                logger.LogInformation(
-                    "Outbox: item of type {type} and file {file} failed too many times (attempts: {attempts}) to send.  Action: Marking Complete",
-=======
                 logger.LogInformation("Outbox: item of type {type} and file {file} failed too many times (attempts: {attempts}) to send.  Action: Marking Complete",
->>>>>>> a874be5d
                     fileItem.Type,
                     fileItem.File,
                     fileItem.AttemptCount);
                 return;
             }
-<<<<<<< HEAD
 
             await peerOutbox.MarkFailure(fileItem.Marker, nextRun, connection);
             WakeUp();
-=======
-            
-            await peerOutbox.MarkFailure(fileItem.Marker, nextRun, connection);
-
-            try
-            {
-                await jobManager.Schedule<ProcessOutboxJob>(new ProcessOutboxSchedule(odinContext.Tenant, nextRun));
-                logger.LogDebug("Scheduled re-run. NextRunTime (popStamp:{nextRunTime})", nextRun);
-            }
-            catch (JobPersistenceException e)
-            {
-                logger.LogError(e, "Job manager failed to reschedule outbox item");
-            }
->>>>>>> a874be5d
         }
 
         private async Task<(bool shouldMarkComplete, UnixTimeUtc nextRun)> ProcessItemUsingWorker(OutboxFileItem fileItem, IOdinContext odinContext,
