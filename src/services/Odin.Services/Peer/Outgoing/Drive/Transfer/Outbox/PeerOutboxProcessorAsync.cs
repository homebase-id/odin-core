using System;
using System.Threading;
using System.Threading.Tasks;
using Microsoft.Extensions.Hosting;
using Microsoft.Extensions.Logging;
using Odin.Core.Exceptions;
using Odin.Core.Storage.SQLite;
using Odin.Core.Tasks;
using Odin.Core.Time;
using Odin.Core.Util;
using Odin.Services.AppNotifications.Push;
using Odin.Services.Authorization.Acl;
using Odin.Services.Authorization.Apps;
using Odin.Services.Base;
using Odin.Services.Configuration;
using Odin.Services.JobManagement;
using Odin.Services.Peer.Outgoing.Drive.Transfer.Outbox.Files;
using Odin.Services.Peer.Outgoing.Drive.Transfer.Outbox.Job;
using Odin.Services.Peer.Outgoing.Drive.Transfer.Outbox.Notifications;
using Quartz;

namespace Odin.Services.Peer.Outgoing.Drive.Transfer.Outbox
{
    public class PeerOutboxProcessorAsync(
        PeerOutbox peerOutbox,
        IOdinHttpClientFactory odinHttpClientFactory,
        OdinConfiguration odinConfiguration,
        ILogger<PeerOutboxProcessorAsync> logger,
        PushNotificationService pushNotificationService,
        IAppRegistrationService appRegistrationService,
        FileSystemResolver fileSystemResolver,
        IJobManager jobManager,
        ILoggerFactory loggerFactory,
        TenantSystemStorage tenantSystemStorage,
        IHostApplicationLifetime hostApplicationLifetime,
        IForgottenTasks outstandingTasks,
        IDriveAclAuthorizationService driveAcl)
    {
        public async Task StartOutboxProcessingAsync(IOdinContext odinContext, DatabaseConnection cn)
        {
            var cancellationToken = hostApplicationLifetime.ApplicationStopping;

            var item = await peerOutbox.GetNextItem(cn);
            while (item != null && cancellationToken.IsCancellationRequested == false)
            {
                var t = ProcessItemThread(item, odinContext, cancellationToken);
                outstandingTasks.Add(t);
                item = await peerOutbox.GetNextItem(cn);
            }
        }

        /// <summary>
        /// Processes the item according to its type.  When finished, it will update the outbox based on success or failure
        /// </summary>
        private async Task ProcessItemThread(OutboxFileItem fileItem, IOdinContext odinContext, CancellationToken cancellationToken)
        {
            logger.LogDebug("Processing outbox item type: {type}", fileItem.Type);
            using var connection = tenantSystemStorage.CreateConnection();

            try
            {
                var (shouldMarkComplete, nextRun) = await ProcessItemUsingWorker(fileItem, odinContext, connection, cancellationToken);
                if (shouldMarkComplete)
                {
<<<<<<< HEAD
                    case OutboxItemType.PushNotification:
                        await SendPushNotification(fileItem, odinContext, cancellationToken);
                        break;

                    case OutboxItemType.File:
                        await SendFileOutboxItem(fileItem, odinContext, cancellationToken);
                        break;

                    case OutboxItemType.UnencryptedFeedItem:
                        await SendUnencryptedFeedItem(fileItem, odinContext, cancellationToken);
                        break;

                    case OutboxItemType.DeleteRemoteFile:
                        await SendDeleteFileRequest(fileItem, odinContext, cancellationToken);
                        break;

                    case OutboxItemType.ReadReceipt:
                        await SendReadReceipt(fileItem, odinContext, cancellationToken);
                        break;
                    
                    default:
                        throw new ArgumentOutOfRangeException();
=======
                    await peerOutbox.MarkComplete(fileItem.Marker, connection);

                    await CleanupIfTransientItem(fileItem, odinContext, connection);
                }
                else
                {
                    await RescheduleItem(fileItem, odinContext, nextRun, connection);
>>>>>>> a47e6f50
                }
            }
            catch (OperationCanceledException oce)
            {
                await RescheduleItem(fileItem, odinContext, UnixTimeUtc.Now(), connection);

                // Expected when using cancellation token
                logger.LogInformation(oce, "ProcessItem Canceled for file:{file} and recipient: {r} ", fileItem.File, fileItem.Recipient);
            }
            catch (OdinFileReadException fileReadException)
            {
                await peerOutbox.MarkComplete(fileItem.Marker, connection);

                logger.LogError(fileReadException, "Source file not found {file} item (type: {itemType})", fileItem.File, fileItem.Type);
            }
            catch (OdinOutboxProcessingException e)
            {
                await RescheduleItem(fileItem, odinContext, UnixTimeUtc.Now(), connection);

                logger.LogError(e, "An outbox worker did not handle the outbox processing exception.  Action: Marking Failure" +
                                   "item (type: {itemType}).  File:{file}\t Marker:{marker}",
                    fileItem.Type,
                    fileItem.File,
                    fileItem.Marker);
            }
            catch (Exception e)
            {
                await RescheduleItem(fileItem, odinContext, UnixTimeUtc.Now(), connection);

                logger.LogError(e, "Unhandled exception occured while processing an outbox.  Action: Marking Failure." +
                                   "item (type: {itemType}).  File:{file}\t Marker:{marker}",
                    fileItem.Type,
                    fileItem.File,
                    fileItem.Marker);
            }
        }

<<<<<<< HEAD
        private async Task SendReadReceipt(OutboxFileItem fileItem, IOdinContext odinContext, CancellationToken cancellationToken)
        {
            var workLogger = loggerFactory.CreateLogger<SendReadReceiptOutboxWorker>();
            var worker = new SendReadReceiptOutboxWorker(fileItem,
                workLogger,
                peerOutbox,
                odinConfiguration,
                odinHttpClientFactory,
                jobManager);

            using var connection = tenantSystemStorage.CreateConnection();
            await worker.Send(odinContext, connection, cancellationToken);
            
        }

        private async Task SendFileOutboxItem(OutboxFileItem fileItem, IOdinContext odinContext, CancellationToken cancellationToken)
=======
        private async Task CleanupIfTransientItem(OutboxFileItem fileItem, IOdinContext odinContext, DatabaseConnection connection)
        {
            try
            {
                if (fileItem.State.IsTransientFile)
                {
                    var fs = fileSystemResolver.ResolveFileSystem(fileItem.State.TransferInstructionSet.FileSystemType);

                    await PerformanceCounter.MeasureExecutionTime("Outbox CleanupIfTransientFile",
                        async () =>
                        {
                            // Try to clean up the transient file
                            if (!await peerOutbox.HasOutboxFileItem(fileItem, connection))
                            {
                                logger.LogDebug("File was transient and all other outbox records sent; deleting");
                                await fs.Storage.HardDeleteLongTermFile(fileItem.File, odinContext, connection);
                            }
                        });
                }
            }
            catch (Exception e)
            {
                logger.LogWarning(e, "Failed to clean up transient file {file}; record is already marked complete", fileItem.File);
            }
        }

        private async Task RescheduleItem(OutboxFileItem fileItem, IOdinContext odinContext, UnixTimeUtc nextRun, DatabaseConnection connection)
        {
            if (fileItem.AttemptCount > odinConfiguration.Host.PeerOperationMaxAttempts)
            {
                await peerOutbox.MarkComplete(fileItem.Marker, connection);
                logger.LogInformation("Outbox: item of type {type} and file {file} failed too many times (attempts: {attempts}) to send.  Action: Marking Complete",
                    fileItem.Type,
                    fileItem.File,
                    fileItem.AttemptCount);
                return;
            }
            
            await peerOutbox.MarkFailure(fileItem.Marker, nextRun, connection);

            try
            {
                await jobManager.Schedule<ProcessOutboxJob>(new ProcessOutboxSchedule(odinContext.Tenant, nextRun));
                logger.LogDebug("Scheduled re-run. NextRunTime (popStamp:{nextRunTime})", nextRun);
            }
            catch (JobPersistenceException e)
            {
                logger.LogError(e, "Job manager failed to reschedule outbox item");
            }
        }

        private async Task<(bool shouldMarkComplete, UnixTimeUtc nextRun)> ProcessItemUsingWorker(OutboxFileItem fileItem, IOdinContext odinContext,
            DatabaseConnection connection,
            CancellationToken cancellationToken)
        {
            switch (fileItem.Type)
            {
                case OutboxItemType.PushNotification:
                    return await SendPushNotification(fileItem, odinContext, connection, cancellationToken);

                case OutboxItemType.File:
                    return await SendFileOutboxItem(fileItem, odinContext, connection, cancellationToken);

                case OutboxItemType.UnencryptedFeedItem:
                    return await SendUnencryptedFeedItem(fileItem, odinContext, connection, cancellationToken);

                case OutboxItemType.DeleteRemoteFile:
                    return await SendDeleteFileRequest(fileItem, odinContext, connection, cancellationToken);

                case OutboxItemType.ReadReceipt:
                    return await SendReadReceipt(fileItem, odinContext, connection, cancellationToken);

                default:
                    throw new ArgumentOutOfRangeException();
            }
        }

        private async Task<(bool shouldMarkComplete, UnixTimeUtc nextRun)> SendReadReceipt(OutboxFileItem fileItem, IOdinContext odinContext,
            DatabaseConnection connection,
            CancellationToken cancellationToken)
        {
            var workLogger = loggerFactory.CreateLogger<SendReadReceiptOutboxWorker>();
            var worker = new SendReadReceiptOutboxWorker(fileItem, workLogger, odinHttpClientFactory, odinConfiguration);
            return await worker.Send(odinContext, connection, cancellationToken);
        }

        private async Task<(bool shouldMarkComplete, UnixTimeUtc nextRun)> SendFileOutboxItem(OutboxFileItem fileItem, IOdinContext odinContext,
            DatabaseConnection connection,
            CancellationToken cancellationToken)
>>>>>>> a47e6f50
        {
            var workLogger = loggerFactory.CreateLogger<SendFileOutboxWorkerAsync>();
            var worker = new SendFileOutboxWorkerAsync(fileItem,
                fileSystemResolver,
                workLogger,
                odinConfiguration,
                odinHttpClientFactory
            );

            return await worker.Send(odinContext, connection, cancellationToken);
        }

        private async Task<(bool shouldMarkComplete, UnixTimeUtc nextRun)> SendPushNotification(OutboxFileItem fileItem, IOdinContext odinContext,
            DatabaseConnection connection,
            CancellationToken cancellationToken)
        {
            var workLogger = loggerFactory.CreateLogger<SendPushNotificationOutboxWorker>();
            var worker = new SendPushNotificationOutboxWorker(fileItem,
                workLogger,
                appRegistrationService,
                pushNotificationService);

            return await worker.Send(odinContext, connection, cancellationToken);
        }

        private async Task<(bool shouldMarkComplete, UnixTimeUtc nextRun)> SendUnencryptedFeedItem(OutboxFileItem fileItem, IOdinContext odinContext,
            DatabaseConnection connection,
            CancellationToken cancellationToken)
        {
            var workLogger = loggerFactory.CreateLogger<SendUnencryptedFeedFileOutboxWorkerAsync>();
            var worker = new SendUnencryptedFeedFileOutboxWorkerAsync(fileItem, fileSystemResolver, workLogger, odinConfiguration, odinHttpClientFactory,
                driveAcl
            );

            return await worker.Send(odinContext, connection, cancellationToken);
        }
<<<<<<< HEAD
        private async Task SendDeleteFileRequest(OutboxFileItem fileItem, IOdinContext odinContext, CancellationToken cancellationToken)
=======

        private async Task<(bool shouldMarkComplete, UnixTimeUtc nextRun)> SendDeleteFileRequest(OutboxFileItem fileItem, IOdinContext odinContext,
            DatabaseConnection connection,
            CancellationToken cancellationToken)
>>>>>>> a47e6f50
        {
            var workLogger = loggerFactory.CreateLogger<SendDeleteFileRequestOutboxWorkerAsync>();
            var worker = new SendDeleteFileRequestOutboxWorkerAsync(fileItem, workLogger, odinConfiguration, odinHttpClientFactory);
            return await worker.Send(odinContext, connection, cancellationToken);
        }
    }
}<|MERGE_RESOLUTION|>--- conflicted
+++ resolved
@@ -62,30 +62,6 @@
                 var (shouldMarkComplete, nextRun) = await ProcessItemUsingWorker(fileItem, odinContext, connection, cancellationToken);
                 if (shouldMarkComplete)
                 {
-<<<<<<< HEAD
-                    case OutboxItemType.PushNotification:
-                        await SendPushNotification(fileItem, odinContext, cancellationToken);
-                        break;
-
-                    case OutboxItemType.File:
-                        await SendFileOutboxItem(fileItem, odinContext, cancellationToken);
-                        break;
-
-                    case OutboxItemType.UnencryptedFeedItem:
-                        await SendUnencryptedFeedItem(fileItem, odinContext, cancellationToken);
-                        break;
-
-                    case OutboxItemType.DeleteRemoteFile:
-                        await SendDeleteFileRequest(fileItem, odinContext, cancellationToken);
-                        break;
-
-                    case OutboxItemType.ReadReceipt:
-                        await SendReadReceipt(fileItem, odinContext, cancellationToken);
-                        break;
-                    
-                    default:
-                        throw new ArgumentOutOfRangeException();
-=======
                     await peerOutbox.MarkComplete(fileItem.Marker, connection);
 
                     await CleanupIfTransientItem(fileItem, odinContext, connection);
@@ -93,7 +69,6 @@
                 else
                 {
                     await RescheduleItem(fileItem, odinContext, nextRun, connection);
->>>>>>> a47e6f50
                 }
             }
             catch (OperationCanceledException oce)
@@ -131,24 +106,6 @@
             }
         }
 
-<<<<<<< HEAD
-        private async Task SendReadReceipt(OutboxFileItem fileItem, IOdinContext odinContext, CancellationToken cancellationToken)
-        {
-            var workLogger = loggerFactory.CreateLogger<SendReadReceiptOutboxWorker>();
-            var worker = new SendReadReceiptOutboxWorker(fileItem,
-                workLogger,
-                peerOutbox,
-                odinConfiguration,
-                odinHttpClientFactory,
-                jobManager);
-
-            using var connection = tenantSystemStorage.CreateConnection();
-            await worker.Send(odinContext, connection, cancellationToken);
-            
-        }
-
-        private async Task SendFileOutboxItem(OutboxFileItem fileItem, IOdinContext odinContext, CancellationToken cancellationToken)
-=======
         private async Task CleanupIfTransientItem(OutboxFileItem fileItem, IOdinContext odinContext, DatabaseConnection connection)
         {
             try
@@ -238,7 +195,6 @@
         private async Task<(bool shouldMarkComplete, UnixTimeUtc nextRun)> SendFileOutboxItem(OutboxFileItem fileItem, IOdinContext odinContext,
             DatabaseConnection connection,
             CancellationToken cancellationToken)
->>>>>>> a47e6f50
         {
             var workLogger = loggerFactory.CreateLogger<SendFileOutboxWorkerAsync>();
             var worker = new SendFileOutboxWorkerAsync(fileItem,
@@ -275,14 +231,10 @@
 
             return await worker.Send(odinContext, connection, cancellationToken);
         }
-<<<<<<< HEAD
-        private async Task SendDeleteFileRequest(OutboxFileItem fileItem, IOdinContext odinContext, CancellationToken cancellationToken)
-=======
 
         private async Task<(bool shouldMarkComplete, UnixTimeUtc nextRun)> SendDeleteFileRequest(OutboxFileItem fileItem, IOdinContext odinContext,
             DatabaseConnection connection,
             CancellationToken cancellationToken)
->>>>>>> a47e6f50
         {
             var workLogger = loggerFactory.CreateLogger<SendDeleteFileRequestOutboxWorkerAsync>();
             var worker = new SendDeleteFileRequestOutboxWorkerAsync(fileItem, workLogger, odinConfiguration, odinHttpClientFactory);
