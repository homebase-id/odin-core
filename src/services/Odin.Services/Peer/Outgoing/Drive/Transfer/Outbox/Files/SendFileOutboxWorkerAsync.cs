using System;
using System.IO;
using System.Net.Http;
using System.Threading;
using System.Threading.Tasks;
using Microsoft.Extensions.Logging;
using Odin.Core;
using Odin.Core.Exceptions;
using Odin.Core.Identity;
using Odin.Core.Serialization;
using Odin.Core.Storage.SQLite;
using Odin.Core.Time;
using Odin.Core.Util;
using Odin.Services.Authorization.ExchangeGrants;
using Odin.Services.Base;
using Odin.Services.Configuration;
using Odin.Services.Drives.DriveCore.Storage;
using Refit;

namespace Odin.Services.Peer.Outgoing.Drive.Transfer.Outbox.Files;

public class SendFileOutboxWorkerAsync(
    OutboxFileItem fileItem,
    FileSystemResolver fileSystemResolver,
    ILogger<SendFileOutboxWorkerAsync> logger,
    OdinConfiguration odinConfiguration,
    IOdinHttpClientFactory odinHttpClientFactory
) : OutboxWorkerBase(fileItem, logger, fileSystemResolver)
{
    public async Task<(bool shouldMarkComplete, UnixTimeUtc nextRun)> Send(IOdinContext odinContext, DatabaseConnection cn, CancellationToken cancellationToken)
    {
        try
        {
            if (FileItem.AttemptCount > odinConfiguration.Host.PeerOperationMaxAttempts)
            {
                throw new OdinOutboxProcessingException("Too many attempts")
                {
                    File = FileItem.File,
                    TransferStatus = LatestTransferStatus.SendingServerTooManyAttempts,
                    Recipient = default,
                    VersionTag = default,
                    GlobalTransitId = default
                };
            }

            logger.LogDebug("Start: Sending file: {file} to {recipient}", FileItem.File, FileItem.Recipient);

            Guid versionTag = default;
            Guid globalTransitId = default;

            await PerformanceCounter.MeasureExecutionTime("Outbox SendOutboxFileItemAsync",
                async () => { (versionTag, globalTransitId) = await SendOutboxFileItemAsync(FileItem, odinContext, cn, cancellationToken); });

            await UpdateFileTransferHistory(globalTransitId, versionTag, odinContext, cn);
            logger.LogDebug("Successful transfer of {gtid} to {recipient} - ", globalTransitId, FileItem.Recipient);

            return (true, UnixTimeUtc.ZeroTime);
        }
        catch (OdinOutboxProcessingException e)
        {
            try
            {
                return await HandleOutboxProcessingException(odinContext, cn, e);
            }
            catch (Exception exception)
            {
                logger.LogError(exception, "Error while handling the outbox processing exception " +
                                           "for file: {file} and recipient: {recipient} with version: " +
                                           "{version} and status: {status}",
                    e.File,
                    e.Recipient,
                    e.TransferStatus,
                    e.VersionTag);

                throw new OdinSystemException("Failed while handling Outbox Processing Exception", e);
            }
        }
    }

    private async Task<(Guid versionTag, Guid globalTransitId)> SendOutboxFileItemAsync(OutboxFileItem outboxFileItem, IOdinContext odinContext,
        DatabaseConnection cn,
        CancellationToken cancellationToken)
    {
        OdinId recipient = outboxFileItem.Recipient;
        var file = outboxFileItem.File;
        var options = outboxFileItem.State.OriginalTransitOptions;

        var instructionSet = FileItem.State.TransferInstructionSet;
        var fileSystem = FileSystemResolver.ResolveFileSystem(instructionSet.FileSystemType);
        var header = await fileSystem.Storage.GetServerFileHeader(outboxFileItem.File, odinContext, cn);
        var versionTag = header.FileMetadata.VersionTag.GetValueOrDefault();
        var globalTransitId = header.FileMetadata.GlobalTransitId;

        if (header.ServerMetadata.AllowDistribution == false)
        {
            throw new OdinOutboxProcessingException("File does not allow distribution")
            {
                TransferStatus = LatestTransferStatus.SourceFileDoesNotAllowDistribution,
                VersionTag = versionTag,
                Recipient = recipient,
                File = file
            };
        }

        if (options.UseAppNotification)
        {
            instructionSet.AppNotificationOptions = options.AppNotificationOptions;
        }

        var redactedAcl = header.ServerMetadata.AccessControlList;
        redactedAcl?.OdinIdList?.Clear();
        instructionSet.OriginalAcl = redactedAcl;

        var transferKeyHeaderStream = new StreamPart(
            new MemoryStream(OdinSystemSerializer.Serialize(instructionSet).ToUtf8ByteArray()),
            "transferInstructionSet.encrypted", "application/json",
            Enum.GetName(MultipartHostTransferParts.TransferKeyHeader));

<<<<<<< HEAD
        var shouldSendPayload = options.SendContents.HasFlag(SendContents.Payload);
        var (metaDataStream, payloadStreams) = await PackageFileStreams(header, shouldSendPayload, odinContext, cn, options.OverrideRemoteGlobalTransitId);
=======
        var sourceMetadata = header.FileMetadata;

        //redact the info by explicitly stating what we will keep
        //therefore, if a new attribute is added, it must be considered if it should be sent to the recipient
        var redactedMetadata = new FileMetadata()
        {
            //TODO: here I am removing the file and drive id from the stream but we need
            // to resolve this by moving the file information to the server header
            File = InternalDriveFileId.Redacted(),
            Created = sourceMetadata.Created,
            Updated = sourceMetadata.Updated,
            AppData = sourceMetadata.AppData,
            IsEncrypted = sourceMetadata.IsEncrypted,
            GlobalTransitId = options.OverrideRemoteGlobalTransitId.GetValueOrDefault(sourceMetadata.GlobalTransitId.GetValueOrDefault()),
            ReactionPreview = sourceMetadata.ReactionPreview,
            SenderOdinId = sourceMetadata.SenderOdinId,
            OriginalAuthor = sourceMetadata.OriginalAuthor,
            ReferencedFile = sourceMetadata.ReferencedFile,
            VersionTag = sourceMetadata.VersionTag,
            Payloads = sourceMetadata.Payloads,
            FileState = sourceMetadata.FileState,
        };

        var json = OdinSystemSerializer.Serialize(redactedMetadata);
        var stream = new MemoryStream(json.ToUtf8ByteArray());
        var metaDataStream = new StreamPart(stream, "metadata.encrypted", "application/json", Enum.GetName(MultipartHostTransferParts.Metadata));

        var additionalStreamParts = new List<StreamPart>();

        if (shouldSendPayload)
        {
            foreach (var descriptor in redactedMetadata.Payloads ?? new List<PayloadDescriptor>())
            {
                var payloadKey = descriptor.Key;

                string contentType = "application/unknown";

                //TODO: consider what happens if the payload has been delete from disk
                var p = await fileSystem.Storage.GetPayloadStream(file, payloadKey, null, odinContext, cn);
                var payloadStream = p.Stream;

                var payload = new StreamPart(payloadStream, payloadKey, contentType, Enum.GetName(MultipartHostTransferParts.Payload));
                additionalStreamParts.Add(payload);

                foreach (var thumb in descriptor.Thumbnails ?? new List<ThumbnailDescriptor>())
                {
                    var (thumbStream, thumbHeader) =
                        await fileSystem.Storage.GetThumbnailPayloadStream(file, thumb.PixelWidth, thumb.PixelHeight, descriptor.Key, descriptor.Uid,
                            odinContext, cn);

                    var thumbnailKey =
                        $"{payloadKey}" +
                        $"{DriveFileUtility.TransitThumbnailKeyDelimiter}" +
                        $"{thumb.PixelWidth}" +
                        $"{DriveFileUtility.TransitThumbnailKeyDelimiter}" +
                        $"{thumb.PixelHeight}";
>>>>>>> 9d1b420b

        var decryptedClientAuthTokenBytes = outboxFileItem.State.EncryptedClientAuthToken;
        var clientAuthToken = ClientAuthenticationToken.FromPortableBytes(decryptedClientAuthTokenBytes);
        decryptedClientAuthTokenBytes.Wipe(); //never send the client auth token; even if encrypted

        async Task<ApiResponse<PeerTransferResponse>> TrySendFile()
        {
            var client = odinHttpClientFactory.CreateClientUsingAccessToken<IPeerTransferHttpClient>(recipient, clientAuthToken);
            var response = await client.SendHostToHost(transferKeyHeaderStream, metaDataStream, payloadStreams.ToArray());
            return response;
        }

        try
        {
            ApiResponse<PeerTransferResponse> response = null;

            await TryRetry.WithDelayAsync(
                odinConfiguration.Host.PeerOperationMaxAttempts,
                odinConfiguration.Host.PeerOperationDelayMs,
                cancellationToken,
                async () => { response = await TrySendFile(); });

            if (response.IsSuccessStatusCode)
            {
                return (versionTag, globalTransitId.GetValueOrDefault());
            }

            throw new OdinOutboxProcessingException("Failed while sending the request")
            {
                TransferStatus = MapPeerErrorResponseHttpStatus(response),
                VersionTag = versionTag,
                GlobalTransitId = globalTransitId,
                Recipient = recipient,
                File = file
            };
        }
        catch (TryRetryException ex)
        {
            var e = ex.InnerException;
            var status = (e is TaskCanceledException or HttpRequestException or OperationCanceledException)
                ? LatestTransferStatus.RecipientServerNotResponding
                : LatestTransferStatus.UnknownServerError;

            throw new OdinOutboxProcessingException("Failed sending to recipient")
            {
                TransferStatus = status,
                VersionTag = versionTag,
                Recipient = recipient,
                GlobalTransitId = globalTransitId,
                File = file
            };
        }
    }


    protected override async Task<UnixTimeUtc> HandleRecoverableTransferStatus(IOdinContext odinContext, DatabaseConnection cn,
        OdinOutboxProcessingException e)
    {
        logger.LogDebug(e, "Recoverable: Updating TransferHistory file {file} to status {status}.", e.File, e.TransferStatus);

        var update = new UpdateTransferHistoryData()
        {
            IsInOutbox = true,
            LatestTransferStatus = e.TransferStatus,
            VersionTag = null
        };

        var nextRunTime = CalculateNextRunTime(e.TransferStatus);
        var fs = FileSystemResolver.ResolveFileSystem(FileItem.State.TransferInstructionSet.FileSystemType);
        await fs.Storage.UpdateTransferHistory(FileItem.File, FileItem.Recipient, update, odinContext, cn);

        return nextRunTime;
    }

    protected override async Task HandleUnrecoverableTransferStatus(OdinOutboxProcessingException e,
        IOdinContext odinContext,
        DatabaseConnection cn)
    {
        logger.LogDebug(e, "Unrecoverable: Updating TransferHistory file {file} to status {status}.", e.File, e.TransferStatus);

        var update = new UpdateTransferHistoryData()
        {
            IsInOutbox = false,
            LatestTransferStatus = e.TransferStatus,
            VersionTag = null
        };

        var fs = FileSystemResolver.ResolveFileSystem(FileItem.State.TransferInstructionSet.FileSystemType);
        await fs.Storage.UpdateTransferHistory(FileItem.File, FileItem.Recipient, update, odinContext, cn);
    }
}<|MERGE_RESOLUTION|>--- conflicted
+++ resolved
@@ -116,72 +116,13 @@
             "transferInstructionSet.encrypted", "application/json",
             Enum.GetName(MultipartHostTransferParts.TransferKeyHeader));
 
-<<<<<<< HEAD
         var shouldSendPayload = options.SendContents.HasFlag(SendContents.Payload);
         var (metaDataStream, payloadStreams) = await PackageFileStreams(header, shouldSendPayload, odinContext, cn, options.OverrideRemoteGlobalTransitId);
-=======
-        var sourceMetadata = header.FileMetadata;
-
-        //redact the info by explicitly stating what we will keep
-        //therefore, if a new attribute is added, it must be considered if it should be sent to the recipient
-        var redactedMetadata = new FileMetadata()
-        {
-            //TODO: here I am removing the file and drive id from the stream but we need
-            // to resolve this by moving the file information to the server header
-            File = InternalDriveFileId.Redacted(),
-            Created = sourceMetadata.Created,
-            Updated = sourceMetadata.Updated,
-            AppData = sourceMetadata.AppData,
-            IsEncrypted = sourceMetadata.IsEncrypted,
-            GlobalTransitId = options.OverrideRemoteGlobalTransitId.GetValueOrDefault(sourceMetadata.GlobalTransitId.GetValueOrDefault()),
-            ReactionPreview = sourceMetadata.ReactionPreview,
-            SenderOdinId = sourceMetadata.SenderOdinId,
-            OriginalAuthor = sourceMetadata.OriginalAuthor,
-            ReferencedFile = sourceMetadata.ReferencedFile,
-            VersionTag = sourceMetadata.VersionTag,
-            Payloads = sourceMetadata.Payloads,
-            FileState = sourceMetadata.FileState,
-        };
-
-        var json = OdinSystemSerializer.Serialize(redactedMetadata);
-        var stream = new MemoryStream(json.ToUtf8ByteArray());
-        var metaDataStream = new StreamPart(stream, "metadata.encrypted", "application/json", Enum.GetName(MultipartHostTransferParts.Metadata));
-
-        var additionalStreamParts = new List<StreamPart>();
-
-        if (shouldSendPayload)
-        {
-            foreach (var descriptor in redactedMetadata.Payloads ?? new List<PayloadDescriptor>())
-            {
-                var payloadKey = descriptor.Key;
-
-                string contentType = "application/unknown";
-
-                //TODO: consider what happens if the payload has been delete from disk
-                var p = await fileSystem.Storage.GetPayloadStream(file, payloadKey, null, odinContext, cn);
-                var payloadStream = p.Stream;
-
-                var payload = new StreamPart(payloadStream, payloadKey, contentType, Enum.GetName(MultipartHostTransferParts.Payload));
-                additionalStreamParts.Add(payload);
-
-                foreach (var thumb in descriptor.Thumbnails ?? new List<ThumbnailDescriptor>())
-                {
-                    var (thumbStream, thumbHeader) =
-                        await fileSystem.Storage.GetThumbnailPayloadStream(file, thumb.PixelWidth, thumb.PixelHeight, descriptor.Key, descriptor.Uid,
-                            odinContext, cn);
-
-                    var thumbnailKey =
-                        $"{payloadKey}" +
-                        $"{DriveFileUtility.TransitThumbnailKeyDelimiter}" +
-                        $"{thumb.PixelWidth}" +
-                        $"{DriveFileUtility.TransitThumbnailKeyDelimiter}" +
-                        $"{thumb.PixelHeight}";
->>>>>>> 9d1b420b
 
         var decryptedClientAuthTokenBytes = outboxFileItem.State.EncryptedClientAuthToken;
         var clientAuthToken = ClientAuthenticationToken.FromPortableBytes(decryptedClientAuthTokenBytes);
         decryptedClientAuthTokenBytes.Wipe(); //never send the client auth token; even if encrypted
-
+        
         async Task<ApiResponse<PeerTransferResponse>> TrySendFile()
         {
             var client = odinHttpClientFactory.CreateClientUsingAccessToken<IPeerTransferHttpClient>(recipient, clientAuthToken);
