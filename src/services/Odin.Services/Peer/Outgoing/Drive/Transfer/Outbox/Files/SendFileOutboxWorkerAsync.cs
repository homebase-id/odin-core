--- conflicted
+++ resolved
@@ -44,7 +44,7 @@
             logger.LogDebug("Start: Sending file: {file} to {recipient}", fileItem.File, fileItem.Recipient);
 
             var (versionTag, globalTransitId) = await SendOutboxFileItemAsync(fileItem, odinContext, cn, cancellationToken);
-    
+
             logger.LogDebug("Success Sending file: {file} to {recipient} with gtid: {gtid}", fileItem.File, fileItem.Recipient, globalTransitId);
 
             var update = new UpdateTransferHistoryData()
@@ -145,14 +145,9 @@
                 break;
 
             default:
-<<<<<<< HEAD
                 logger.LogWarning(e, "Unhandled Transfer Status: {transferStatus}.  Action: Marking Complete", e.TransferStatus);
                 await peerOutbox.MarkComplete(fileItem.Marker, cn);
                 break;
-=======
-                logger.LogWarning(e, "Unhandled Transfer Status: {transferStatus}", e.TransferStatus);
-                throw new ArgumentOutOfRangeException();
->>>>>>> 15e63510
         }
 
         await fs.Storage.UpdateTransferHistory(fileItem.File, fileItem.Recipient, update, odinContext, cn);
