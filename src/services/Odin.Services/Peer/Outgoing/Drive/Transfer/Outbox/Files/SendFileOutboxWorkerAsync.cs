--- conflicted
+++ resolved
@@ -1,4 +1,5 @@
 using System;
+using System.Collections.Generic;
 using System.IO;
 using System.Net.Http;
 using System.Threading;
@@ -25,11 +26,7 @@
     ILogger<SendFileOutboxWorkerAsync> logger,
     OdinConfiguration odinConfiguration,
     IOdinHttpClientFactory odinHttpClientFactory
-<<<<<<< HEAD
-) : OutboxWorkerBase(fileItem, logger, fileSystemResolver)
-=======
 ) : OutboxWorkerBase(fileItem, logger, fileSystemResolver, odinConfiguration)
->>>>>>> 82cc89ea
 {
     public async Task<(bool shouldMarkComplete, UnixTimeUtc nextRun)> Send(IOdinContext odinContext, IdentityDatabase db, CancellationToken cancellationToken)
     {
