--- conflicted
+++ resolved
@@ -25,11 +25,7 @@
     ILogger<SendFileOutboxWorkerAsync> logger,
     OdinConfiguration odinConfiguration,
     IOdinHttpClientFactory odinHttpClientFactory
-<<<<<<< HEAD
-) : OutboxWorkerBase(fileItem, logger, fileSystemResolver)
-=======
 ) : OutboxWorkerBase(fileItem, logger, fileSystemResolver, odinConfiguration)
->>>>>>> bd3abab4
 {
     public async Task<(bool shouldMarkComplete, UnixTimeUtc nextRun)> Send(IOdinContext odinContext, IdentityDatabase db, CancellationToken cancellationToken)
     {
