using System;
using System.Net.Http;
using System.Threading;
using System.Threading.Tasks;
using Microsoft.Extensions.Logging;
using Odin.Core;
using Odin.Core.Identity;
using Odin.Core.Serialization;
using Odin.Core.Storage.SQLite;
using Odin.Core.Storage.SQLite.IdentityDatabase;
using Odin.Core.Time;
using Odin.Core.Util;
using Odin.Services.Authorization.ExchangeGrants;
using Odin.Services.Base;
using Odin.Services.Configuration;
using Odin.Services.Drives.DriveCore.Storage;
using Refit;

namespace Odin.Services.Peer.Outgoing.Drive.Transfer.Outbox.Files;

public class SendReadReceiptOutboxWorker(
    OutboxFileItem fileItem,
    ILogger<SendReadReceiptOutboxWorker> logger,
    IOdinHttpClientFactory odinHttpClientFactory,
    OdinConfiguration odinConfiguration
<<<<<<< HEAD
) : OutboxWorkerBase(fileItem, logger, null)
=======
) : OutboxWorkerBase(fileItem, logger, null, odinConfiguration)
>>>>>>> bd3abab4
{
    public async Task<(bool shouldMarkComplete, UnixTimeUtc nextRun)> Send(IOdinContext odinContext, IdentityDatabase db, CancellationToken cancellationToken)
    {
        try
        {
            AssertHasRemainingAttempts();
            
            logger.LogDebug("SendReadReceipt -> Sending request for file: {file} to {recipient}", FileItem.File, FileItem.Recipient);

            var globalTransitId = await HandleRequest(FileItem, cancellationToken);

            logger.LogDebug("SendReadReceipt -> Success for gtid {gtid} (version:{version}) to {recipient} - Action: " +
                            "Marking Complete (popStamp:{marker})",
                globalTransitId,
                "no version info",
                FileItem.Recipient,
                FileItem.Marker);

            return (true, UnixTimeUtc.ZeroTime);
        }
        catch (OdinOutboxProcessingException e)
        {
            try
            {
                return await HandleOutboxProcessingException(odinContext, db, e);
            }
            catch (Exception exception)
            {
                logger.LogError(exception, "Error while handling the outbox processing exception " +
                                           "for file: {file} and recipient: {recipient} with version: " +
                                           "{version} and status: {status}",
                    e.File,
                    e.Recipient,
                    e.TransferStatus,
                    e.VersionTag);
                throw;
            }
        }
    }

    private async Task<Guid> HandleRequest(OutboxFileItem outboxItem, CancellationToken cancellationToken)
    {
        OdinId recipient = outboxItem.Recipient;
        var file = outboxItem.File;

        var request = OdinSystemSerializer.Deserialize<MarkFileAsReadRequest>(outboxItem.State.Data.ToStringFromUtf8Bytes());

        var decryptedClientAuthTokenBytes = outboxItem.State.EncryptedClientAuthToken;
        var clientAuthToken = ClientAuthenticationToken.FromPortableBytes(decryptedClientAuthTokenBytes);
        decryptedClientAuthTokenBytes.Wipe(); //never send the client auth token; even if encrypted

        async Task<ApiResponse<PeerTransferResponse>> TrySendFile()
        {
            var client = odinHttpClientFactory.CreateClientUsingAccessToken<IPeerTransferHttpClient>(
                recipient,
                clientAuthToken,
                request.FileSystemType);

            return await client.MarkFileAsRead(request);
        }

        try
        {
            ApiResponse<PeerTransferResponse> response = null;

            await TryRetry.WithDelayAsync(
                Configuration.Host.PeerOperationMaxAttempts,
                Configuration.Host.PeerOperationDelayMs,
                cancellationToken,
                async () => { response = await TrySendFile(); });

            if (response.IsSuccessStatusCode)
            {
                return request.GlobalTransitIdFileIdentifier.GlobalTransitId;
            }

            throw new OdinOutboxProcessingException("Failed while sending the request")
            {
                TransferStatus = MapPeerErrorResponseHttpStatus(response),
                VersionTag = default,
                GlobalTransitId = request.GlobalTransitIdFileIdentifier.GlobalTransitId,
                Recipient = recipient,
                File = file
            };
        }
        catch (TryRetryException ex)
        {
            var e = ex.InnerException;
            var status = (e is TaskCanceledException or HttpRequestException or OperationCanceledException)
                ? LatestTransferStatus.RecipientServerNotResponding
                : LatestTransferStatus.UnknownServerError;

            throw new OdinOutboxProcessingException("Failed sending to recipient")
            {
                TransferStatus = status,
                VersionTag = default,
                GlobalTransitId = request.GlobalTransitIdFileIdentifier.GlobalTransitId,
                Recipient = recipient,
                File = file
            };
        }
    }

    protected override Task<UnixTimeUtc> HandleRecoverableTransferStatus(IOdinContext odinContext, IdentityDatabase db,
        OdinOutboxProcessingException e)
    {
        var nextRunTime = CalculateNextRunTime(e.TransferStatus);
        return Task.FromResult(nextRunTime);
    }

    protected override Task<(bool shouldMarkComplete, UnixTimeUtc nextRun)> HandleUnrecoverableTransferStatus(OdinOutboxProcessingException e,
        IOdinContext odinContext,
        IdentityDatabase db)
    {
        return Task.FromResult((false, UnixTimeUtc.ZeroTime));
    }
}<|MERGE_RESOLUTION|>--- conflicted
+++ resolved
@@ -23,11 +23,7 @@
     ILogger<SendReadReceiptOutboxWorker> logger,
     IOdinHttpClientFactory odinHttpClientFactory,
     OdinConfiguration odinConfiguration
-<<<<<<< HEAD
-) : OutboxWorkerBase(fileItem, logger, null)
-=======
 ) : OutboxWorkerBase(fileItem, logger, null, odinConfiguration)
->>>>>>> bd3abab4
 {
     public async Task<(bool shouldMarkComplete, UnixTimeUtc nextRun)> Send(IOdinContext odinContext, IdentityDatabase db, CancellationToken cancellationToken)
     {
