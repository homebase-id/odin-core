--- conflicted
+++ resolved
@@ -15,14 +15,11 @@
         Task<Dictionary<string, TransferStatus>> SendFile(InternalDriveFileId internalFile, TransitOptions options, TransferFileType transferFileType, FileSystemType fileSystemType, IOdinContext odinContext);
 
         /// <summary>
-<<<<<<< HEAD
-=======
         /// Processes and sends any files in the outbox across all drives
         /// </summary>
         Task ProcessOutbox(IOdinContext odinContext);
 
         /// <summary>
->>>>>>> 67b564d5
         /// Notifies the recipients the file with the <param name="remoteGlobalTransitIdentifier"/> must be deleted
         /// </summary>
         Task<Dictionary<string, DeleteLinkedFileStatus>> SendDeleteFileRequest(GlobalTransitIdFileIdentifier remoteGlobalTransitIdentifier, FileTransferOptions fileTransferOptions,
