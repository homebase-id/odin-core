using System;
using System.Collections.Generic;
using System.Linq;
using System.Threading.Tasks;
using Microsoft.Extensions.Logging;
using Odin.Core;
using Odin.Core.Exceptions;
using Odin.Core.Identity;
using Odin.Core.Serialization;
using Odin.Core.Storage;
using Odin.Core.Storage.SQLite;
using Odin.Services.Authorization.ExchangeGrants;
using Odin.Services.Authorization.Permissions;
using Odin.Services.Base;
using Odin.Services.Drives;
using Odin.Services.Drives.DriveCore.Storage;
using Odin.Services.Drives.FileSystem.Base.Update;
using Odin.Services.Drives.FileSystem.Base.Upload;
using Odin.Services.Drives.Management;
using Odin.Services.Membership.Connections;
using Odin.Services.Peer.Encryption;
using Odin.Services.Peer.Incoming.Drive.Transfer.FileUpdate;
using Odin.Services.Peer.Outgoing.Drive.Transfer.Outbox;
using Odin.Services.Util;

namespace Odin.Services.Peer.Outgoing.Drive.Transfer
{
    public class PeerOutgoingTransferService(
        PeerOutbox peerOutbox,
        IOdinHttpClientFactory odinHttpClientFactory,
        TenantContext tenantContext,
        CircleNetworkService circleNetworkService,
        DriveManager driveManager,
        FileSystemResolver fileSystemResolver,
        ILogger<PeerOutgoingTransferService> logger,
        PeerOutboxProcessorBackgroundService outboxProcessorBackgroundService
    )
        : PeerServiceBase(odinHttpClientFactory, circleNetworkService, fileSystemResolver)
    {
        private readonly FileSystemResolver _fileSystemResolver = fileSystemResolver;

        /// <summary>
        /// Sends the specified file
        /// </summary>
        /// <returns></returns>
        public async Task<Dictionary<string, TransferStatus>> SendFile(InternalDriveFileId internalFile,
            TransitOptions options, TransferFileType transferFileType, FileSystemType fileSystemType, IOdinContext odinContext,
            DatabaseConnection cn)
        {
            odinContext.PermissionsContext.AssertHasPermission(PermissionKeys.UseTransitWrite);

            OdinValidationUtils.AssertValidRecipientList(options.Recipients, allowEmpty: true, tenant: tenantContext.HostOdinId);

            var sfo = new FileTransferOptions()
            {
                TransferFileType = transferFileType,
                FileSystemType = fileSystemType
            };

            var priority = options.Priority switch
            {
                OutboxPriority.High => 1000,
                OutboxPriority.Medium => 2000,
                _ => 3000
            };

            var (outboxStatus, outboxItems) = await CreateOutboxItems(internalFile, options, sfo, odinContext, priority, cn);

            //TODO: change this to a batch update of the transfer history
            foreach (var item in outboxItems)
            {
                var fs = _fileSystemResolver.ResolveFileSystem(item.State.TransferInstructionSet.FileSystemType);
                await fs.Storage.UpdateTransferHistory(internalFile, item.Recipient, new UpdateTransferHistoryData() { IsInOutbox = true }, odinContext, cn);
                await peerOutbox.AddItem(item, cn, useUpsert: true);
<<<<<<< HEAD
=======
            }

            outboxProcessorBackgroundService.PulseBackgroundProcessor();

            return outboxStatus;
        }

        /// <summary>
        /// Updates a remote file
        /// </summary>
        public async Task<Dictionary<string, TransferStatus>> UpdateFile(InternalDriveFileId sourceFile,
            byte[] keyHeaderIv,
            FileIdentifier file,
            UploadManifest manifest,
            List<OdinId> recipients,
            Guid newVersionTag,
            FileSystemType fileSystemType,
            AppNotificationOptions notificationOptions,
            UpdateLocale updateLocale,
            IOdinContext odinContext,
            DatabaseConnection cn)
        {
            odinContext.PermissionsContext.AssertHasPermission(PermissionKeys.UseTransitWrite);

            var request = new UpdateRemoteFileRequest()
            {
                File = file,
                Manifest = manifest,
                NewVersionTag = newVersionTag,
                AppNotificationOptions = notificationOptions,
                UpdateLocale = updateLocale
            };

            var priority = 100;

            var (outboxStatus, outboxItems) =
                await CreateUpdateOutboxItems(sourceFile, keyHeaderIv, request, recipients, priority, fileSystemType, odinContext, cn);

            //TODO: change this to a batch update of the transfer history
            foreach (var item in outboxItems)
            {
                if (!item.State.IsTransientFile)
                {
                    var fs = _fileSystemResolver.ResolveFileSystem(item.State.TransferInstructionSet.FileSystemType);
                    await fs.Storage.UpdateTransferHistory(sourceFile, item.Recipient, new UpdateTransferHistoryData() { IsInOutbox = true }, odinContext, cn);
                }

                await peerOutbox.AddItem(item, cn, useUpsert: true);
>>>>>>> edee8a4e
            }

            outboxProcessorBackgroundService.PulseBackgroundProcessor();

            return outboxStatus;
        }

        public async Task<Dictionary<string, DeleteLinkedFileStatus>> SendDeleteFileRequest(
            GlobalTransitIdFileIdentifier remoteGlobalTransitIdFileIdentifier,
            FileTransferOptions fileTransferOptions,
            IEnumerable<string> recipients,
            IOdinContext odinContext,
            DatabaseConnection cn)
        {
            var fileId = new InternalDriveFileId()
            {
                FileId = remoteGlobalTransitIdFileIdentifier.GlobalTransitId,
                DriveId = odinContext.PermissionsContext.GetDriveId(SystemDriveConstants.TransientTempDrive)
            };

            var result = await EnqueueDeletes(fileId, remoteGlobalTransitIdFileIdentifier, fileTransferOptions, recipients, odinContext, cn);

            return result;
        }

        public async Task<Dictionary<string, DeleteLinkedFileStatus>> SendDeleteFileRequest(
            InternalDriveFileId fileId,
            FileTransferOptions fileTransferOptions,
            IEnumerable<string> recipients,
            IOdinContext odinContext,
            DatabaseConnection cn)
        {
            var fs = _fileSystemResolver.ResolveFileSystem(fileTransferOptions.FileSystemType);
            var header = await fs.Storage.GetServerFileHeader(fileId, odinContext, cn);

            if (null == header)
            {
                throw new OdinClientException("File not found", OdinClientErrorCode.InvalidFile);
            }

            var remoteGlobalTransitIdFileIdentifier = new GlobalTransitIdFileIdentifier()
            {
                GlobalTransitId = header.FileMetadata.GlobalTransitId.GetValueOrDefault(),
                TargetDrive = odinContext.PermissionsContext.GetTargetDrive(header.FileMetadata.File.DriveId)
            };

            return await EnqueueDeletes(fileId, remoteGlobalTransitIdFileIdentifier, fileTransferOptions, recipients, odinContext, cn);
        }

        /// <summary>
        /// Sends a notification to the original sender indicating the file was read
        /// </summary>
        public async Task<SendReadReceiptResult> SendReadReceipt(List<InternalDriveFileId> files, IOdinContext odinContext,
            DatabaseConnection cn,
            FileSystemType fileSystemType)
        {
            // This is all ugly mapping code but 🤷
            var intermediateResults = new List<(ExternalFileIdentifier File, SendReadReceiptResultRecipientStatusItem StatusItem)>();
            foreach (var fileId in files)
            {
                var externalFile = new ExternalFileIdentifier()
                {
                    FileId = fileId.FileId,
                    TargetDrive = odinContext.PermissionsContext.GetTargetDrive(fileId.DriveId)
                };

                var statusItem = await EnqueueReadReceipt(fileId, odinContext, cn, fileSystemType);
                intermediateResults.Add((externalFile, statusItem));
            }

            outboxProcessorBackgroundService.PulseBackgroundProcessor();

            // This, too, is all ugly mapping code but 🤷
            var results = new List<SendReadReceiptResultFileItem>();
            foreach (var item in intermediateResults.GroupBy(i => i.File))
            {
                results.Add(new SendReadReceiptResultFileItem
                {
                    File = item.Key,
                    Status = item.Select(i => i.StatusItem).ToList()
                });
            }

            return new SendReadReceiptResult()
            {
                Results = results
            };
        }

        // 

        private async Task<SendReadReceiptResultRecipientStatusItem> EnqueueReadReceipt(InternalDriveFileId fileId,
            IOdinContext odinContext,
            DatabaseConnection cn,
            FileSystemType fileSystemType)
        {
            var fs = _fileSystemResolver.ResolveFileSystem(fileSystemType);
            var header = await fs.Storage.GetServerFileHeader(fileId, odinContext, cn);

            if (header == null)
            {
                return new SendReadReceiptResultRecipientStatusItem()
                {
                    Recipient = null,
                    Status = SendReadReceiptResultStatus.FileDoesNotExist
                };
            }

            if (string.IsNullOrEmpty(header.FileMetadata.SenderOdinId) || string.IsNullOrWhiteSpace(header.FileMetadata.SenderOdinId))
            {
                return new SendReadReceiptResultRecipientStatusItem()
                {
                    Recipient = null,
                    Status = SendReadReceiptResultStatus.FileDoesNotHaveSender
                };
            }

            var recipient = (OdinId)header.FileMetadata.SenderOdinId;


            if (header.FileMetadata.GlobalTransitId == null)
            {
                return new SendReadReceiptResultRecipientStatusItem()
                {
                    Recipient = recipient,
                    Status = SendReadReceiptResultStatus.MissingGlobalTransitId
                };
            }

            var clientAuthToken = await ResolveClientAccessToken(recipient, odinContext, cn, false);
            if (null == clientAuthToken)
            {
                return new SendReadReceiptResultRecipientStatusItem()
                {
                    Recipient = recipient,
                    Status = SendReadReceiptResultStatus.NotConnectedToOriginalSender
                };
            }

            var request = new MarkFileAsReadRequest()
            {
                GlobalTransitIdFileIdentifier = new GlobalTransitIdFileIdentifier
                {
                    TargetDrive = odinContext.PermissionsContext.GetTargetDrive(fileId.DriveId),
                    GlobalTransitId = header.FileMetadata.GlobalTransitId.GetValueOrDefault()
                },
                FileSystemType = fileSystemType
            };

            var outboxItem = new OutboxFileItem
            {
                Recipient = recipient,
                File = header.FileMetadata.File,
                Priority = 100,
                Type = OutboxItemType.ReadReceipt,
                State = new OutboxItemState
                {
                    Recipient = null,
                    IsTransientFile = false,
                    TransferInstructionSet = null,
                    OriginalTransitOptions = null,
                    EncryptedClientAuthToken = clientAuthToken.ToPortableBytes(),
                    Data = OdinSystemSerializer.Serialize(request).ToUtf8ByteArray()
                }
            };

            await peerOutbox.AddItem(outboxItem, cn, useUpsert: true);

            return new SendReadReceiptResultRecipientStatusItem()
            {
                Recipient = recipient,
                Status = SendReadReceiptResultStatus.Enqueued
            };
        }

        private async Task<Dictionary<string, DeleteLinkedFileStatus>> EnqueueDeletes(InternalDriveFileId fileId,
            GlobalTransitIdFileIdentifier remoteGlobalTransitIdFileIdentifier,
            FileTransferOptions fileTransferOptions,
            IEnumerable<string> recipients,
            IOdinContext odinContext,
            DatabaseConnection cn)
        {
            var results = new Dictionary<string, DeleteLinkedFileStatus>();

            foreach (var r in recipients)
            {
                var recipient = (OdinId)r;

                //TODO: i need to resolve the token outside of transit, pass it in as options instead
                var clientAuthToken = await ResolveClientAccessToken(recipient, odinContext, cn);
                var encryptedClientAccessToken = clientAuthToken.ToAuthenticationToken().ToPortableBytes();

                var item = new OutboxFileItem()
                {
                    Recipient = recipient,
                    Priority = 100,
                    Type = OutboxItemType.DeleteRemoteFile,
                    File = fileId,
                    DependencyFileId = default,
                    State = new OutboxItemState
                    {
                        Recipient = null,
                        IsTransientFile = false,
                        TransferInstructionSet = null,
                        OriginalTransitOptions = null,
                        EncryptedClientAuthToken = encryptedClientAccessToken,
                        Data = OdinSystemSerializer.Serialize(new DeleteRemoteFileRequest()
                        {
                            RemoteGlobalTransitIdFileIdentifier = remoteGlobalTransitIdFileIdentifier,
                            FileSystemType = fileTransferOptions.FileSystemType
                        }).ToUtf8ByteArray()
                    }
                };

                await peerOutbox.AddItem(item, cn, useUpsert: true);
                results.Add(recipient.DomainName, DeleteLinkedFileStatus.Enqueued);
            }

            outboxProcessorBackgroundService.PulseBackgroundProcessor();

            return results;
        }

        private EncryptedRecipientTransferInstructionSet CreateTransferInstructionSet(KeyHeader keyHeaderToBeEncrypted,
            ClientAccessToken clientAccessToken,
            TargetDrive targetDrive,
            TransferFileType transferFileType,
            FileSystemType fileSystemType, TransitOptions transitOptions)
        {
            var sharedSecret = clientAccessToken.SharedSecret;
            var iv = ByteArrayUtil.GetRndByteArray(16);
            var sharedSecretEncryptedKeyHeader = EncryptedKeyHeader.EncryptKeyHeaderAes(keyHeaderToBeEncrypted, iv, ref sharedSecret);

            return new EncryptedRecipientTransferInstructionSet()
            {
                TargetDrive = targetDrive,
                TransferFileType = transferFileType,
                FileSystemType = fileSystemType,
                ContentsProvided = transitOptions.SendContents,
                SharedSecretEncryptedKeyHeader = sharedSecretEncryptedKeyHeader,
            };
        }

        private async Task<(Dictionary<string, TransferStatus> transferStatus, IEnumerable<OutboxFileItem>)> CreateOutboxItems(InternalDriveFileId internalFile,
            TransitOptions options,
            FileTransferOptions fileTransferOptions,
            IOdinContext odinContext,
            int priority,
            DatabaseConnection cn)
        {
            var fs = _fileSystemResolver.ResolveFileSystem(fileTransferOptions.FileSystemType);
            TargetDrive targetDrive = options.RemoteTargetDrive ?? (await driveManager.GetDrive(internalFile.DriveId, cn, failIfInvalid: true)).TargetDriveInfo;

            var status = new Dictionary<string, TransferStatus>();
            var outboxItems = new List<OutboxFileItem>();

            if (options.Recipients?.Contains(tenantContext.HostOdinId) ?? false)
            {
                throw new OdinClientException("Cannot transfer a file to the sender; what's the point?", OdinClientErrorCode.InvalidRecipient);
            }

            var header = await fs.Storage.GetServerFileHeader(internalFile, odinContext, cn);
            var storageKey = odinContext.PermissionsContext.GetDriveStorageKey(internalFile.DriveId);

            var keyHeader = header.FileMetadata.IsEncrypted ? header.EncryptedKeyHeader.DecryptAesToKeyHeader(ref storageKey) : KeyHeader.Empty();
            storageKey.Wipe();

            foreach (var r in options.Recipients!)
            {
                var recipient = (OdinId)r;
                try
                {
                    //TODO: i need to resolve the token outside of transit, pass it in as options instead
                    //TODO: apply encryption before storing in the outbox
                    var clientAuthToken = await ResolveClientAccessToken(recipient, odinContext, cn);
                    var encryptedClientAccessToken = clientAuthToken.ToAuthenticationToken().ToPortableBytes();

                    outboxItems.Add(new OutboxFileItem()
                    {
                        Priority = priority,
                        Type = OutboxItemType.File,
                        File = internalFile,
                        Recipient = recipient,
                        DependencyFileId = options.OutboxDependencyFileId,
                        State = new OutboxItemState()
                        {
                            IsTransientFile = options.IsTransient,
                            Attempts = { },
                            OriginalTransitOptions = options,
                            EncryptedClientAuthToken = encryptedClientAccessToken,
                            TransferInstructionSet = CreateTransferInstructionSet(
                                keyHeader,
                                clientAuthToken,
                                targetDrive,
                                fileTransferOptions.TransferFileType,
                                fileTransferOptions.FileSystemType,
                                options),
                            Data = []
                        }
                    });

                    status.Add(recipient, TransferStatus.Enqueued);
                }
                catch (Exception ex)
                {
                    logger.LogError("Failed while creating outbox item {msg}", ex.Message);
                    status.Add(recipient, TransferStatus.EnqueuedFailed);
                }
            }

            return (status, outboxItems);
        }

        private async Task<(Dictionary<string, TransferStatus> transferStatus, IEnumerable<OutboxFileItem> outboxItems)> CreateUpdateOutboxItems(
            InternalDriveFileId sourceFile,
            byte[] keyHeaderIv,
            UpdateRemoteFileRequest request,
            List<OdinId> recipients,
            int priority,
            FileSystemType fileSystemType,
            IOdinContext odinContext,
            DatabaseConnection cn)
        {
            var status = new Dictionary<string, TransferStatus>();
            var outboxItems = new List<OutboxFileItem>();

            foreach (var recipient in recipients)
            {
                try
                {
                    var clientAuthToken = await ResolveClientAccessToken(recipient, odinContext, cn);
                    var encryptedClientAccessToken = clientAuthToken.ToAuthenticationToken().ToPortableBytes();

                    var iv = ByteArrayUtil.GetRndByteArray(16);
                    var ss = clientAuthToken.SharedSecret;

                    var updateInstructionSet = new EncryptedRecipientFileUpdateInstructionSet()
                    {
                        FileSystemType = fileSystemType,
                        EncryptedKeyHeaderIvOnly = EncryptedKeyHeader.EncryptKeyHeaderAes(new KeyHeader()
                            {
                                Iv = keyHeaderIv ?? Guid.Empty.ToByteArray(),
                                AesKey = Guid.Empty.ToByteArray()
                                    .ToSensitiveByteArray()
                            },
                            iv,
                            ref ss),

                        Request = request
                    };


                    outboxItems.Add(new OutboxFileItem()
                    {
                        Type = OutboxItemType.RemoteFileUpdate,
                        File = sourceFile,
                        Priority = priority,
                        Recipient = recipient,
                        State = new OutboxItemState
                        {
                            Recipient = null,
                            IsTransientFile = true,
                            EncryptedClientAuthToken = encryptedClientAccessToken,
                            TransferInstructionSet = null,
                            OriginalTransitOptions = null,

                            Data = OdinSystemSerializer.Serialize(updateInstructionSet).ToUtf8ByteArray()
                        }
                    });

                    status.Add(recipient, TransferStatus.Enqueued);
                }
                catch (Exception ex)
                {
                    logger.LogError("Failed while creating outbox item {msg}", ex.Message);
                    status.Add(recipient, TransferStatus.EnqueuedFailed);
                }
            }

            return (status, outboxItems);
        }
    }
}<|MERGE_RESOLUTION|>--- conflicted
+++ resolved
@@ -72,8 +72,6 @@
                 var fs = _fileSystemResolver.ResolveFileSystem(item.State.TransferInstructionSet.FileSystemType);
                 await fs.Storage.UpdateTransferHistory(internalFile, item.Recipient, new UpdateTransferHistoryData() { IsInOutbox = true }, odinContext, cn);
                 await peerOutbox.AddItem(item, cn, useUpsert: true);
-<<<<<<< HEAD
-=======
             }
 
             outboxProcessorBackgroundService.PulseBackgroundProcessor();
@@ -122,7 +120,6 @@
                 }
 
                 await peerOutbox.AddItem(item, cn, useUpsert: true);
->>>>>>> edee8a4e
             }
 
             outboxProcessorBackgroundService.PulseBackgroundProcessor();
