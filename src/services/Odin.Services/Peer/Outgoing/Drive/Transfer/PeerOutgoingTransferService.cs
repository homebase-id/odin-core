--- conflicted
+++ resolved
@@ -73,57 +73,6 @@
                 var fs = _fileSystemResolver.ResolveFileSystem(item.State.TransferInstructionSet.FileSystemType);
                 await fs.Storage.UpdateTransferHistory(internalFile, item.Recipient, new UpdateTransferHistoryData() { IsInOutbox = true }, odinContext, db);
                 await peerOutbox.AddItemAsync(item, useUpsert: true);
-<<<<<<< HEAD
-            }
-
-            outboxProcessorBackgroundService.PulseBackgroundProcessor();
-
-            return outboxStatus;
-        }
-
-        /// <summary>
-        /// Updates a remote file
-        /// </summary>
-        public async Task<Dictionary<string, TransferStatus>> UpdateFile(InternalDriveFileId sourceFile,
-            byte[] keyHeaderIv,
-            FileIdentifier file,
-            UploadManifest manifest,
-            List<OdinId> recipients,
-            Guid newVersionTag,
-            FileSystemType fileSystemType,
-            AppNotificationOptions notificationOptions,
-            UpdateLocale updateLocale,
-            IOdinContext odinContext,
-            IdentityDatabase db)
-        {
-            odinContext.PermissionsContext.AssertHasPermission(PermissionKeys.UseTransitWrite);
-
-            var request = new UpdateRemoteFileRequest()
-            {
-                File = file,
-                Manifest = manifest,
-                NewVersionTag = newVersionTag,
-                AppNotificationOptions = notificationOptions,
-                UpdateLocale = updateLocale
-            };
-
-            var priority = 100;
-
-            var (outboxStatus, outboxItems) =
-                await CreateUpdateOutboxItemsAsync(sourceFile, keyHeaderIv, request, recipients, priority, fileSystemType, odinContext, db);
-
-            //TODO: change this to a batch update of the transfer history
-            foreach (var item in outboxItems)
-            {
-                if (!item.State.IsTransientFile)
-                {
-                    var fs = _fileSystemResolver.ResolveFileSystem(item.State.TransferInstructionSet.FileSystemType);
-                    await fs.Storage.UpdateTransferHistory(sourceFile, item.Recipient, new UpdateTransferHistoryData() { IsInOutbox = true }, odinContext, db);
-                }
-
-                await peerOutbox.AddItemAsync(item, useUpsert: true);
-=======
->>>>>>> 82cc89ea
             }
 
             backgroundServiceTrigger.PulseBackgroundProcessor(nameof(PeerOutboxProcessorBackgroundService));
@@ -565,77 +514,5 @@
 
             return (status, outboxItems);
         }
-
-        private async Task<(Dictionary<string, TransferStatus> transferStatus, IEnumerable<OutboxFileItem> outboxItems)> CreateUpdateOutboxItemsAsync(
-            InternalDriveFileId sourceFile,
-            byte[] keyHeaderIv,
-            UpdateRemoteFileRequest request,
-            List<OdinId> recipients,
-            int priority,
-            FileSystemType fileSystemType,
-            IOdinContext odinContext,
-            IdentityDatabase db)
-        {
-            var status = new Dictionary<string, TransferStatus>();
-            var outboxItems = new List<OutboxFileItem>();
-
-            foreach (var recipient in recipients)
-            {
-                try
-                {
-                    var clientAuthToken = await ResolveClientAccessTokenAsync(recipient, odinContext);
-                    var encryptedClientAccessToken = clientAuthToken.ToAuthenticationToken().ToPortableBytes();
-
-                    var iv = ByteArrayUtil.GetRndByteArray(16);
-                    var ss = clientAuthToken.SharedSecret;
-
-                    var updateInstructionSet = new EncryptedRecipientFileUpdateInstructionSet()
-                    {
-                        FileSystemType = fileSystemType,
-                        EncryptedKeyHeaderIvOnly = EncryptedKeyHeader.EncryptKeyHeaderAes(new KeyHeader()
-                            {
-                                Iv = keyHeaderIv ?? Guid.Empty.ToByteArray(),
-                                AesKey = Guid.Empty.ToByteArray()
-                                    .ToSensitiveByteArray()
-                            },
-                            iv,
-                            ref ss),
-
-                        Request = request
-                    };
-
-
-                    outboxItems.Add(new OutboxFileItem()
-                    {
-                        Type = OutboxItemType.RemoteFileUpdate,
-                        File = sourceFile,
-                        Priority = priority,
-                        Recipient = recipient,
-                        State = new OutboxItemState
-                        {
-                            Recipient = null,
-                            IsTransientFile = true,
-                            EncryptedClientAuthToken = encryptedClientAccessToken,
-                            TransferInstructionSet = new EncryptedRecipientTransferInstructionSet()
-                            {
-                                FileSystemType = fileSystemType
-                            },
-                            OriginalTransitOptions = null,
-
-                            Data = OdinSystemSerializer.Serialize(updateInstructionSet).ToUtf8ByteArray()
-                        }
-                    });
-
-                    status.Add(recipient, TransferStatus.Enqueued);
-                }
-                catch (Exception ex)
-                {
-                    logger.LogError("Failed while creating outbox item {msg}", ex.Message);
-                    status.Add(recipient, TransferStatus.EnqueuedFailed);
-                }
-            }
-
-            return (status, outboxItems);
-        }
     }
 }