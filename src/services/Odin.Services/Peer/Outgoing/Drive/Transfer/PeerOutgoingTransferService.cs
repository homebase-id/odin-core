using System;
using System.Collections.Generic;
using System.Linq;
using System.Threading.Tasks;
using Microsoft.Extensions.Logging;
using Odin.Core;
using Odin.Core.Exceptions;
using Odin.Core.Identity;
using Odin.Core.Serialization;
using Odin.Core.Storage;
<<<<<<< HEAD
=======
using Odin.Core.Storage.SQLite;
>>>>>>> edb954a8
using Odin.Core.Storage.SQLite.IdentityDatabase;
using Odin.Services.Authorization.ExchangeGrants;
using Odin.Services.Authorization.Permissions;
using Odin.Services.Base;
using Odin.Services.Drives;
using Odin.Services.Drives.DriveCore.Storage;
using Odin.Services.Drives.FileSystem.Base.Update;
using Odin.Services.Drives.FileSystem.Base.Upload;
using Odin.Services.Drives.Management;
using Odin.Services.Membership.Connections;
using Odin.Services.Peer.Encryption;
using Odin.Services.Peer.Incoming.Drive.Transfer.FileUpdate;
using Odin.Services.Peer.Outgoing.Drive.Transfer.Outbox;
using Odin.Services.Util;

namespace Odin.Services.Peer.Outgoing.Drive.Transfer
{
    public class PeerOutgoingTransferService(
        PeerOutbox peerOutbox,
        IOdinHttpClientFactory odinHttpClientFactory,
        TenantContext tenantContext,
        CircleNetworkService circleNetworkService,
        DriveManager driveManager,
        FileSystemResolver fileSystemResolver,
        ILogger<PeerOutgoingTransferService> logger,
        PeerOutboxProcessorBackgroundService outboxProcessorBackgroundService
    )
        : PeerServiceBase(odinHttpClientFactory, circleNetworkService, fileSystemResolver)
    {
        private readonly FileSystemResolver _fileSystemResolver = fileSystemResolver;

        /// <summary>
        /// Sends the specified file
        /// </summary>
        /// <returns></returns>
        public async Task<Dictionary<string, TransferStatus>> SendFile(InternalDriveFileId internalFile,
            TransitOptions options, TransferFileType transferFileType, FileSystemType fileSystemType, IOdinContext odinContext,
            IdentityDatabase db)
        {
            odinContext.PermissionsContext.AssertHasPermission(PermissionKeys.UseTransitWrite);

            OdinValidationUtils.AssertValidRecipientList(options.Recipients, allowEmpty: true, tenant: tenantContext.HostOdinId);

            var sfo = new FileTransferOptions()
            {
                TransferFileType = transferFileType,
                FileSystemType = fileSystemType
            };

            var priority = options.Priority switch
            {
                OutboxPriority.High => 1000,
                OutboxPriority.Medium => 2000,
                _ => 3000
            };

            var (outboxStatus, outboxItems) = await CreateOutboxItems(internalFile, options, sfo, odinContext, priority, db);

            //TODO: change this to a batch update of the transfer history
            foreach (var item in outboxItems)
            {
                var fs = _fileSystemResolver.ResolveFileSystem(item.State.TransferInstructionSet.FileSystemType);
                await fs.Storage.UpdateTransferHistory(internalFile, item.Recipient, new UpdateTransferHistoryData() { IsInOutbox = true }, odinContext, db);
<<<<<<< HEAD
                await peerOutbox.AddItem(item, db, useUpsert: true);
            }

            outboxProcessorBackgroundService.PulseBackgroundProcessor();

            return outboxStatus;
        }

        /// <summary>
        /// Updates a remote file
        /// </summary>
        public async Task<Dictionary<string, TransferStatus>> UpdateFile(InternalDriveFileId sourceFile,
            byte[] keyHeaderIv,
            FileIdentifier file,
            UploadManifest manifest,
            List<OdinId> recipients,
            Guid newVersionTag,
            FileSystemType fileSystemType,
            AppNotificationOptions notificationOptions,
            UpdateLocale updateLocale,
            IOdinContext odinContext,
            IdentityDatabase db)
        {
            odinContext.PermissionsContext.AssertHasPermission(PermissionKeys.UseTransitWrite);

            var request = new UpdateRemoteFileRequest()
            {
                File = file,
                Manifest = manifest,
                NewVersionTag = newVersionTag,
                AppNotificationOptions = notificationOptions,
                UpdateLocale = updateLocale
            };

            var priority = 100;

            var (outboxStatus, outboxItems) =
                await CreateUpdateOutboxItems(sourceFile, keyHeaderIv, request, recipients, priority, fileSystemType, odinContext, db);

            //TODO: change this to a batch update of the transfer history
            foreach (var item in outboxItems)
            {
                if (!item.State.IsTransientFile)
                {
                    var fs = _fileSystemResolver.ResolveFileSystem(item.State.TransferInstructionSet.FileSystemType);
                    await fs.Storage.UpdateTransferHistory(sourceFile, item.Recipient, new UpdateTransferHistoryData() { IsInOutbox = true }, odinContext, db);
                }

                await peerOutbox.AddItem(item, db, useUpsert: true);
=======
                await peerOutbox.AddItem(item, db);
>>>>>>> edb954a8
            }

            outboxProcessorBackgroundService.PulseBackgroundProcessor();

            return outboxStatus;
        }

        public async Task<Dictionary<string, DeleteLinkedFileStatus>> SendDeleteFileRequest(
            GlobalTransitIdFileIdentifier remoteGlobalTransitIdFileIdentifier,
            FileTransferOptions fileTransferOptions,
            IEnumerable<string> recipients,
            IOdinContext odinContext,
            IdentityDatabase db)
        {
            var fileId = new InternalDriveFileId()
            {
                FileId = remoteGlobalTransitIdFileIdentifier.GlobalTransitId,
                DriveId = odinContext.PermissionsContext.GetDriveId(SystemDriveConstants.TransientTempDrive)
            };

            var result = await EnqueueDeletes(fileId, remoteGlobalTransitIdFileIdentifier, fileTransferOptions, recipients, odinContext, db);

            return result;
        }

        public async Task<Dictionary<string, DeleteLinkedFileStatus>> SendDeleteFileRequest(
            InternalDriveFileId fileId,
            FileTransferOptions fileTransferOptions,
            IEnumerable<string> recipients,
            IOdinContext odinContext,
            IdentityDatabase db)
        {
            var fs = _fileSystemResolver.ResolveFileSystem(fileTransferOptions.FileSystemType);
            var header = await fs.Storage.GetServerFileHeader(fileId, odinContext, db);

            if (null == header)
            {
                throw new OdinClientException("File not found", OdinClientErrorCode.InvalidFile);
            }

            var remoteGlobalTransitIdFileIdentifier = new GlobalTransitIdFileIdentifier()
            {
                GlobalTransitId = header.FileMetadata.GlobalTransitId.GetValueOrDefault(),
                TargetDrive = odinContext.PermissionsContext.GetTargetDrive(header.FileMetadata.File.DriveId)
            };

            return await EnqueueDeletes(fileId, remoteGlobalTransitIdFileIdentifier, fileTransferOptions, recipients, odinContext, db);
        }

        /// <summary>
        /// Sends a notification to the original sender indicating the file was read
        /// </summary>
        public async Task<SendReadReceiptResult> SendReadReceipt(List<InternalDriveFileId> files, IOdinContext odinContext,
            IdentityDatabase db,
            FileSystemType fileSystemType)
        {
            // This is all ugly mapping code but 🤷
            var intermediateResults = new List<(ExternalFileIdentifier File, SendReadReceiptResultRecipientStatusItem StatusItem)>();
            foreach (var fileId in files)
            {
                var externalFile = new ExternalFileIdentifier()
                {
                    FileId = fileId.FileId,
                    TargetDrive = odinContext.PermissionsContext.GetTargetDrive(fileId.DriveId)
                };

                var statusItem = await EnqueueReadReceipt(fileId, odinContext, db, fileSystemType);
                intermediateResults.Add((externalFile, statusItem));
            }

            outboxProcessorBackgroundService.PulseBackgroundProcessor();

            // This, too, is all ugly mapping code but 🤷
            var results = new List<SendReadReceiptResultFileItem>();
            foreach (var item in intermediateResults.GroupBy(i => i.File))
            {
                results.Add(new SendReadReceiptResultFileItem
                {
                    File = item.Key,
                    Status = item.Select(i => i.StatusItem).ToList()
                });
            }

            return new SendReadReceiptResult()
            {
                Results = results
            };
        }

        // 

        private async Task<SendReadReceiptResultRecipientStatusItem> EnqueueReadReceipt(InternalDriveFileId fileId,
            IOdinContext odinContext,
            IdentityDatabase db,
            FileSystemType fileSystemType)
        {
            var fs = _fileSystemResolver.ResolveFileSystem(fileSystemType);
            var header = await fs.Storage.GetServerFileHeader(fileId, odinContext, db);

            if (header == null)
            {
                return new SendReadReceiptResultRecipientStatusItem()
                {
                    Recipient = null,
                    Status = SendReadReceiptResultStatus.FileDoesNotExist
                };
            }

            if (string.IsNullOrEmpty(header.FileMetadata.SenderOdinId?.Trim()))
            {
                return new SendReadReceiptResultRecipientStatusItem()
                {
                    Recipient = null,
                    Status = SendReadReceiptResultStatus.FileDoesNotHaveSender
                };
            }

            var recipient = (OdinId)header.FileMetadata.SenderOdinId;

            if (recipient == odinContext.Tenant)
            {
                return new SendReadReceiptResultRecipientStatusItem()
                {
                    Recipient = null,
                    Status = SendReadReceiptResultStatus.CannotSendReadReceiptToSelf
                };
            }


            if (header.FileMetadata.GlobalTransitId == null)
            {
                return new SendReadReceiptResultRecipientStatusItem()
                {
                    Recipient = recipient,
                    Status = SendReadReceiptResultStatus.MissingGlobalTransitId
                };
            }

            var clientAuthToken = await ResolveClientAccessToken(recipient, odinContext, db, false);
            if (null == clientAuthToken)
            {
                return new SendReadReceiptResultRecipientStatusItem()
                {
                    Recipient = recipient,
                    Status = SendReadReceiptResultStatus.NotConnectedToOriginalSender
                };
            }

            var request = new MarkFileAsReadRequest()
            {
                GlobalTransitIdFileIdentifier = new GlobalTransitIdFileIdentifier
                {
                    TargetDrive = odinContext.PermissionsContext.GetTargetDrive(fileId.DriveId),
                    GlobalTransitId = header.FileMetadata.GlobalTransitId.GetValueOrDefault()
                },
                FileSystemType = fileSystemType
            };

            var outboxItem = new OutboxFileItem
            {
                Recipient = recipient,
                File = header.FileMetadata.File,
                Priority = 100,
                Type = OutboxItemType.ReadReceipt,
                State = new OutboxItemState
                {
                    Recipient = null,
                    IsTransientFile = false,
                    TransferInstructionSet = null,
                    OriginalTransitOptions = null,
                    EncryptedClientAuthToken = clientAuthToken.ToPortableBytes(),
                    Data = OdinSystemSerializer.Serialize(request).ToUtf8ByteArray()
                }
            };

            await peerOutbox.AddItem(outboxItem, db, useUpsert: true);

            return new SendReadReceiptResultRecipientStatusItem()
            {
                Recipient = recipient,
                Status = SendReadReceiptResultStatus.Enqueued
            };
        }

        private async Task<Dictionary<string, DeleteLinkedFileStatus>> EnqueueDeletes(InternalDriveFileId fileId,
            GlobalTransitIdFileIdentifier remoteGlobalTransitIdFileIdentifier,
            FileTransferOptions fileTransferOptions,
            IEnumerable<string> recipients,
            IOdinContext odinContext,
            IdentityDatabase db)
        {
            var results = new Dictionary<string, DeleteLinkedFileStatus>();

            foreach (var r in recipients)
            {
                var recipient = (OdinId)r;

                //TODO: i need to resolve the token outside of transit, pass it in as options instead
                var clientAuthToken = await ResolveClientAccessToken(recipient, odinContext, db);
                var encryptedClientAccessToken = clientAuthToken.ToAuthenticationToken().ToPortableBytes();

                var item = new OutboxFileItem()
                {
                    Recipient = recipient,
                    Priority = 100,
                    Type = OutboxItemType.DeleteRemoteFile,
                    File = fileId,
                    DependencyFileId = default,
                    State = new OutboxItemState
                    {
                        Recipient = null,
                        IsTransientFile = false,
                        TransferInstructionSet = null,
                        OriginalTransitOptions = null,
                        EncryptedClientAuthToken = encryptedClientAccessToken,
                        Data = OdinSystemSerializer.Serialize(new DeleteRemoteFileRequest()
                        {
                            RemoteGlobalTransitIdFileIdentifier = remoteGlobalTransitIdFileIdentifier,
                            FileSystemType = fileTransferOptions.FileSystemType
                        }).ToUtf8ByteArray()
                    }
                };

                await peerOutbox.AddItem(item, db, useUpsert: true);
                results.Add(recipient.DomainName, DeleteLinkedFileStatus.Enqueued);
            }

            outboxProcessorBackgroundService.PulseBackgroundProcessor();

            return results;
        }

        private EncryptedRecipientTransferInstructionSet CreateTransferInstructionSet(KeyHeader keyHeaderToBeEncrypted,
            ClientAccessToken clientAccessToken,
            TargetDrive targetDrive,
            TransferFileType transferFileType,
            FileSystemType fileSystemType, TransitOptions transitOptions)
        {
            var sharedSecret = clientAccessToken.SharedSecret;
            var iv = ByteArrayUtil.GetRndByteArray(16);
            var sharedSecretEncryptedKeyHeader = EncryptedKeyHeader.EncryptKeyHeaderAes(keyHeaderToBeEncrypted, iv, ref sharedSecret);

            return new EncryptedRecipientTransferInstructionSet()
            {
                TargetDrive = targetDrive,
                TransferFileType = transferFileType,
                FileSystemType = fileSystemType,
                ContentsProvided = transitOptions.SendContents,
                SharedSecretEncryptedKeyHeader = sharedSecretEncryptedKeyHeader,
            };
        }

        private async Task<(Dictionary<string, TransferStatus> transferStatus, IEnumerable<OutboxFileItem>)> CreateOutboxItems(InternalDriveFileId internalFile,
            TransitOptions options,
            FileTransferOptions fileTransferOptions,
            IOdinContext odinContext,
            int priority,
            IdentityDatabase db)
        {
            var fs = _fileSystemResolver.ResolveFileSystem(fileTransferOptions.FileSystemType);
            TargetDrive targetDrive = options.RemoteTargetDrive ?? (await driveManager.GetDrive(internalFile.DriveId, db, failIfInvalid: true)).TargetDriveInfo;

            var status = new Dictionary<string, TransferStatus>();
            var outboxItems = new List<OutboxFileItem>();

            if (options.Recipients?.Contains(tenantContext.HostOdinId) ?? false)
            {
                throw new OdinClientException("Cannot transfer a file to the sender; what's the point?", OdinClientErrorCode.InvalidRecipient);
            }

            var header = await fs.Storage.GetServerFileHeader(internalFile, odinContext, db);
            var storageKey = odinContext.PermissionsContext.GetDriveStorageKey(internalFile.DriveId);

            var keyHeader = header.FileMetadata.IsEncrypted ? header.EncryptedKeyHeader.DecryptAesToKeyHeader(ref storageKey) : KeyHeader.Empty();
            storageKey.Wipe();

            foreach (var r in options.Recipients!)
            {
                var recipient = (OdinId)r;
                try
                {
                    //TODO: i need to resolve the token outside of transit, pass it in as options instead
                    //TODO: apply encryption before storing in the outbox
                    var clientAuthToken = await ResolveClientAccessToken(recipient, odinContext, db);
                    var encryptedClientAccessToken = clientAuthToken.ToAuthenticationToken().ToPortableBytes();

                    outboxItems.Add(new OutboxFileItem()
                    {
                        Priority = priority,
                        Type = OutboxItemType.File,
                        File = internalFile,
                        Recipient = recipient,
                        DependencyFileId = options.OutboxDependencyFileId,
                        State = new OutboxItemState()
                        {
                            IsTransientFile = options.IsTransient,
                            Attempts = { },
                            OriginalTransitOptions = options,
                            EncryptedClientAuthToken = encryptedClientAccessToken,
                            TransferInstructionSet = CreateTransferInstructionSet(
                                keyHeader,
                                clientAuthToken,
                                targetDrive,
                                fileTransferOptions.TransferFileType,
                                fileTransferOptions.FileSystemType,
                                options),
                            Data = []
                        }
                    });

                    status.Add(recipient, TransferStatus.Enqueued);
                }
                catch (Exception ex)
                {
                    logger.LogError("Failed while creating outbox item {msg}", ex.Message);
                    status.Add(recipient, TransferStatus.EnqueuedFailed);
                }
            }

            return (status, outboxItems);
        }

        private async Task<(Dictionary<string, TransferStatus> transferStatus, IEnumerable<OutboxFileItem> outboxItems)> CreateUpdateOutboxItems(
            InternalDriveFileId sourceFile,
            byte[] keyHeaderIv,
            UpdateRemoteFileRequest request,
            List<OdinId> recipients,
            int priority,
            FileSystemType fileSystemType,
            IOdinContext odinContext,
            IdentityDatabase db)
        {
            var status = new Dictionary<string, TransferStatus>();
            var outboxItems = new List<OutboxFileItem>();

            foreach (var recipient in recipients)
            {
                try
                {
                    var clientAuthToken = await ResolveClientAccessToken(recipient, odinContext, db);
                    var encryptedClientAccessToken = clientAuthToken.ToAuthenticationToken().ToPortableBytes();

                    var iv = ByteArrayUtil.GetRndByteArray(16);
                    var ss = clientAuthToken.SharedSecret;

                    var updateInstructionSet = new EncryptedRecipientFileUpdateInstructionSet()
                    {
                        FileSystemType = fileSystemType,
                        EncryptedKeyHeaderIvOnly = EncryptedKeyHeader.EncryptKeyHeaderAes(new KeyHeader()
                            {
                                Iv = keyHeaderIv ?? Guid.Empty.ToByteArray(),
                                AesKey = Guid.Empty.ToByteArray()
                                    .ToSensitiveByteArray()
                            },
                            iv,
                            ref ss),

                        Request = request
                    };


                    outboxItems.Add(new OutboxFileItem()
                    {
                        Type = OutboxItemType.RemoteFileUpdate,
                        File = sourceFile,
                        Priority = priority,
                        Recipient = recipient,
                        State = new OutboxItemState
                        {
                            Recipient = null,
                            IsTransientFile = true,
                            EncryptedClientAuthToken = encryptedClientAccessToken,
                            TransferInstructionSet = null,
                            OriginalTransitOptions = null,

                            Data = OdinSystemSerializer.Serialize(updateInstructionSet).ToUtf8ByteArray()
                        }
                    });

                    status.Add(recipient, TransferStatus.Enqueued);
                }
                catch (Exception ex)
                {
                    logger.LogError("Failed while creating outbox item {msg}", ex.Message);
                    status.Add(recipient, TransferStatus.EnqueuedFailed);
                }
            }

            return (status, outboxItems);
        }
    }
}<|MERGE_RESOLUTION|>--- conflicted
+++ resolved
@@ -8,10 +8,6 @@
 using Odin.Core.Identity;
 using Odin.Core.Serialization;
 using Odin.Core.Storage;
-<<<<<<< HEAD
-=======
-using Odin.Core.Storage.SQLite;
->>>>>>> edb954a8
 using Odin.Core.Storage.SQLite.IdentityDatabase;
 using Odin.Services.Authorization.ExchangeGrants;
 using Odin.Services.Authorization.Permissions;
@@ -75,7 +71,6 @@
             {
                 var fs = _fileSystemResolver.ResolveFileSystem(item.State.TransferInstructionSet.FileSystemType);
                 await fs.Storage.UpdateTransferHistory(internalFile, item.Recipient, new UpdateTransferHistoryData() { IsInOutbox = true }, odinContext, db);
-<<<<<<< HEAD
                 await peerOutbox.AddItem(item, db, useUpsert: true);
             }
 
@@ -125,9 +120,6 @@
                 }
 
                 await peerOutbox.AddItem(item, db, useUpsert: true);
-=======
-                await peerOutbox.AddItem(item, db);
->>>>>>> edb954a8
             }
 
             outboxProcessorBackgroundService.PulseBackgroundProcessor();
@@ -266,7 +258,7 @@
                 };
             }
 
-            var clientAuthToken = await ResolveClientAccessToken(recipient, odinContext, db, false);
+            var clientAuthToken = await ResolveClientAccessToken(recipient, odinContext, false);
             if (null == clientAuthToken)
             {
                 return new SendReadReceiptResultRecipientStatusItem()
@@ -326,7 +318,7 @@
                 var recipient = (OdinId)r;
 
                 //TODO: i need to resolve the token outside of transit, pass it in as options instead
-                var clientAuthToken = await ResolveClientAccessToken(recipient, odinContext, db);
+                var clientAuthToken = await ResolveClientAccessToken(recipient, odinContext);
                 var encryptedClientAccessToken = clientAuthToken.ToAuthenticationToken().ToPortableBytes();
 
                 var item = new OutboxFileItem()
@@ -411,7 +403,7 @@
                 {
                     //TODO: i need to resolve the token outside of transit, pass it in as options instead
                     //TODO: apply encryption before storing in the outbox
-                    var clientAuthToken = await ResolveClientAccessToken(recipient, odinContext, db);
+                    var clientAuthToken = await ResolveClientAccessToken(recipient, odinContext);
                     var encryptedClientAccessToken = clientAuthToken.ToAuthenticationToken().ToPortableBytes();
 
                     outboxItems.Add(new OutboxFileItem()
@@ -467,7 +459,7 @@
             {
                 try
                 {
-                    var clientAuthToken = await ResolveClientAccessToken(recipient, odinContext, db);
+                    var clientAuthToken = await ResolveClientAccessToken(recipient, odinContext);
                     var encryptedClientAccessToken = clientAuthToken.ToAuthenticationToken().ToPortableBytes();
 
                     var iv = ByteArrayUtil.GetRndByteArray(16);
