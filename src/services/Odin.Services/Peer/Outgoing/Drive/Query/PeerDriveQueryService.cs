--- conflicted
+++ resolved
@@ -38,14 +38,14 @@
     CircleNetworkService circleNetworkService,
     OdinConfiguration odinConfiguration)
 {
-    public async Task<QueryModifiedResult> GetModified(OdinId odinId, QueryModifiedRequest request, FileSystemType fileSystemType,
+    public async Task<QueryModifiedResult> GetModifiedAsync(OdinId odinId, QueryModifiedRequest request, FileSystemType fileSystemType,
         IOdinContext odinContext, IdentityDatabase db)
     {
         odinContext.PermissionsContext.AssertHasPermission(PermissionKeys.UseTransitRead);
 
         try
         {
-            var (icr, httpClient) = await CreateClient(odinId, fileSystemType, odinContext, db);
+            var (icr, httpClient) = await CreateClientAsync(odinId, fileSystemType, odinContext, db);
             ApiResponse<QueryModifiedResponse> queryModifiedResponse = null;
 
             await TryRetry.WithDelayAsync(
@@ -54,7 +54,7 @@
                 CancellationToken.None,
                 async () => { queryModifiedResponse = await httpClient.QueryModified(request); });
 
-            await HandleInvalidResponse(odinId, queryModifiedResponse, odinContext, db);
+            await HandleInvalidResponseAsync(odinId, queryModifiedResponse, odinContext, db);
 
             var response = queryModifiedResponse.Content;
 
@@ -72,13 +72,13 @@
         }
     }
 
-    public async Task<QueryBatchCollectionResponse> GetBatchCollection(OdinId odinId, QueryBatchCollectionRequest request,
+    public async Task<QueryBatchCollectionResponse> GetBatchCollectionAsync(OdinId odinId, QueryBatchCollectionRequest request,
         FileSystemType fileSystemType,
         IOdinContext odinContext, IdentityDatabase db)
     {
         odinContext.PermissionsContext.AssertHasPermission(PermissionKeys.UseTransitRead);
 
-        var (_, httpClient) = await CreateClient(odinId, fileSystemType, odinContext, db);
+        var (_, httpClient) = await CreateClientAsync(odinId, fileSystemType, odinContext, db);
         try
         {
             ApiResponse<QueryBatchCollectionResponse> queryBatchResponse = null;
@@ -89,7 +89,7 @@
                 CancellationToken.None,
                 async () => { queryBatchResponse = await httpClient.QueryBatchCollection(request); });
 
-            await HandleInvalidResponse(odinId, queryBatchResponse, odinContext, db);
+            await HandleInvalidResponseAsync(odinId, queryBatchResponse, odinContext, db);
 
             var batch = queryBatchResponse.Content;
             return batch;
@@ -101,11 +101,11 @@
         }
     }
 
-    public async Task<QueryBatchResult> GetBatch(OdinId odinId, QueryBatchRequest request, FileSystemType fileSystemType,
+    public async Task<QueryBatchResult> GetBatchAsync(OdinId odinId, QueryBatchRequest request, FileSystemType fileSystemType,
         IOdinContext odinContext, IdentityDatabase db)
     {
         odinContext.PermissionsContext.AssertHasPermission(PermissionKeys.UseTransitRead);
-        var (icr, httpClient) = await CreateClient(odinId, fileSystemType, odinContext, db);
+        var (icr, httpClient) = await CreateClientAsync(odinId, fileSystemType, odinContext, db);
 
         try
         {
@@ -117,7 +117,7 @@
                 CancellationToken.None,
                 async () => { queryBatchResponse = await httpClient.QueryBatch(request); });
 
-            await HandleInvalidResponse(odinId, queryBatchResponse, odinContext, db);
+            await HandleInvalidResponseAsync(odinId, queryBatchResponse, odinContext, db);
 
             var batch = queryBatchResponse.Content;
             return new QueryBatchResult()
@@ -135,13 +135,13 @@
         }
     }
 
-    public async Task<SharedSecretEncryptedFileHeader> GetFileHeader(OdinId odinId, ExternalFileIdentifier file,
+    public async Task<SharedSecretEncryptedFileHeader> GetFileHeaderAsync(OdinId odinId, ExternalFileIdentifier file,
         FileSystemType fileSystemType,
         IOdinContext odinContext, IdentityDatabase db)
     {
         odinContext.PermissionsContext.AssertHasPermission(PermissionKeys.UseTransitRead);
 
-        var (icr, httpClient) = await CreateClient(odinId, fileSystemType, odinContext, db);
+        var (icr, httpClient) = await CreateClientAsync(odinId, fileSystemType, odinContext, db);
 
         try
         {
@@ -157,7 +157,7 @@
                 return null;
             }
 
-            await HandleInvalidResponse(odinId, response, odinContext, db);
+            await HandleInvalidResponseAsync(odinId, response, odinContext, db);
 
             var header = TransformSharedSecret(response.Content, icr, odinContext);
             return header;
@@ -169,7 +169,7 @@
         }
     }
 
-    public async Task<(EncryptedKeyHeader encryptedKeyHeader, bool payloadIsEncrypted, PayloadStream payloadStream)> GetPayloadStream(
+    public async Task<(EncryptedKeyHeader encryptedKeyHeader, bool payloadIsEncrypted, PayloadStream payloadStream)> GetPayloadStreamAsync(
         OdinId odinId,
         ExternalFileIdentifier file, string key, FileChunk chunk, FileSystemType fileSystemType, IOdinContext odinContext,
         IdentityDatabase db)
@@ -177,7 +177,7 @@
         var permissionContext = odinContext.PermissionsContext;
         permissionContext.AssertHasPermission(PermissionKeys.UseTransitRead);
 
-        var (icr, httpClient) = await CreateClient(odinId, fileSystemType, odinContext, db);
+        var (icr, httpClient) = await CreateClientAsync(odinId, fileSystemType, odinContext, db);
         try
         {
             ApiResponse<HttpContent> response = null;
@@ -190,7 +190,7 @@
                     response = await httpClient.GetPayloadStream(new GetPayloadRequest() { File = file, Key = key, Chunk = chunk });
                 });
 
-            return await HandlePayloadResponse(odinId, icr, key, response, odinContext, db);
+            return await HandlePayloadResponseAsync(odinId, icr, key, response, odinContext, db);
         }
         catch (TryRetryException t)
         {
@@ -204,13 +204,13 @@
         bool payloadIsEncrypted,
         string decryptedContentType,
         UnixTimeUtc? lastModified,
-        Stream thumbnail)> GetThumbnail(OdinId odinId, ExternalFileIdentifier file, int width, int height, string payloadKey,
+        Stream thumbnail)> GetThumbnailAsync(OdinId odinId, ExternalFileIdentifier file, int width, int height, string payloadKey,
         FileSystemType fileSystemType,
         IOdinContext odinContext, IdentityDatabase db)
     {
         odinContext.PermissionsContext.AssertHasPermission(PermissionKeys.UseTransitRead);
 
-        var (icr, httpClient) = await CreateClient(odinId, fileSystemType, odinContext, db);
+        var (icr, httpClient) = await CreateClientAsync(odinId, fileSystemType, odinContext, db);
         try
         {
             ApiResponse<HttpContent> response = null;
@@ -229,21 +229,21 @@
                     });
                 });
 
-            return await HandleThumbnailResponse(odinId, icr, response, odinContext, db);
-        }
-        catch (TryRetryException t)
-        {
-            HandleTryRetryException(t);
-            throw;
-        }
-    }
-
-    public async Task<IEnumerable<PerimeterDriveData>> GetDrivesByType(OdinId odinId, Guid driveType, FileSystemType fileSystemType,
+            return await HandleThumbnailResponseAsync(odinId, icr, response, odinContext, db);
+        }
+        catch (TryRetryException t)
+        {
+            HandleTryRetryException(t);
+            throw;
+        }
+    }
+
+    public async Task<IEnumerable<PerimeterDriveData>> GetDrivesByTypeAsync(OdinId odinId, Guid driveType, FileSystemType fileSystemType,
         IOdinContext odinContext, IdentityDatabase db)
     {
         odinContext.PermissionsContext.AssertHasPermission(PermissionKeys.UseTransitRead);
 
-        var (_, httpClient) = await CreateClient(odinId, fileSystemType, odinContext, db);
+        var (_, httpClient) = await CreateClientAsync(odinId, fileSystemType, odinContext, db);
 
         try
         {
@@ -265,7 +265,7 @@
                 return null;
             }
 
-            await HandleInvalidResponse(odinId, response, odinContext, db);
+            await HandleInvalidResponseAsync(odinId, response, odinContext, db);
             return response.Content;
         }
         catch (TryRetryException t)
@@ -275,12 +275,12 @@
         }
     }
 
-    public async Task<SharedSecretEncryptedFileHeader> GetFileHeaderByGlobalTransitId(OdinId odinId, GlobalTransitIdFileIdentifier file,
+    public async Task<SharedSecretEncryptedFileHeader> GetFileHeaderByGlobalTransitIdAsync(OdinId odinId, GlobalTransitIdFileIdentifier file,
         FileSystemType fileSystemType, IOdinContext odinContext, IdentityDatabase db)
     {
         odinContext.PermissionsContext.AssertHasPermission(PermissionKeys.UseTransitRead);
 
-        var (icr, httpClient) = await CreateClient(odinId, fileSystemType, odinContext, db);
+        var (icr, httpClient) = await CreateClientAsync(odinId, fileSystemType, odinContext, db);
 
         try
         {
@@ -296,7 +296,7 @@
                 return null;
             }
 
-            await HandleInvalidResponse(odinId, response, odinContext, db);
+            await HandleInvalidResponseAsync(odinId, response, odinContext, db);
 
             var header = TransformSharedSecret(response.Content, icr, odinContext);
             return header;
@@ -308,53 +308,14 @@
         }
     }
 
-<<<<<<< HEAD
     public async Task<(EncryptedKeyHeader encryptedKeyHeader, bool payloadIsEncrypted, PayloadStream payloadStream)>
-        GetPayloadByGlobalTransitId(OdinId odinId,
+        GetPayloadByGlobalTransitIdAsync(OdinId odinId,
             GlobalTransitIdFileIdentifier file, string key,
             FileChunk chunk, FileSystemType fileSystemType, IOdinContext odinContext, IdentityDatabase db)
-=======
-    public async Task<SharedSecretEncryptedFileHeader> GetFileHeaderByUniqueId(OdinId odinId, GetPayloadByUniqueIdRequest file,
-        FileSystemType fileSystemType, IOdinContext odinContext, IdentityDatabase db)
-    {
-        odinContext.PermissionsContext.AssertHasPermission(PermissionKeys.UseTransitRead);
-
-        var (icr, httpClient) = await CreateClient(odinId, fileSystemType, odinContext, db);
-
-        try
-        {
-            ApiResponse<SharedSecretEncryptedFileHeader> response = null;
-            await TryRetry.WithDelayAsync(
-                odinConfiguration.Host.PeerOperationMaxAttempts,
-                odinConfiguration.Host.PeerOperationDelayMs,
-                CancellationToken.None,
-                async () => { response = await httpClient.GetFileHeaderByUniqueId(file); });
-
-            if (response.StatusCode == HttpStatusCode.NotFound)
-            {
-                return null;
-            }
-
-            await HandleInvalidResponse(odinId, response, odinContext, db);
-
-            var header = TransformSharedSecret(response.Content, icr, odinContext);
-            return header;
-        }
-        catch (TryRetryException t)
-        {
-            HandleTryRetryException(t);
-            throw;
-        }
-    }
-
-    public async Task<(EncryptedKeyHeader encryptedKeyHeader, bool payloadIsEncrypted, PayloadStream payloadStream)> GetPayloadByGlobalTransitId(OdinId odinId,
-        GlobalTransitIdFileIdentifier file, string key,
-        FileChunk chunk, FileSystemType fileSystemType, IOdinContext odinContext, IdentityDatabase db)
->>>>>>> 30089c7b
-    {
-        odinContext.PermissionsContext.AssertHasPermission(PermissionKeys.UseTransitRead);
-
-        var (icr, httpClient) = await CreateClient(odinId, fileSystemType, odinContext, db);
+    {
+        odinContext.PermissionsContext.AssertHasPermission(PermissionKeys.UseTransitRead);
+
+        var (icr, httpClient) = await CreateClientAsync(odinId, fileSystemType, odinContext, db);
         try
         {
             ApiResponse<HttpContent> response = null;
@@ -372,7 +333,7 @@
                     });
                 });
 
-            return await HandlePayloadResponse(odinId, icr, key, response, odinContext, db);
+            return await HandlePayloadResponseAsync(odinId, icr, key, response, odinContext, db);
         }
         catch (TryRetryException t)
         {
@@ -387,12 +348,12 @@
             string decryptedContentType,
             UnixTimeUtc? lastModified,
             Stream thumbnail)>
-        GetThumbnailByGlobalTransitId(OdinId odinId, GlobalTransitIdFileIdentifier file, string payloadKey,
+        GetThumbnailByGlobalTransitIdAsync(OdinId odinId, GlobalTransitIdFileIdentifier file, string payloadKey,
             int width, int height, bool directMatchOnly, FileSystemType fileSystemType, IOdinContext odinContext, IdentityDatabase db)
     {
         odinContext.PermissionsContext.AssertHasPermission(PermissionKeys.UseTransitRead);
 
-        var (icr, httpClient) = await CreateClient(odinId, fileSystemType, odinContext, db);
+        var (icr, httpClient) = await CreateClientAsync(odinId, fileSystemType, odinContext, db);
         try
         {
             ApiResponse<HttpContent> response = null;
@@ -412,21 +373,21 @@
                     });
                 });
 
-            return await HandleThumbnailResponse(odinId, icr, response, odinContext, db);
-        }
-        catch (TryRetryException t)
-        {
-            HandleTryRetryException(t);
-            throw;
-        }
-    }
-
-    public async Task<RedactedOdinContext> GetRemoteDotYouContext(OdinId odinId, IOdinContext odinContext, IdentityDatabase db)
-    {
-        odinContext.PermissionsContext.AssertHasPermission(PermissionKeys.UseTransitRead);
-        try
-        {
-            var (_, httpClient) = await CreateClient(odinId, null, odinContext, db);
+            return await HandleThumbnailResponseAsync(odinId, icr, response, odinContext, db);
+        }
+        catch (TryRetryException t)
+        {
+            HandleTryRetryException(t);
+            throw;
+        }
+    }
+
+    public async Task<RedactedOdinContext> GetRemoteDotYouContextAsync(OdinId odinId, IOdinContext odinContext, IdentityDatabase db)
+    {
+        odinContext.PermissionsContext.AssertHasPermission(PermissionKeys.UseTransitRead);
+        try
+        {
+            var (_, httpClient) = await CreateClientAsync(odinId, null, odinContext, db);
 
             ApiResponse<RedactedOdinContext> response = null;
             await TryRetry.WithDelayAsync(
@@ -435,7 +396,7 @@
                 CancellationToken.None,
                 async () => { response = await httpClient.GetRemoteDotYouContext(); });
 
-            await HandleInvalidResponse(odinId, response, odinContext, db);
+            await HandleInvalidResponseAsync(odinId, response, odinContext, db);
 
             return response.Content;
         }
@@ -446,7 +407,7 @@
         }
     }
 
-    private async Task<(IdentityConnectionRegistration, IPeerDriveQueryHttpClient)> CreateClient(OdinId odinId,
+    private async Task<(IdentityConnectionRegistration, IPeerDriveQueryHttpClient)> CreateClientAsync(OdinId odinId,
         FileSystemType? fileSystemType,
         IOdinContext odinContext, IdentityDatabase db)
     {
@@ -456,19 +417,15 @@
             PermissionKeys.UseTransitRead);
 
         //Note here we override the permission check because we have either UseTransitWrite or UseTransitRead
-<<<<<<< HEAD
-        var icr = await circleNetworkService.GetIcr(odinId, odinContext, overrideHack: true);
+        var icr = await circleNetworkService.GetIcrAsync(odinId, odinContext, overrideHack: true);
 
         // there's a chance the icr.EncryptedClientAccessToken has not yet been upgraded so try to upgrade
         if (icr.EncryptedClientAccessToken == null)
         {
-            await circleNetworkService.UpgradeTokenEncryptionIfNeeded(icr, odinContext);
-            icr = await circleNetworkService.GetIcr(odinId, odinContext, overrideHack: true);
-        }
-
-=======
-        var icr = await circleNetworkService.GetIdentityConnectionRegistrationAsync(odinId, odinContext, overrideHack: true);
->>>>>>> 30089c7b
+            await circleNetworkService.UpgradeTokenEncryptionIfNeededAsync(icr, odinContext);
+            icr = await circleNetworkService.GetIcrAsync(odinId, odinContext, overrideHack: true);
+        }
+
         var authToken = icr.IsConnected() ? icr.CreateClientAuthToken(odinContext.PermissionsContext.GetIcrKey()) : null;
         if (authToken == null)
         {
@@ -529,7 +486,7 @@
         return newEncryptedKeyHeader;
     }
 
-    private async Task HandleInvalidResponse<T>(OdinId odinId, ApiResponse<T> response, IOdinContext odinContext, IdentityDatabase db)
+    private async Task HandleInvalidResponseAsync<T>(OdinId odinId, ApiResponse<T> response, IOdinContext odinContext, IdentityDatabase db)
     {
         if (response.StatusCode == HttpStatusCode.Forbidden)
         {
@@ -562,7 +519,7 @@
             string decryptedContentType,
             UnixTimeUtc? lastModified,
             Stream thumbnail)>
-        HandleThumbnailResponse(OdinId odinId, IdentityConnectionRegistration icr, ApiResponse<HttpContent> response,
+        HandleThumbnailResponseAsync(OdinId odinId, IdentityConnectionRegistration icr, ApiResponse<HttpContent> response,
             IOdinContext odinContext, IdentityDatabase db)
     {
         if (response.StatusCode == HttpStatusCode.NotFound)
@@ -570,7 +527,7 @@
             return (null, default, null, null, Stream.Null);
         }
 
-        await HandleInvalidResponse(odinId, response, odinContext, db);
+        await HandleInvalidResponseAsync(odinId, response, odinContext, db);
 
         var decryptedContentType = response.Headers.GetValues(HttpHeaderConstants.DecryptedContentType).Single();
         var payloadIsEncrypted = bool.Parse(response.Headers.GetValues(HttpHeaderConstants.PayloadEncrypted).Single());
@@ -600,7 +557,7 @@
     }
 
 
-    private async Task<(EncryptedKeyHeader encryptedKeyHeader, bool payloadIsEncrypted, PayloadStream payloadStream)> HandlePayloadResponse(
+    private async Task<(EncryptedKeyHeader encryptedKeyHeader, bool payloadIsEncrypted, PayloadStream payloadStream)> HandlePayloadResponseAsync(
         OdinId odinId, IdentityConnectionRegistration icr, string key, ApiResponse<HttpContent> response, IOdinContext odinContext,
         IdentityDatabase db)
     {
@@ -611,7 +568,7 @@
             return (null, default, null);
         }
 
-        await HandleInvalidResponse(odinId, response, odinContext, db);
+        await HandleInvalidResponseAsync(odinId, response, odinContext, db);
 
         var decryptedContentType = response.Headers.GetValues(HttpHeaderConstants.DecryptedContentType).Single();
         var payloadIsEncrypted = bool.Parse(response.Headers.GetValues(HttpHeaderConstants.PayloadEncrypted).Single());
