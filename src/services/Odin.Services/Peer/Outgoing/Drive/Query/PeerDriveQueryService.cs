--- conflicted
+++ resolved
@@ -38,7 +38,8 @@
     CircleNetworkService circleNetworkService,
     OdinConfiguration odinConfiguration)
 {
-    public async Task<QueryModifiedResult> GetModified(OdinId odinId, QueryModifiedRequest request, FileSystemType fileSystemType, IOdinContext odinContext, IdentityDatabase db)
+    public async Task<QueryModifiedResult> GetModified(OdinId odinId, QueryModifiedRequest request, FileSystemType fileSystemType,
+        IOdinContext odinContext, IdentityDatabase db)
     {
         odinContext.PermissionsContext.AssertHasPermission(PermissionKeys.UseTransitRead);
 
@@ -71,7 +72,8 @@
         }
     }
 
-    public async Task<QueryBatchCollectionResponse> GetBatchCollection(OdinId odinId, QueryBatchCollectionRequest request, FileSystemType fileSystemType,
+    public async Task<QueryBatchCollectionResponse> GetBatchCollection(OdinId odinId, QueryBatchCollectionRequest request,
+        FileSystemType fileSystemType,
         IOdinContext odinContext, IdentityDatabase db)
     {
         odinContext.PermissionsContext.AssertHasPermission(PermissionKeys.UseTransitRead);
@@ -99,7 +101,8 @@
         }
     }
 
-    public async Task<QueryBatchResult> GetBatch(OdinId odinId, QueryBatchRequest request, FileSystemType fileSystemType, IOdinContext odinContext, IdentityDatabase db)
+    public async Task<QueryBatchResult> GetBatch(OdinId odinId, QueryBatchRequest request, FileSystemType fileSystemType,
+        IOdinContext odinContext, IdentityDatabase db)
     {
         odinContext.PermissionsContext.AssertHasPermission(PermissionKeys.UseTransitRead);
         var (icr, httpClient) = await CreateClient(odinId, fileSystemType, odinContext, db);
@@ -132,7 +135,8 @@
         }
     }
 
-    public async Task<SharedSecretEncryptedFileHeader> GetFileHeader(OdinId odinId, ExternalFileIdentifier file, FileSystemType fileSystemType,
+    public async Task<SharedSecretEncryptedFileHeader> GetFileHeader(OdinId odinId, ExternalFileIdentifier file,
+        FileSystemType fileSystemType,
         IOdinContext odinContext, IdentityDatabase db)
     {
         odinContext.PermissionsContext.AssertHasPermission(PermissionKeys.UseTransitRead);
@@ -165,8 +169,10 @@
         }
     }
 
-    public async Task<(EncryptedKeyHeader encryptedKeyHeader, bool payloadIsEncrypted, PayloadStream payloadStream)> GetPayloadStream(OdinId odinId,
-        ExternalFileIdentifier file, string key, FileChunk chunk, FileSystemType fileSystemType, IOdinContext odinContext, IdentityDatabase db)
+    public async Task<(EncryptedKeyHeader encryptedKeyHeader, bool payloadIsEncrypted, PayloadStream payloadStream)> GetPayloadStream(
+        OdinId odinId,
+        ExternalFileIdentifier file, string key, FileChunk chunk, FileSystemType fileSystemType, IOdinContext odinContext,
+        IdentityDatabase db)
     {
         var permissionContext = odinContext.PermissionsContext;
         permissionContext.AssertHasPermission(PermissionKeys.UseTransitRead);
@@ -179,7 +185,10 @@
                 odinConfiguration.Host.PeerOperationMaxAttempts,
                 odinConfiguration.Host.PeerOperationDelayMs,
                 CancellationToken.None,
-                async () => { response = await httpClient.GetPayloadStream(new GetPayloadRequest() { File = file, Key = key, Chunk = chunk }); });
+                async () =>
+                {
+                    response = await httpClient.GetPayloadStream(new GetPayloadRequest() { File = file, Key = key, Chunk = chunk });
+                });
 
             return await HandlePayloadResponse(odinId, icr, key, response, odinContext, db);
         }
@@ -195,7 +204,8 @@
         bool payloadIsEncrypted,
         string decryptedContentType,
         UnixTimeUtc? lastModified,
-        Stream thumbnail)> GetThumbnail(OdinId odinId, ExternalFileIdentifier file, int width, int height, string payloadKey, FileSystemType fileSystemType,
+        Stream thumbnail)> GetThumbnail(OdinId odinId, ExternalFileIdentifier file, int width, int height, string payloadKey,
+        FileSystemType fileSystemType,
         IOdinContext odinContext, IdentityDatabase db)
     {
         odinContext.PermissionsContext.AssertHasPermission(PermissionKeys.UseTransitRead);
@@ -228,7 +238,8 @@
         }
     }
 
-    public async Task<IEnumerable<PerimeterDriveData>> GetDrivesByType(OdinId odinId, Guid driveType, FileSystemType fileSystemType, IOdinContext odinContext, IdentityDatabase db)
+    public async Task<IEnumerable<PerimeterDriveData>> GetDrivesByType(OdinId odinId, Guid driveType, FileSystemType fileSystemType,
+        IOdinContext odinContext, IdentityDatabase db)
     {
         odinContext.PermissionsContext.AssertHasPermission(PermissionKeys.UseTransitRead);
 
@@ -297,9 +308,10 @@
         }
     }
 
-    public async Task<(EncryptedKeyHeader encryptedKeyHeader, bool payloadIsEncrypted, PayloadStream payloadStream)> GetPayloadByGlobalTransitId(OdinId odinId,
-        GlobalTransitIdFileIdentifier file, string key,
-        FileChunk chunk, FileSystemType fileSystemType, IOdinContext odinContext, IdentityDatabase db)
+    public async Task<(EncryptedKeyHeader encryptedKeyHeader, bool payloadIsEncrypted, PayloadStream payloadStream)>
+        GetPayloadByGlobalTransitId(OdinId odinId,
+            GlobalTransitIdFileIdentifier file, string key,
+            FileChunk chunk, FileSystemType fileSystemType, IOdinContext odinContext, IdentityDatabase db)
     {
         odinContext.PermissionsContext.AssertHasPermission(PermissionKeys.UseTransitRead);
 
@@ -395,7 +407,8 @@
         }
     }
 
-    private async Task<(IdentityConnectionRegistration, IPeerDriveQueryHttpClient)> CreateClient(OdinId odinId, FileSystemType? fileSystemType,
+    private async Task<(IdentityConnectionRegistration, IPeerDriveQueryHttpClient)> CreateClient(OdinId odinId,
+        FileSystemType? fileSystemType,
         IOdinContext odinContext, IdentityDatabase db)
     {
         //TODO: this check is duplicated in the ResolveClientAccessToken method; need to centralize
@@ -404,19 +417,15 @@
             PermissionKeys.UseTransitRead);
 
         //Note here we override the permission check because we have either UseTransitWrite or UseTransitRead
-<<<<<<< HEAD
-        var icr = await circleNetworkService.GetIcr(odinId, odinContext, db, overrideHack: true);
+        var icr = await circleNetworkService.GetIcr(odinId, odinContext, overrideHack: true);
 
         // there's a chance the icr.EncryptedClientAccessToken has not yet been upgraded so try to upgrade
         if (icr.EncryptedClientAccessToken == null)
         {
-            await circleNetworkService.UpgradeTokenEncryptionIfNeeded(icr, odinContext, db);
-            icr = await circleNetworkService.GetIcr(odinId, odinContext, db, overrideHack: true);
-        }
-
-=======
-        var icr = await circleNetworkService.GetIdentityConnectionRegistration(odinId, odinContext, overrideHack: true);
->>>>>>> edb954a8
+            await circleNetworkService.UpgradeTokenEncryptionIfNeeded(icr, odinContext);
+            icr = await circleNetworkService.GetIcr(odinId, odinContext, overrideHack: true);
+        }
+
         var authToken = icr.IsConnected() ? icr.CreateClientAuthToken(odinContext.PermissionsContext.GetIcrKey()) : null;
         if (authToken == null)
         {
@@ -425,7 +434,8 @@
         }
         else
         {
-            var httpClient = odinHttpClientFactory.CreateClientUsingAccessToken<IPeerDriveQueryHttpClient>(odinId, authToken, fileSystemType);
+            var httpClient =
+                odinHttpClientFactory.CreateClientUsingAccessToken<IPeerDriveQueryHttpClient>(odinId, authToken, fileSystemType);
             return (icr, httpClient);
         }
     }
@@ -485,11 +495,7 @@
                 var icrIssueHeaderExists = bool.TryParse(values.SingleOrDefault() ?? bool.FalseString, out var isIcrIssue);
                 if (icrIssueHeaderExists && isIcrIssue)
                 {
-<<<<<<< HEAD
-                    await circleNetworkService.RevokeConnection(odinId, odinContext, db);
-=======
                     await circleNetworkService.RevokeConnection(odinId, odinContext);
->>>>>>> edb954a8
                 }
             }
 
@@ -513,7 +519,8 @@
             string decryptedContentType,
             UnixTimeUtc? lastModified,
             Stream thumbnail)>
-        HandleThumbnailResponse(OdinId odinId, IdentityConnectionRegistration icr, ApiResponse<HttpContent> response, IOdinContext odinContext, IdentityDatabase db)
+        HandleThumbnailResponse(OdinId odinId, IdentityConnectionRegistration icr, ApiResponse<HttpContent> response,
+            IOdinContext odinContext, IdentityDatabase db)
     {
         if (response.StatusCode == HttpStatusCode.NotFound)
         {
@@ -551,7 +558,8 @@
 
 
     private async Task<(EncryptedKeyHeader encryptedKeyHeader, bool payloadIsEncrypted, PayloadStream payloadStream)> HandlePayloadResponse(
-        OdinId odinId, IdentityConnectionRegistration icr, string key, ApiResponse<HttpContent> response, IOdinContext odinContext, IdentityDatabase db)
+        OdinId odinId, IdentityConnectionRegistration icr, string key, ApiResponse<HttpContent> response, IOdinContext odinContext,
+        IdentityDatabase db)
     {
         var permissionContext = odinContext.PermissionsContext;
 
@@ -584,11 +592,12 @@
         {
             ownerSharedSecretEncryptedKeyHeader = EncryptedKeyHeader.Empty();
         }
-        
+
         var contentLength = response.Content?.Headers.ContentLength ?? throw new OdinSystemException("Missing Content-Length header");
 
         var stream = await response.Content!.ReadAsStreamAsync();
-        var payloadStream = new PayloadStream(key, decryptedContentType, contentLength, lastModified.GetValueOrDefault(UnixTimeUtc.Now()), stream);
+        var payloadStream = new PayloadStream(key, decryptedContentType, contentLength, lastModified.GetValueOrDefault(UnixTimeUtc.Now()),
+            stream);
         return (ownerSharedSecretEncryptedKeyHeader, payloadIsEncrypted, payloadStream);
     }
 
