--- conflicted
+++ resolved
@@ -26,11 +26,8 @@
     {
         protected readonly IOdinHttpClientFactory OdinHttpClientFactory = odinHttpClientFactory;
 
+
         protected readonly CircleNetworkService CircleNetworkService = circleNetworkService;
-<<<<<<< HEAD
-=======
-        protected FileSystemResolver FileSystemResolver { get; } = fileSystemResolver;
->>>>>>> bd3abab4
 
         protected FileSystemResolver FileSystemResolver { get; } = fileSystemResolver;
         
@@ -76,12 +73,7 @@
             return icr!.CreateClientAccessToken(odinContext.PermissionsContext.GetIcrKey());
         }
 
-<<<<<<< HEAD
         protected async Task<(ClientAccessToken token, IPeerReactionHttpClient client)> CreateReactionContentClientAsync(OdinId odinId, IOdinContext odinContext,
-=======
-        protected async Task<(ClientAccessToken token, IPeerReactionHttpClient client)> CreateReactionContentClientAsync(OdinId odinId,
-            IOdinContext odinContext,
->>>>>>> bd3abab4
             FileSystemType? fileSystemType = null)
         {
             var token = await ResolveClientAccessTokenAsync(odinId, odinContext, false);
