--- conflicted
+++ resolved
@@ -9,11 +9,7 @@
 using Odin.Core.Identity;
 using Odin.Core.Serialization;
 using Odin.Core.Storage;
-<<<<<<< HEAD
-=======
-using Odin.Core.Storage.SQLite.IdentityDatabase;
 using Odin.Core.Util;
->>>>>>> 210b4b6f
 using Odin.Services.Authorization.ExchangeGrants;
 using Odin.Services.Authorization.Permissions;
 using Odin.Services.Base;
@@ -36,13 +32,11 @@
         OdinConfiguration odinConfiguration)
     {
         protected readonly IOdinHttpClientFactory OdinHttpClientFactory = odinHttpClientFactory;
-<<<<<<< HEAD
-=======
 
         protected readonly OdinConfiguration OdinConfiguration = odinConfiguration;
 
->>>>>>> 210b4b6f
         protected readonly CircleNetworkService CircleNetworkService = circleNetworkService;
+
         protected FileSystemResolver FileSystemResolver { get; } = fileSystemResolver;
 
         protected SharedSecretEncryptedTransitPayload CreateSharedSecretEncryptedPayload(ClientAccessToken token, object o)
@@ -110,7 +104,6 @@
 
         protected async Task<(ClientAccessToken token, T client)> CreateHttpClientAsync<T>(
             OdinId odinId,
-            
             IOdinContext odinContext)
         {
             var token = await ResolveClientAccessTokenAsync(odinId, odinContext);
@@ -143,7 +136,6 @@
         /// Looks up a file by a global transit identifier
         /// </summary>
         protected async Task<InternalDriveFileId?> ResolveInternalFile(GlobalTransitIdFileIdentifier file, IOdinContext odinContext,
-            
             bool failIfNull = false)
         {
             var (_, fileId) = await FileSystemResolver.ResolveFileSystem(file, odinContext);
