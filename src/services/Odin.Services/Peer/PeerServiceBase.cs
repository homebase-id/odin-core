--- conflicted
+++ resolved
@@ -53,11 +53,7 @@
                 PermissionKeys.UseTransitRead);
 
             //Note here we overrideHack the permission check because we have either UseTransitWrite or UseTransitRead
-<<<<<<< HEAD
-            var icr = await CircleNetworkService.GetIdentityConnectionRegistration(recipient, odinContext, overrideHack: true);
-=======
             var icr = await circleNetworkService.GetIdentityConnectionRegistrationAsync(recipient, odinContext, overrideHack: true);
->>>>>>> 30089c7b
             if (icr?.IsConnected() == false)
             {
                 if (failIfNotConnected)
@@ -90,7 +86,6 @@
             }
         }
 
-<<<<<<< HEAD
         protected async Task<(ClientAccessToken token, T client)> CreateHttpClient<T>(
             OdinId odinId,
             IdentityDatabase db,
@@ -107,9 +102,6 @@
         }
         
         protected async Task<T> DecryptUsingSharedSecret<T>(SharedSecretEncryptedTransitPayload payload, IOdinContext odinContext)
-=======
-        protected T DecryptUsingSharedSecret<T>(SharedSecretEncryptedTransitPayload payload, IOdinContext odinContext)
->>>>>>> 30089c7b
         {
             var caller = odinContext.Caller.OdinId;
             OdinValidationUtils.AssertIsTrue(caller.HasValue, "Caller OdinId missing");
