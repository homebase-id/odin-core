--- conflicted
+++ resolved
@@ -46,7 +46,7 @@
             return payload;
         }
 
-        protected async Task<ClientAccessToken> ResolveClientAccessToken(OdinId recipient, IOdinContext odinContext, IdentityDatabase db,
+        protected async Task<ClientAccessToken> ResolveClientAccessToken(OdinId recipient, IOdinContext odinContext,
             bool failIfNotConnected = true)
         {
             //TODO: this check is duplicated in the TransitQueryService.CreateClient method; need to centralize
@@ -55,30 +55,27 @@
                 PermissionKeys.UseTransitRead);
 
             //Note here we overrideHack the permission check because we have either UseTransitWrite or UseTransitRead
-<<<<<<< HEAD
             var icr = await CircleNetworkService.GetIcr(recipient, odinContext, overrideHack: true);
-=======
-            var icr = await circleNetworkService.GetIdentityConnectionRegistration(recipient, odinContext, overrideHack: true);
->>>>>>> edb954a8
             if (icr?.IsConnected() == false)
             {
                 if (failIfNotConnected)
                 {
-                    throw new OdinClientException("Cannot resolve client access token; not connected", OdinClientErrorCode.NotAConnectedIdentity);
+                    throw new OdinClientException("Cannot resolve client access token; not connected",
+                        OdinClientErrorCode.NotAConnectedIdentity);
                 }
 
                 return null;
             }
-            
+
 
             return icr!.CreateClientAccessToken(odinContext.PermissionsContext.GetIcrKey());
         }
 
-        protected async Task<(ClientAccessToken token, IPeerReactionHttpClient client)> CreateReactionContentClient(OdinId odinId, IOdinContext odinContext,
-            IdentityDatabase db,
+        protected async Task<(ClientAccessToken token, IPeerReactionHttpClient client)> CreateReactionContentClient(OdinId odinId,
+            IOdinContext odinContext,
             FileSystemType? fileSystemType = null)
         {
-            var token = await ResolveClientAccessToken(odinId, odinContext, db, false);
+            var token = await ResolveClientAccessToken(odinId, odinContext, false);
 
             if (token == null)
             {
@@ -87,8 +84,10 @@
             }
             else
             {
-                var httpClient =
-                    OdinHttpClientFactory.CreateClientUsingAccessToken<IPeerReactionHttpClient>(odinId, token.ToAuthenticationToken(), fileSystemType);
+                var httpClient = OdinHttpClientFactory.CreateClientUsingAccessToken<IPeerReactionHttpClient>(
+                    odinId,
+                    token.ToAuthenticationToken(),
+                    fileSystemType);
                 return (token, httpClient);
             }
         }
@@ -112,7 +111,8 @@
         /// <summary>
         /// Looks up a file by a global transit identifier
         /// </summary>
-        protected async Task<InternalDriveFileId?> ResolveInternalFile(GlobalTransitIdFileIdentifier file, IOdinContext odinContext, IdentityDatabase db,
+        protected async Task<InternalDriveFileId?> ResolveInternalFile(GlobalTransitIdFileIdentifier file, IOdinContext odinContext,
+            IdentityDatabase db,
             bool failIfNull = false)
         {
             var (_, fileId) = await FileSystemResolver.ResolveFileSystem(file, odinContext, db);
@@ -121,7 +121,8 @@
             {
                 // throw new OdinRemoteIdentityException($"Invalid global transit id {file.GlobalTransitId} on drive {file.TargetDrive}");
                 // logger.LogInformation($"Invalid global transit id {file.GlobalTransitId} on drive {file.TargetDrive}");
-                throw new OdinClientException($"Invalid global transit id {file.GlobalTransitId} on drive {file.TargetDrive}", OdinClientErrorCode.InvalidGlobalTransitId);
+                throw new OdinClientException($"Invalid global transit id {file.GlobalTransitId} on drive {file.TargetDrive}",
+                    OdinClientErrorCode.InvalidGlobalTransitId);
             }
 
             return fileId;
