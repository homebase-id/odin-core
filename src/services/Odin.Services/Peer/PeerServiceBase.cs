--- conflicted
+++ resolved
@@ -24,13 +24,10 @@
         CircleNetworkService circleNetworkService,
         FileSystemResolver fileSystemResolver)
     {
-<<<<<<< HEAD
-        protected CircleNetworkService CircleNetworkService { get; } = circleNetworkService;
-=======
         protected readonly IOdinHttpClientFactory OdinHttpClientFactory = odinHttpClientFactory;
 
         protected readonly CircleNetworkService CircleNetworkService = circleNetworkService;
->>>>>>> 71b9fe28
+
         protected FileSystemResolver FileSystemResolver { get; } = fileSystemResolver;
         
         protected SharedSecretEncryptedTransitPayload CreateSharedSecretEncryptedPayload(ClientAccessToken token, object o)
@@ -75,13 +72,7 @@
             return icr!.CreateClientAccessToken(odinContext.PermissionsContext.GetIcrKey());
         }
 
-<<<<<<< HEAD
         protected async Task<(ClientAccessToken token, IPeerReactionHttpClient client)> CreateReactionContentClientAsync(OdinId odinId, IOdinContext odinContext,
-            IdentityDatabase db,
-=======
-        protected async Task<(ClientAccessToken token, IPeerReactionHttpClient client)> CreateReactionContentClientAsync(OdinId odinId,
-            IOdinContext odinContext,
->>>>>>> 71b9fe28
             FileSystemType? fileSystemType = null)
         {
             var token = await ResolveClientAccessTokenAsync(odinId, odinContext, false);
@@ -107,9 +98,9 @@
             IOdinContext odinContext)
         {
 
-            var token = await ResolveClientAccessTokenAsync(odinId, odinContext, db);
+            var token = await ResolveClientAccessTokenAsync(odinId, odinContext);
 
-            var httpClient = odinHttpClientFactory.CreateClientUsingAccessToken<T>(
+            var httpClient = OdinHttpClientFactory.CreateClientUsingAccessToken<T>(
                 odinId,
                 token.ToAuthenticationToken());
         
