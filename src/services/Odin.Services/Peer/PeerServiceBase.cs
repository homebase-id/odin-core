using System;
using System.Threading.Tasks;
using Odin.Core;
using Odin.Core.Exceptions;
using Odin.Core.Identity;
using Odin.Core.Serialization;
using Odin.Core.Storage;
using Odin.Core.Storage.SQLite.IdentityDatabase;
using Odin.Services.Authorization.ExchangeGrants;
using Odin.Services.Authorization.Permissions;
using Odin.Services.Base;
using Odin.Services.Drives;
using Odin.Services.Membership.Connections;
using Odin.Services.Peer.Outgoing.Drive.Reactions;
using Odin.Services.Util;

namespace Odin.Services.Peer
{
    /// <summary>
    /// Base class for the transit subsystem providing various functions specific to Transit
    /// </summary>
    public abstract class PeerServiceBase(
        IOdinHttpClientFactory odinHttpClientFactory,
        CircleNetworkService circleNetworkService,
        FileSystemResolver fileSystemResolver)
    {
        protected readonly IOdinHttpClientFactory OdinHttpClientFactory = odinHttpClientFactory;

        protected readonly CircleNetworkService CircleNetworkService = circleNetworkService;
        protected FileSystemResolver FileSystemResolver { get; } = fileSystemResolver;

        protected SharedSecretEncryptedTransitPayload CreateSharedSecretEncryptedPayload(ClientAccessToken token, object o)
        {
            var iv = ByteArrayUtil.GetRndByteArray(16);
            // var key = token?.SharedSecret ?? new SensitiveByteArray(Guid.Empty.ToByteArray());
            var jsonBytes = OdinSystemSerializer.Serialize(o).ToUtf8ByteArray();
            // var encryptedBytes = AesCbc.Encrypt(jsonBytes, ref key, iv);
            var encryptedBytes = jsonBytes;

            var payload = new SharedSecretEncryptedTransitPayload()
            {
                Iv = iv,
                Data = Convert.ToBase64String(encryptedBytes)
            };

            return payload;
        }

<<<<<<< HEAD
        protected async Task<ClientAccessToken> ResolveClientAccessToken(OdinId recipient, IOdinContext odinContext,
=======
        protected async Task<ClientAccessToken> ResolveClientAccessTokenAsync(OdinId recipient, IOdinContext odinContext, IdentityDatabase db,
>>>>>>> 30089c7b
            bool failIfNotConnected = true)
        {
            //TODO: this check is duplicated in the TransitQueryService.CreateClient method; need to centralize
            odinContext.PermissionsContext.AssertHasAtLeastOnePermission(
                PermissionKeys.UseTransitWrite,
                PermissionKeys.UseTransitRead);

            //Note here we overrideHack the permission check because we have either UseTransitWrite or UseTransitRead
<<<<<<< HEAD
            var icr = await CircleNetworkService.GetIcr(recipient, odinContext, overrideHack: true);
=======
            var icr = await circleNetworkService.GetIdentityConnectionRegistrationAsync(recipient, odinContext, overrideHack: true);
>>>>>>> 30089c7b
            if (icr?.IsConnected() == false)
            {
                if (failIfNotConnected)
                {
                    throw new OdinClientException("Cannot resolve client access token; not connected",
                        OdinClientErrorCode.NotAConnectedIdentity);
                }

                return null;
            }


            return icr!.CreateClientAccessToken(odinContext.PermissionsContext.GetIcrKey());
        }

        protected async Task<(ClientAccessToken token, IPeerReactionHttpClient client)> CreateReactionContentClient(OdinId odinId,
            IOdinContext odinContext,
            FileSystemType? fileSystemType = null)
        {
<<<<<<< HEAD
            var token = await ResolveClientAccessToken(odinId, odinContext, false);
=======
            var token = await ResolveClientAccessTokenAsync(odinId, odinContext, db, false);
>>>>>>> 30089c7b

            if (token == null)
            {
                var httpClient = OdinHttpClientFactory.CreateClient<IPeerReactionHttpClient>(odinId, fileSystemType);
                return (null, httpClient);
            }
            else
            {
                var httpClient = OdinHttpClientFactory.CreateClientUsingAccessToken<IPeerReactionHttpClient>(
                    odinId,
                    token.ToAuthenticationToken(),
                    fileSystemType);
                return (token, httpClient);
            }
        }

        protected T DecryptUsingSharedSecret<T>(SharedSecretEncryptedTransitPayload payload, IOdinContext odinContext)
        {
            var caller = odinContext.Caller.OdinId;
            OdinValidationUtils.AssertIsTrue(caller.HasValue, "Caller OdinId missing");

            //TODO: put decryption back in place
            // var t = await ResolveClientAccessToken(caller!.Value, tokenSource);
            // var sharedSecret = t.SharedSecret;
            // var encryptedBytes = Convert.FromBase64String(payload.Data);
            // var decryptedBytes = AesCbc.Decrypt(encryptedBytes, ref sharedSecret, payload.Iv);

            var decryptedBytes = Convert.FromBase64String(payload.Data);
            var json = decryptedBytes.ToStringFromUtf8Bytes();
            return OdinSystemSerializer.Deserialize<T>(json);
        }

        /// <summary>
        /// Looks up a file by a global transit identifier
        /// </summary>
        protected async Task<InternalDriveFileId?> ResolveInternalFile(GlobalTransitIdFileIdentifier file, IOdinContext odinContext,
            IdentityDatabase db,
            bool failIfNull = false)
        {
            var (_, fileId) = await FileSystemResolver.ResolveFileSystem(file, odinContext, db);

            if (failIfNull && fileId == null)
            {
                // throw new OdinRemoteIdentityException($"Invalid global transit id {file.GlobalTransitId} on drive {file.TargetDrive}");
                // logger.LogInformation($"Invalid global transit id {file.GlobalTransitId} on drive {file.TargetDrive}");
                throw new OdinClientException($"Invalid global transit id {file.GlobalTransitId} on drive {file.TargetDrive}",
                    OdinClientErrorCode.InvalidGlobalTransitId);
            }

            return fileId;
        }
    }
}<|MERGE_RESOLUTION|>--- conflicted
+++ resolved
@@ -46,11 +46,7 @@
             return payload;
         }
 
-<<<<<<< HEAD
-        protected async Task<ClientAccessToken> ResolveClientAccessToken(OdinId recipient, IOdinContext odinContext,
-=======
-        protected async Task<ClientAccessToken> ResolveClientAccessTokenAsync(OdinId recipient, IOdinContext odinContext, IdentityDatabase db,
->>>>>>> 30089c7b
+        protected async Task<ClientAccessToken> ResolveClientAccessTokenAsync(OdinId recipient, IOdinContext odinContext,
             bool failIfNotConnected = true)
         {
             //TODO: this check is duplicated in the TransitQueryService.CreateClient method; need to centralize
@@ -59,11 +55,7 @@
                 PermissionKeys.UseTransitRead);
 
             //Note here we overrideHack the permission check because we have either UseTransitWrite or UseTransitRead
-<<<<<<< HEAD
-            var icr = await CircleNetworkService.GetIcr(recipient, odinContext, overrideHack: true);
-=======
-            var icr = await circleNetworkService.GetIdentityConnectionRegistrationAsync(recipient, odinContext, overrideHack: true);
->>>>>>> 30089c7b
+            var icr = await CircleNetworkService.GetIcrAsync(recipient, odinContext, overrideHack: true);
             if (icr?.IsConnected() == false)
             {
                 if (failIfNotConnected)
@@ -79,15 +71,11 @@
             return icr!.CreateClientAccessToken(odinContext.PermissionsContext.GetIcrKey());
         }
 
-        protected async Task<(ClientAccessToken token, IPeerReactionHttpClient client)> CreateReactionContentClient(OdinId odinId,
+        protected async Task<(ClientAccessToken token, IPeerReactionHttpClient client)> CreateReactionContentClientAsync(OdinId odinId,
             IOdinContext odinContext,
             FileSystemType? fileSystemType = null)
         {
-<<<<<<< HEAD
-            var token = await ResolveClientAccessToken(odinId, odinContext, false);
-=======
-            var token = await ResolveClientAccessTokenAsync(odinId, odinContext, db, false);
->>>>>>> 30089c7b
+            var token = await ResolveClientAccessTokenAsync(odinId, odinContext, false);
 
             if (token == null)
             {
