using System;
using System.Threading.Tasks;
using Autofac;
using Microsoft.Extensions.DependencyInjection;
using Odin.Services.Background.Services.System;
using Odin.Services.Background.Services.Tenant;
using Odin.Services.JobManagement;
using Odin.Services.Peer.Outgoing.Drive.Transfer.Outbox;
using Odin.Services.Registry;
using Odin.Services.Tenant.Container;

namespace Odin.Services.Background;

public static class BackgroundServiceExtensions
{
    public static void AddSystemBackgroundServices(this ContainerBuilder cb)
    {
        // BackgroundServiceManager
        cb.RegisterType<BackgroundServiceManager>()
            .WithParameter(new TypedParameter(typeof(string), "system"))
            .As<IBackgroundServiceTrigger>()
            .As<IBackgroundServiceManager>()
            .SingleInstance();

        // Background only services
        cb.RegisterType<DummySystemBackgroundService>()
            .AsSelf()
            .InstancePerDependency();
        
        cb.RegisterType<JobCleanUpBackgroundService>()
            .AsSelf()
            .InstancePerDependency();
        
        cb.RegisterType<JobRunnerBackgroundService>()
            .AsSelf()
            .InstancePerDependency();
        
        cb.RegisterType<UpdateCertificatesBackgroundService>()
            .AsSelf()
            .InstancePerDependency();

        // SEB:TODO check lifetime of new services when merging with TODD / intros
       
        // Add more system services here
        // ...
        // ...
    }
    
    //
    
    public static async Task StartSystemBackgroundServices(this IServiceProvider services)
    {
        var bsm = services.GetRequiredService<IBackgroundServiceManager>();
        
        // await bsm.StartAsync<DummySystemBackgroundService>(nameof(DummySystemBackgroundService));
        await bsm.StartAsync<JobCleanUpBackgroundService>(nameof(JobCleanUpBackgroundService));
        await bsm.StartAsync<JobRunnerBackgroundService>(nameof(JobRunnerBackgroundService));
        await bsm.StartAsync<UpdateCertificatesBackgroundService>(nameof(UpdateCertificatesBackgroundService));
    }
    
    //

    public static async Task ShutdownSystemBackgroundServices(this IServiceProvider services)
    {
        var bsm = services.GetRequiredService<IBackgroundServiceManager>();
        await bsm.ShutdownAsync();
    }
    
    //
    
    public static void AddTenantBackgroundServices(this ContainerBuilder cb, Tenant.Tenant tenant)
    {
        cb.RegisterType<BackgroundServiceManager>()
            .WithParameter(new TypedParameter(typeof(string), tenant.Name))
            .As<IBackgroundServiceTrigger>()
            .As<IBackgroundServiceManager>()
            .SingleInstance();

        cb.RegisterType<DummyTenantBackgroundService>()
            .AsSelf()
            .InstancePerDependency();
        
        cb.RegisterType<InboxOutboxReconciliationBackgroundService>()
            .AsSelf()
            .InstancePerDependency();
        
        cb.RegisterType<PeerOutboxProcessorBackgroundService>()
            .AsSelf()
<<<<<<< HEAD
            .InstancePerDependency();

        // SEB:TODO check lifetime of new services when merging with TODD / intros
       
=======
            .SingleInstance();
        
>>>>>>> cdaf78fd
        // Add more tenant services here
        // ...
        // ...

    }
    
    //

    public static async Task StartTenantBackgroundServices(this ILifetimeScope scope)
    {
        var bsm = scope.Resolve<IBackgroundServiceManager>();
    
        // await bsm.StartAsync<DummyTenantBackgroundService>("dummy-tenant-background-service");
        await bsm.StartAsync<PeerOutboxProcessorBackgroundService>(nameof(PeerOutboxProcessorBackgroundService));
        await bsm.StartAsync<InboxOutboxReconciliationBackgroundService>(nameof(InboxOutboxReconciliationBackgroundService));
    }
    
    //

    public static async Task ShutdownTenantBackgroundServices(this IServiceProvider services)
    {
        var multitenantContainer = services.GetRequiredService<IMultiTenantContainerAccessor>();
        var registry = services.GetRequiredService<IIdentityRegistry>();
        var registrations = registry.GetList().Result;
        foreach (var registration in registrations.Results)
        {
            var scope = multitenantContainer.Container().GetTenantScope(registration.PrimaryDomainName);
            var backgroundServiceManager = scope.Resolve<IBackgroundServiceManager>();
            await backgroundServiceManager.ShutdownAsync();
        }
    }
    
    //
    
}<|MERGE_RESOLUTION|>--- conflicted
+++ resolved
@@ -26,22 +26,22 @@
         cb.RegisterType<DummySystemBackgroundService>()
             .AsSelf()
             .InstancePerDependency();
-        
+
         cb.RegisterType<JobCleanUpBackgroundService>()
             .AsSelf()
             .InstancePerDependency();
-        
+
         cb.RegisterType<JobRunnerBackgroundService>()
             .AsSelf()
             .InstancePerDependency();
-        
+
         cb.RegisterType<UpdateCertificatesBackgroundService>()
             .AsSelf()
             .InstancePerDependency();
 
-        // SEB:TODO check lifetime of new services when merging with TODD / intros
-       
         // Add more system services here
+        // They MUST be InstancePerDependency
+        // because they are using scopes internally
         // ...
         // ...
     }
@@ -86,16 +86,11 @@
         
         cb.RegisterType<PeerOutboxProcessorBackgroundService>()
             .AsSelf()
-<<<<<<< HEAD
             .InstancePerDependency();
-
-        // SEB:TODO check lifetime of new services when merging with TODD / intros
        
-=======
-            .SingleInstance();
-        
->>>>>>> cdaf78fd
         // Add more tenant services here
+        // They MUST be InstancePerDependency
+        // because they are using scopes internally
         // ...
         // ...
 
