--- conflicted
+++ resolved
@@ -368,12 +368,8 @@
 
             if (deviceSocket.DeviceOdinContext == null)
             {
-<<<<<<< HEAD
                 _deviceSocketCollection.RemoveSocket(deviceSocket.Key);
                 _logger.LogInformation("Invalid/Stale Device found; removing from list");
-=======
-                deviceSocketCollection.RemoveSocket(deviceSocket.Key);
-                logger.LogInformation("Invalid/Stale Device found; removing from list");
                 if (sendEvenIfNoDeviceOdinContext)
                 {
                     var payload = new ClientNotificationPayload()
@@ -386,7 +382,6 @@
                     await deviceSocket.FireAndForgetAsync(json, cancellationToken);
                 }
 
->>>>>>> d0c55a0d
                 return;
             }
 
