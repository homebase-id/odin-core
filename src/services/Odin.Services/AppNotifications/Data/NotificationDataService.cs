using System;
using System.Linq;
using System.Threading.Tasks;
using MediatR;
using Odin.Core;
using Odin.Core.Identity;
using Odin.Core.Serialization;
using Odin.Core.Storage.SQLite.IdentityDatabase;
using Odin.Services.Authorization.Permissions;
using Odin.Services.Base;
using Odin.Services.Mediator;
using Odin.Services.Peer.Outgoing.Drive;

namespace Odin.Services.AppNotifications.Data;

/// <summary>
/// Storage for notifications
/// </summary>
public class NotificationListService(TenantSystemStorage tenantSystemStorage, IMediator mediator)
{
    private readonly TableAppNotifications _storage = tenantSystemStorage.AppNotifications;

    public async Task<AddNotificationResult> AddNotification(OdinId senderId, AddNotificationRequest request, IOdinContext odinContext)
    {
        odinContext.PermissionsContext.AssertHasPermission(PermissionKeys.SendPushNotifications);
<<<<<<< HEAD
        return await AddNotificationInternal(senderId, request);
    }

    internal Task<AddNotificationResult> AddNotificationInternal(OdinId senderId, AddNotificationRequest request)
    {
=======

>>>>>>> 01022289
        var id = Guid.NewGuid();
        var record = new AppNotificationsRecord()
        {
            notificationId = id,
            senderId = senderId,
            timestamp = request.Timestamp,
            unread = 1,
            data = OdinSystemSerializer.Serialize(request.AppNotificationOptions).ToUtf8ByteArray()
        };

        _storage.Insert(record);

        await mediator.Publish(new AppNotificationAddedNotification(request.AppNotificationOptions.TypeId)
        {
            Id = id,
            SenderId = senderId,
            Timestamp = request.Timestamp,
            AppNotificationOptions = request.AppNotificationOptions,
            OdinContext = odinContext
        });

        return new AddNotificationResult()
        {
            NotificationId = id
        };
    }

    public Task<NotificationsListResult> GetList(GetNotificationListRequest request, IOdinContext odinContext)
    {
        odinContext.PermissionsContext.AssertHasPermission(PermissionKeys.SendPushNotifications);

        var results = _storage.PagingByCreated(request.Count, request.Cursor, out var cursor);

        var nr = new NotificationsListResult()
        {
            Cursor = cursor,
            Results = results.Select(r => new AppNotification()
            {
                Id = r.notificationId,
                SenderId = r.senderId,
                Unread = r.unread == 1,
                Created = r.created.ToUnixTimeUtc(),
                Options = r.data == null ? default : OdinSystemSerializer.Deserialize<AppNotificationOptions>(r.data.ToStringFromUtf8Bytes())
            }).ToList()
        };

        return Task.FromResult(nr);
    }

    public Task Delete(DeleteNotificationsRequest request, IOdinContext odinContext)
    {
        odinContext.PermissionsContext.AssertHasPermission(PermissionKeys.SendPushNotifications);

        foreach (var id in request.IdList)
        {
            _storage.Delete(id);
        }

        return Task.CompletedTask;
    }


    public async Task UpdateNotifications(UpdateNotificationListRequest request, IOdinContext odinContext)
    {
        odinContext.PermissionsContext.AssertHasPermission(PermissionKeys.SendPushNotifications);

        foreach (var update in request.Updates)
        {
            var record = _storage.Get(update.Id);
            if (null != record)
            {
                record.unread = update.Unread ? 1 : 0;
                _storage.Update(record);
            }
        }

        await Task.CompletedTask;
    }
}<|MERGE_RESOLUTION|>--- conflicted
+++ resolved
@@ -23,15 +23,11 @@
     public async Task<AddNotificationResult> AddNotification(OdinId senderId, AddNotificationRequest request, IOdinContext odinContext)
     {
         odinContext.PermissionsContext.AssertHasPermission(PermissionKeys.SendPushNotifications);
-<<<<<<< HEAD
-        return await AddNotificationInternal(senderId, request);
+        return await AddNotificationInternal(senderId, request, odinContext);
     }
 
-    internal Task<AddNotificationResult> AddNotificationInternal(OdinId senderId, AddNotificationRequest request)
+    internal async Task<AddNotificationResult> AddNotificationInternal(OdinId senderId, AddNotificationRequest request, IOdinContext odinContext)
     {
-=======
-
->>>>>>> 01022289
         var id = Guid.NewGuid();
         var record = new AppNotificationsRecord()
         {
