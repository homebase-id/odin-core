--- conflicted
+++ resolved
@@ -77,13 +77,13 @@
         subscription.SubscriptionStartedDate = UnixTimeUtc.Now();
 
         _deviceSubscriptionStorage.Upsert(cn, subscription.AccessRegistrationId, _deviceStorageDataType, subscription);
-
         return Task.CompletedTask;
     }
 
     public Task<PushNotificationSubscription> GetDeviceSubscription(IOdinContext odinContext, DatabaseConnection cn)
     {
         odinContext.PermissionsContext.AssertHasPermission(PermissionKeys.SendPushNotifications);
+
         return Task.FromResult(_deviceSubscriptionStorage.Get<PushNotificationSubscription>(cn, GetDeviceKey(odinContext)));
     }
 
@@ -97,6 +97,7 @@
     public Task RemoveDevice(Guid deviceKey, IOdinContext odinContext, DatabaseConnection cn)
     {
         odinContext.PermissionsContext.AssertHasPermission(PermissionKeys.SendPushNotifications);
+
         _deviceSubscriptionStorage.Delete(cn, deviceKey);
         return Task.CompletedTask;
     }
@@ -145,20 +146,14 @@
             notification.DatabaseConnection);
     }
 
-
     public async Task Push(PushNotificationContent content, IOdinContext odinContext, DatabaseConnection cn)
     {
         logger.LogDebug("Attempting push notification");
 
         odinContext.PermissionsContext.AssertHasPermission(PermissionKeys.SendPushNotifications);
 
-<<<<<<< HEAD
         var subscriptions = await GetAllSubscriptions(odinContext, cn);
-        var keys = keyService.GetNotificationsKeys(cn);
-=======
-        var subscriptions = await GetAllSubscriptions(odinContext);
-        var keys = keyService.GetEccNotificationsKeys();
->>>>>>> 39d0c6fc
+        var keys = keyService.GetEccNotificationsKeys(cn);
 
         var tasks = new List<Task>();
         foreach (var subscription in subscriptions)
@@ -188,7 +183,6 @@
 
         var data = OdinSystemSerializer.Serialize(content);
 
-        //TODO: this will probably need to get an http client via @Seb's work
         var webPushClient = new WebPushClient();
         try
         {
@@ -210,8 +204,6 @@
                 exception.HttpResponseMessage.Content);
 
             return;
-
-            //TODO: collect all errors and send back to client or do something with it
         }
         catch (Exception e)
         {
@@ -220,7 +212,6 @@
         }
 
         logger.LogDebug("Attempting WebPush Notification - done; no errors reported");
-
     }
 
     private async Task DevicePush(PushNotificationSubscription subscription, PushNotificationPayload payload, IOdinContext odinContext, DatabaseConnection cn)
