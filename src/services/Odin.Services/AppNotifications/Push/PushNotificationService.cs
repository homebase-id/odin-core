using System;
using System.Collections.Generic;
using System.Globalization;
using System.Linq;
using System.Net;
using System.Threading;
using System.Threading.Tasks;
using HttpClientFactoryLite;
using MediatR;
using Microsoft.Extensions.Logging;
using Odin.Core;
using Odin.Core.Dto;
using Odin.Core.Exceptions;
using Odin.Core.Identity;
using Odin.Core.Logging.CorrelationId;
using Odin.Core.Refit;
using Odin.Core.Serialization;
using Odin.Core.Storage;
using Odin.Core.Storage.SQLite;
using Odin.Core.Time;
using Odin.Core.Util;
using Odin.Core.X509;
using Odin.Services.AppNotifications.ClientNotifications;
using Odin.Services.AppNotifications.Data;
using Odin.Services.Apps;
using Odin.Services.Authorization.Permissions;
using Odin.Services.Base;
using Odin.Services.Certificate;
using Odin.Services.Configuration;
using Odin.Services.EncryptionKeyService;
using Odin.Services.Peer.Outgoing.Drive;
using Refit;
using WebPush;

namespace Odin.Services.AppNotifications.Push;

public class PushNotificationService(
    ILogger<PushNotificationService> logger,
    ICorrelationContext correlationContext,
    TenantSystemStorage storage,
    ServerSystemStorage serverSystemStorage,
    TenantContext tenantContext,
    PublicPrivateKeyService keyService,
    TenantSystemStorage tenantSystemStorage,
    NotificationListService notificationListService,
    IHttpClientFactory httpClientFactory,
    ICertificateCache certificateCache,
    OdinConfiguration configuration)
    : INotificationHandler<ConnectionRequestAccepted>,
        INotificationHandler<ConnectionRequestReceived>
{
    const string DeviceStorageContextKey = "9a9cacb4-b76a-4ad4-8340-e681691a2ce4";
    const string DeviceStorageDataTypeKey = "1026f96f-f85f-42ed-9462-a18b23327a33";
    private readonly TwoKeyValueStorage _deviceSubscriptionStorage = storage.CreateTwoKeyValueStorage(Guid.Parse(DeviceStorageContextKey));

    private readonly PushNotificationOutbox _pushNotificationOutbox = new(tenantSystemStorage);
    private readonly byte[] _deviceStorageDataType = Guid.Parse(DeviceStorageDataTypeKey).ToByteArray();

    /// <summary>
    /// Adds a notification to the outbox
    /// </summary>
    public async Task<bool> EnqueueNotification(OdinId senderId, AppNotificationOptions options, IOdinContext odinContext, DatabaseConnection cn)
    {
        //validate the calling app on the recipient server have access to send notifications
        odinContext.PermissionsContext.AssertHasPermission(PermissionKeys.SendPushNotifications);
        return await EnqueueNotificationInternal(senderId, options, odinContext, cn);
    }


    public Task AddDevice(PushNotificationSubscription subscription, IOdinContext odinContext, DatabaseConnection cn)
    {
        odinContext.PermissionsContext.AssertHasPermission(PermissionKeys.SendPushNotifications);

        //TODO: validate expiration time

        subscription.AccessRegistrationId = GetDeviceKey(odinContext);
        subscription.SubscriptionStartedDate = UnixTimeUtc.Now();

        _deviceSubscriptionStorage.Upsert(cn, subscription.AccessRegistrationId, _deviceStorageDataType, subscription);

        return Task.CompletedTask;
    }

    public Task<PushNotificationSubscription> GetDeviceSubscription(IOdinContext odinContext, DatabaseConnection cn)
    {
        odinContext.PermissionsContext.AssertHasPermission(PermissionKeys.SendPushNotifications);
        return Task.FromResult(_deviceSubscriptionStorage.Get<PushNotificationSubscription>(cn, GetDeviceKey(odinContext)));
    }

    public Task RemoveDevice(IOdinContext odinContext, DatabaseConnection cn)
    {
        odinContext.PermissionsContext.AssertHasPermission(PermissionKeys.SendPushNotifications);

        return this.RemoveDevice(GetDeviceKey(odinContext), odinContext, cn);
    }

    public Task RemoveDevice(Guid deviceKey, IOdinContext odinContext, DatabaseConnection cn)
    {
        odinContext.PermissionsContext.AssertHasPermission(PermissionKeys.SendPushNotifications);
        _deviceSubscriptionStorage.Delete(cn, deviceKey);
        return Task.CompletedTask;
    }

    public async Task RemoveAllDevices(IOdinContext odinContext, DatabaseConnection cn)
    {
        odinContext.Caller.AssertHasMasterKey();
        var subscriptions = await GetAllSubscriptions(odinContext, cn);
        foreach (var sub in subscriptions)
        {
            _deviceSubscriptionStorage.Delete(cn, sub.AccessRegistrationId);
        }
    }

    public Task<List<PushNotificationSubscription>> GetAllSubscriptions(IOdinContext odinContext, DatabaseConnection cn)
    {
        odinContext.PermissionsContext.AssertHasPermission(PermissionKeys.SendPushNotifications);

        var subscriptions = _deviceSubscriptionStorage.GetByDataType<PushNotificationSubscription>(cn, _deviceStorageDataType);
        return Task.FromResult(subscriptions?.ToList() ?? new List<PushNotificationSubscription>());
    }

    public async Task Handle(ConnectionRequestAccepted notification, CancellationToken cancellationToken)
    {
        await this.EnqueueNotificationInternal(notification.Recipient, new AppNotificationOptions()
            {
                AppId = SystemAppConstants.OwnerAppId,
                TypeId = notification.NotificationTypeId,
                TagId = notification.Recipient.ToHashId(),
                Silent = false
            },
            notification.OdinContext,
            notification.DatabaseConnection);
    }

    public async Task Handle(ConnectionRequestReceived notification, CancellationToken cancellationToken)
    {
        await this.EnqueueNotificationInternal(notification.Sender, new AppNotificationOptions()
            {
                AppId = SystemAppConstants.OwnerAppId,
                TypeId = notification.NotificationTypeId,
                TagId = notification.Sender.ToHashId(),
                Silent = false
            },
            notification.OdinContext,
            notification.DatabaseConnection);
    }

<<<<<<< HEAD

    public async Task Push(PushNotificationContent content, IOdinContext odinContext, DatabaseConnection cn)
=======
    public async Task Push(PushNotificationContent content, IOdinContext odinContext)
>>>>>>> 232b8b12
    {
        logger.LogDebug("Attempting push notification");

        odinContext.PermissionsContext.AssertHasPermission(PermissionKeys.SendPushNotifications);

        var subscriptions = await GetAllSubscriptions(odinContext, cn);
        var keys = keyService.GetNotificationsKeys(cn);

        var tasks = new List<Task>();
        foreach (var subscription in subscriptions)
        {
            if (string.IsNullOrEmpty(subscription.FirebaseDeviceToken))
            {
                tasks.Add(WebPush(subscription, keys, content, odinContext));
            }
            else
            {
                foreach (var payload in content.Payloads)
                {
                    tasks.Add(DevicePush(subscription, payload, odinContext, cn));
                }
            }
        }

        await Task.WhenAll(tasks);
    }

    private async Task WebPush(PushNotificationSubscription subscription, NotificationEccKeys keys, PushNotificationContent content, IOdinContext odinContext)
    {
        logger.LogDebug("Attempting WebPush Notification - start");

        var pushSubscription = new PushSubscription(subscription.Endpoint, subscription.P256DH, subscription.Auth);
        var vapidDetails = new VapidDetails(configuration.Host.PushNotificationSubject, keys.PublicKey64, keys.PrivateKey64);

        var data = OdinSystemSerializer.Serialize(content);

        var webPushClient = new WebPushClient();
        try
        {
            await webPushClient.SendNotificationAsync(pushSubscription, data, vapidDetails);
        }
        catch (WebPushException exception)
        {
            if (exception.Message.StartsWith("Subscription no longer valid", true, CultureInfo.InvariantCulture))
            {
                await RemoveDevice(subscription.AccessRegistrationId, odinContext);
                logger.LogInformation("Received WebPushException with message [{message}] removing subscription for device with accessRegistrationId: {device}",
                    exception.Message, subscription.AccessRegistrationId);

                return;
            }

            logger.LogError(exception, "Failed sending web push notification {exception}.  remote status code: {code}. content: {content}", exception,
                exception.HttpResponseMessage.StatusCode,
                exception.HttpResponseMessage.Content);

            return;
        }
        catch (Exception e)
        {
            logger.LogError(e, "Failed to send web push notification");
            return;
        }

        logger.LogDebug("Attempting WebPush Notification - done; no errors reported");
    }

    private async Task DevicePush(PushNotificationSubscription subscription, PushNotificationPayload payload, IOdinContext odinContext, DatabaseConnection cn)
    {
        logger.LogDebug("Attempting DevicePush Notification");

        odinContext.PermissionsContext.AssertHasPermission(PermissionKeys.SendPushNotifications);

        var title = string.IsNullOrWhiteSpace(payload.AppDisplayName)
            ? "Homebase Notification"
            : payload.AppDisplayName;

        var body = string.IsNullOrWhiteSpace(payload.Options.UnEncryptedMessage)
            ? $"Received from {payload.SenderId.DomainName}"
            : payload.Options.UnEncryptedMessage;

        var thisDomain = odinContext.Tenant.DomainName;
        var certificate = certificateCache.LookupCertificate(thisDomain);

        // Sanity check
        if (certificate == null)
        {
            logger.LogError("No certificate found for {originDomain}. This should never happen.", thisDomain);
            return;
        }

        logger.LogDebug("Sending push notification to {deviceToken}", subscription.FirebaseDeviceToken);

        try
        {
            var messageId = Guid.NewGuid().ToString();
            var signature = certificate.CreateSignature(messageId);

            var request = new DevicePushNotificationRequestV1
            {
                Body = body,
                CorrelationId = correlationContext.Id,
                Data = OdinSystemSerializer.Serialize(payload),
                DevicePlatform = subscription.FirebaseDevicePlatform,
                DeviceToken = subscription.FirebaseDeviceToken,
                FromDomain = payload.SenderId.DomainName,
                ToDomain = thisDomain,
                Id = messageId,
                OriginDomain = thisDomain,
                Signature = signature,
                Timestamp = DateTimeOffset.UtcNow.ToString("O"),
                Title = title,
            };

            var baseUri = new Uri(configuration.PushNotification.BaseUrl);
            var httpClient = httpClientFactory.CreateClient<PushNotificationService>(baseUri);
            httpClient.DefaultRequestHeaders.Add(ICorrelationContext.DefaultHeaderName, correlationContext.Id);
            var push = RestService.For<IDevicePushNotificationApi>(httpClient);

            await TryRetry.WithBackoffAsync(5, TimeSpan.FromSeconds(1), CancellationToken.None, async () =>
            {
                try
                {
                    await push.PostMessage(request);
                }
                catch (ApiException apiEx)
                {
                    var problem = await apiEx.TryGetContentAsAsync<ProblemDetails>();
                    if (problem is { Status: (int)HttpStatusCode.BadGateway, Type: "NotFound" })
                    {
                        logger.LogDebug("Removing subscription {subscription}", subscription.AccessRegistrationId);
                        await RemoveDevice(subscription.AccessRegistrationId, odinContext, cn);
                    }
                    else if (apiEx.StatusCode == HttpStatusCode.BadRequest)
                    {
                        logger.LogError("Failed sending device push notification: {status} - {error}",
                            apiEx.StatusCode, apiEx.Content);
                    }
                    else
                    {
                        throw;
                    }
                }
            });
        }
        catch (Exception e)
        {
            logger.LogError(e, "Failed sending device push notification");
        }
    }

    //

    private Guid GetDeviceKey(IOdinContext odinContext)
    {
        //Transition code: we want to keep existing subscriptions so...
        var key = odinContext.Caller.OdinClientContext.DevicePushNotificationKey;

        if (null == key)
        {
            key = odinContext.Caller.OdinClientContext?.AccessRegistrationId;
        }

        if (key.HasValue)
        {
            return key.GetValueOrDefault();
        }

        throw new OdinSystemException("The access registration id was not set on the context");
    }

    private async Task<bool> EnqueueNotificationInternal(OdinId senderId, AppNotificationOptions options, IOdinContext odinContext, DatabaseConnection cn)
    {
        var timestamp = UnixTimeUtc.Now().milliseconds;
        var item = new PushNotificationOutboxRecord()
        {
            SenderId = senderId,
            Options = options,
            Timestamp = timestamp
        };

        //add to system list
        await notificationListService.AddNotificationInternal(senderId, new AddNotificationRequest()
            {
                Timestamp = timestamp,
                AppNotificationOptions = options,
            },
            odinContext,
            cn
        );

        serverSystemStorage.EnqueueJob(tenantContext.HostOdinId,
            CronJobType.PendingTransitTransfer,
            tenantContext.HostOdinId.DomainName.ToLower().ToUtf8ByteArray(),
            UnixTimeUtc.Now());

        await _pushNotificationOutbox.Add(item, odinContext, cn);
        return true;
    }
}<|MERGE_RESOLUTION|>--- conflicted
+++ resolved
@@ -145,12 +145,8 @@
             notification.DatabaseConnection);
     }
 
-<<<<<<< HEAD
 
     public async Task Push(PushNotificationContent content, IOdinContext odinContext, DatabaseConnection cn)
-=======
-    public async Task Push(PushNotificationContent content, IOdinContext odinContext)
->>>>>>> 232b8b12
     {
         logger.LogDebug("Attempting push notification");
 
@@ -164,7 +160,7 @@
         {
             if (string.IsNullOrEmpty(subscription.FirebaseDeviceToken))
             {
-                tasks.Add(WebPush(subscription, keys, content, odinContext));
+                tasks.Add(WebPush(subscription, keys, content, odinContext, cn));
             }
             else
             {
@@ -178,7 +174,7 @@
         await Task.WhenAll(tasks);
     }
 
-    private async Task WebPush(PushNotificationSubscription subscription, NotificationEccKeys keys, PushNotificationContent content, IOdinContext odinContext)
+    private async Task WebPush(PushNotificationSubscription subscription, NotificationEccKeys keys, PushNotificationContent content, IOdinContext odinContext, DatabaseConnection cn)
     {
         logger.LogDebug("Attempting WebPush Notification - start");
 
@@ -187,6 +183,7 @@
 
         var data = OdinSystemSerializer.Serialize(content);
 
+        //TODO: this will probably need to get an http client via @Seb's work
         var webPushClient = new WebPushClient();
         try
         {
@@ -196,7 +193,7 @@
         {
             if (exception.Message.StartsWith("Subscription no longer valid", true, CultureInfo.InvariantCulture))
             {
-                await RemoveDevice(subscription.AccessRegistrationId, odinContext);
+                await RemoveDevice(subscription.AccessRegistrationId, odinContext, cn);
                 logger.LogInformation("Received WebPushException with message [{message}] removing subscription for device with accessRegistrationId: {device}",
                     exception.Message, subscription.AccessRegistrationId);
 
@@ -208,6 +205,8 @@
                 exception.HttpResponseMessage.Content);
 
             return;
+
+            //TODO: collect all errors and send back to client or do something with it
         }
         catch (Exception e)
         {
@@ -216,6 +215,7 @@
         }
 
         logger.LogDebug("Attempting WebPush Notification - done; no errors reported");
+
     }
 
     private async Task DevicePush(PushNotificationSubscription subscription, PushNotificationPayload payload, IOdinContext odinContext, DatabaseConnection cn)
