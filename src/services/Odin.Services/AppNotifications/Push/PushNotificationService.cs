using System;
using System.Collections.Generic;
using System.Globalization;
using System.Linq;
using System.Net;
using System.Threading;
using System.Threading.Tasks;
using HttpClientFactoryLite;
using MediatR;
using Microsoft.Extensions.Logging;
using Odin.Core;
using Odin.Core.Dto;
using Odin.Core.Exceptions;
using Odin.Core.Identity;
using Odin.Core.Logging.CorrelationId;
using Odin.Core.Refit;
using Odin.Core.Serialization;
using Odin.Core.Storage;
using Odin.Core.Storage.SQLite;
using Odin.Core.Time;
using Odin.Core.Util;
using Odin.Core.X509;
using Odin.Services.AppNotifications.ClientNotifications;
using Odin.Services.AppNotifications.Data;
using Odin.Services.Apps;
using Odin.Services.Authorization.Permissions;
using Odin.Services.Base;
using Odin.Services.Certificate;
using Odin.Services.Configuration;
using Odin.Services.Drives;
using Odin.Services.EncryptionKeyService;
using Odin.Services.Mediator;
using Odin.Services.Peer.Outgoing.Drive;
using Odin.Services.Peer.Outgoing.Drive.Transfer.Outbox;
using Refit;
using WebPush;

namespace Odin.Services.AppNotifications.Push;

public class PushNotificationService(
    ILogger<PushNotificationService> logger,
    ICorrelationContext correlationContext,
    TenantSystemStorage storage,
    PublicPrivateKeyService keyService,
    NotificationListService notificationListService,
    IHttpClientFactory httpClientFactory,
    ICertificateCache certificateCache,
    OdinConfiguration configuration,
    PeerOutbox peerOutbox,
    IMediator mediator) :
    INotificationHandler<ConnectionRequestAccepted>,
    INotificationHandler<ConnectionRequestReceived>
{
    const string DeviceStorageContextKey = "9a9cacb4-b76a-4ad4-8340-e681691a2ce4";
    const string DeviceStorageDataTypeKey = "1026f96f-f85f-42ed-9462-a18b23327a33";
    private readonly TwoKeyValueStorage _deviceSubscriptionStorage = storage.CreateTwoKeyValueStorage(Guid.Parse(DeviceStorageContextKey));
    private readonly byte[] _deviceStorageDataType = Guid.Parse(DeviceStorageDataTypeKey).ToByteArray();

    /// <summary>
    /// Adds a notification to the outbox
    /// </summary>
    public async Task<bool> EnqueueNotification(OdinId senderId, AppNotificationOptions options, IOdinContext odinContext, DatabaseConnection cn)
    {
        //validate the calling app on the recipient server have access to send notifications
        odinContext.PermissionsContext.AssertHasPermission(PermissionKeys.SendPushNotifications);
        return await EnqueueNotificationInternal(senderId, options, odinContext, cn);
    }


    public Task AddDevice(PushNotificationSubscription subscription, IOdinContext odinContext, DatabaseConnection cn)
    {
        odinContext.PermissionsContext.AssertHasPermission(PermissionKeys.SendPushNotifications);

        //TODO: validate expiration time

        subscription.AccessRegistrationId = GetDeviceKey(odinContext);
        subscription.SubscriptionStartedDate = UnixTimeUtc.Now();

        _deviceSubscriptionStorage.Upsert(cn, subscription.AccessRegistrationId, _deviceStorageDataType, subscription);
        return Task.CompletedTask;
    }

    public Task<PushNotificationSubscription> GetDeviceSubscription(IOdinContext odinContext, DatabaseConnection cn)
    {
        odinContext.PermissionsContext.AssertHasPermission(PermissionKeys.SendPushNotifications);

        return Task.FromResult(_deviceSubscriptionStorage.Get<PushNotificationSubscription>(cn, GetDeviceKey(odinContext)));
    }

    public Task RemoveDevice(IOdinContext odinContext, DatabaseConnection cn)
    {
        odinContext.PermissionsContext.AssertHasPermission(PermissionKeys.SendPushNotifications);

        return this.RemoveDevice(GetDeviceKey(odinContext), odinContext, cn);
    }

    public Task RemoveDevice(Guid deviceKey, IOdinContext odinContext, DatabaseConnection cn)
    {
        odinContext.PermissionsContext.AssertHasPermission(PermissionKeys.SendPushNotifications);

        _deviceSubscriptionStorage.Delete(cn, deviceKey);
        return Task.CompletedTask;
    }

    public async Task RemoveAllDevices(IOdinContext odinContext, DatabaseConnection cn)
    {
        odinContext.Caller.AssertHasMasterKey();
        var subscriptions = await GetAllSubscriptions(odinContext, cn);
        foreach (var sub in subscriptions)
        {
            _deviceSubscriptionStorage.Delete(cn, sub.AccessRegistrationId);
        }
    }

    public Task<List<PushNotificationSubscription>> GetAllSubscriptions(IOdinContext odinContext, DatabaseConnection cn)
    {
        odinContext.PermissionsContext.AssertHasPermission(PermissionKeys.SendPushNotifications);

        var subscriptions = _deviceSubscriptionStorage.GetByDataType<PushNotificationSubscription>(cn, _deviceStorageDataType);
        return Task.FromResult(subscriptions?.ToList() ?? new List<PushNotificationSubscription>());
    }

    public async Task Handle(ConnectionRequestAccepted notification, CancellationToken cancellationToken)
    {
        await this.EnqueueNotificationInternal(notification.Recipient, new AppNotificationOptions()
            {
                AppId = SystemAppConstants.OwnerAppId,
                TypeId = notification.NotificationTypeId,
                TagId = notification.Recipient.ToHashId(),
                Silent = false
            },
            notification.OdinContext,
            notification.DatabaseConnection);
    }

    public async Task Handle(ConnectionRequestReceived notification, CancellationToken cancellationToken)
    {
        await this.EnqueueNotificationInternal(notification.Sender, new AppNotificationOptions()
            {
                AppId = SystemAppConstants.OwnerAppId,
                TypeId = notification.NotificationTypeId,
                TagId = notification.Sender.ToHashId(),
                Silent = false
            },
            notification.OdinContext,
            notification.DatabaseConnection);
    }

    public async Task Push(PushNotificationContent content, IOdinContext odinContext, DatabaseConnection cn, CancellationToken cancellationToken)
    {
        logger.LogDebug("Attempting push notification");

        odinContext.PermissionsContext.AssertHasPermission(PermissionKeys.SendPushNotifications);

        var subscriptions = await GetAllSubscriptions(odinContext, cn);
        var keys = keyService.GetEccNotificationsKeys(cn);

        var tasks = new List<Task>();
        foreach (var subscription in subscriptions)
        {
            if (string.IsNullOrEmpty(subscription.FirebaseDeviceToken))
            {
                tasks.Add(WebPush(subscription, keys, content, odinContext, cn, cancellationToken));
            }
            else
            {
                foreach (var payload in content.Payloads)
                {
                    tasks.Add(DevicePush(subscription, payload, odinContext, cn));
                }
            }
        }

        await Task.WhenAll(tasks);
    }

    private async Task WebPush(PushNotificationSubscription subscription, NotificationEccKeys keys, PushNotificationContent content, IOdinContext odinContext,
        DatabaseConnection cn, CancellationToken cancellationToken)
    {
        logger.LogDebug("Attempting WebPush Notification - start");

        var pushSubscription = new PushSubscription(subscription.Endpoint, subscription.P256DH, subscription.Auth);
        var vapidDetails = new VapidDetails(configuration.Host.PushNotificationSubject, keys.PublicKey64, keys.PrivateKey64);

        var data = OdinSystemSerializer.Serialize(content);

        var webPushClient = new WebPushClient();
        try
        {
            await webPushClient.SendNotificationAsync(pushSubscription, data, vapidDetails, cancellationToken);
        }
        catch (WebPushException exception)
        {
            if (exception.Message.StartsWith("Subscription no longer valid", true, CultureInfo.InvariantCulture))
            {
                await RemoveDevice(subscription.AccessRegistrationId, odinContext, cn);
                logger.LogInformation("Received WebPushException with message [{message}] removing subscription for device with accessRegistrationId: {device}",
                    exception.Message, subscription.AccessRegistrationId);

                return;
            }

            logger.LogError(exception, "Failed sending web push notification {exception}.  remote status code: {code}. content: {content}", exception,
                exception.HttpResponseMessage.StatusCode,
                exception.HttpResponseMessage.Content);

            return;
        }
        catch (Exception e)
        {
            logger.LogError(e, "Failed to send web push notification");
            return;
        }

        logger.LogDebug("Attempting WebPush Notification - done; no errors reported");
    }

    private async Task DevicePush(PushNotificationSubscription subscription, PushNotificationPayload payload, IOdinContext odinContext, DatabaseConnection cn)
    {
        logger.LogDebug("Attempting DevicePush Notification");

        odinContext.PermissionsContext.AssertHasPermission(PermissionKeys.SendPushNotifications);

        var title = string.IsNullOrWhiteSpace(payload.AppDisplayName)
            ? "Homebase Notification"
            : payload.AppDisplayName;

        var body = string.IsNullOrWhiteSpace(payload.Options.UnEncryptedMessage)
            ? $"Received from {payload.SenderId.DomainName}"
            : payload.Options.UnEncryptedMessage;

        var thisDomain = odinContext.Tenant.DomainName;
        var certificate = certificateCache.LookupCertificate(thisDomain);

        // Sanity check
        if (certificate == null)
        {
            logger.LogError("No certificate found for {originDomain}. This should never happen.", thisDomain);
            return;
        }

        logger.LogDebug("Sending push notification to {deviceToken}", subscription.FirebaseDeviceToken);

        try
        {
            var messageId = Guid.NewGuid().ToString();
            var signature = certificate.CreateSignature(messageId);

            var request = new DevicePushNotificationRequestV1
            {
                Body = body,
                CorrelationId = correlationContext.Id,
                Data = OdinSystemSerializer.Serialize(payload),
                DevicePlatform = subscription.FirebaseDevicePlatform,
                DeviceToken = subscription.FirebaseDeviceToken,
                FromDomain = payload.SenderId.DomainName,
                ToDomain = thisDomain,
                Id = messageId,
                OriginDomain = thisDomain,
                Signature = signature,
                Timestamp = DateTimeOffset.UtcNow.ToString("O"),
                Title = title,
            };

            var baseUri = new Uri(configuration.PushNotification.BaseUrl);
            var httpClient = httpClientFactory.CreateClient<PushNotificationService>(baseUri);
            httpClient.DefaultRequestHeaders.Add(ICorrelationContext.DefaultHeaderName, correlationContext.Id);
            var push = RestService.For<IDevicePushNotificationApi>(httpClient);

            await TryRetry.WithBackoffAsync(5, TimeSpan.FromSeconds(1), CancellationToken.None, async () =>
            {
                try
                {
                    await push.PostMessage(request);
                }
                catch (ApiException apiEx)
                {
                    var problem = await apiEx.TryGetContentAsAsync<ProblemDetails>();
                    if (problem is { Status: (int)HttpStatusCode.BadGateway, Type: "NotFound" })
                    {
                        logger.LogDebug("Removing subscription {subscription}", subscription.AccessRegistrationId);
                        await RemoveDevice(subscription.AccessRegistrationId, odinContext, cn);
                    }
                    else if (apiEx.StatusCode == HttpStatusCode.BadRequest)
                    {
                        logger.LogError("Failed sending device push notification: {status} - {error}",
                            apiEx.StatusCode, apiEx.Content);
                    }
                    else
                    {
                        throw;
                    }
                }
            });
        }
        catch (Exception e)
        {
            logger.LogError(e, "Failed sending device push notification");
        }
    }

//

    private Guid GetDeviceKey(IOdinContext odinContext)
    {
        //Transition code: we want to keep existing subscriptions so...
        var key = odinContext.Caller.OdinClientContext.DevicePushNotificationKey;

        if (null == key)
        {
            key = odinContext.Caller.OdinClientContext?.AccessRegistrationId;
        }

        if (key.HasValue)
        {
            return key.GetValueOrDefault();
        }

        throw new OdinSystemException("The access registration id was not set on the context");
    }

    private async Task<bool> EnqueueNotificationInternal(OdinId senderId, AppNotificationOptions options, IOdinContext odinContext, DatabaseConnection cn)
    {
        var timestamp = UnixTimeUtc.Now().milliseconds;

        //add to system list
        await notificationListService.AddNotificationInternal(senderId, new AddNotificationRequest()
            {
                Timestamp = timestamp,
                AppNotificationOptions = options,
            },
            odinContext,
            cn
        );

        // serverSystemStorage.EnqueueJob(tenantContext.HostOdinId,
        //     CronJobType.PendingTransitTransfer,
        //     tenantContext.HostOdinId.DomainName.ToLower().ToUtf8ByteArray(),
        //     UnixTimeUtc.Now());

        var item = new OutboxFileItem()
        {
            Priority = 0, //super high priority to ensure these are sent quickly,
            Type = OutboxItemType.PushNotification,
            File = new InternalDriveFileId()
            {
                DriveId = Guid.NewGuid(),
                FileId = options.TagId
            },
            Recipient = odinContext.Tenant,
            DependencyFileId = default,
            State = new OutboxItemState()
            {
                Data = OdinSystemSerializer.Serialize(new PushNotificationOutboxRecord()
                {
                    SenderId = senderId,
                    Options = options,
                    Timestamp = timestamp
                }).ToUtf8ByteArray()
            }
        };

        await peerOutbox.AddItem(item, cn);

        await mediator.Publish(new PushNotificationEnqueuedNotification()
        {
            OdinContext = odinContext,
            DatabaseConnection = cn,
        });
<<<<<<< HEAD

=======
>>>>>>> 268ed0c4
        return true;
    }
}<|MERGE_RESOLUTION|>--- conflicted
+++ resolved
@@ -47,9 +47,9 @@
     ICertificateCache certificateCache,
     OdinConfiguration configuration,
     PeerOutbox peerOutbox,
-    IMediator mediator) :
-    INotificationHandler<ConnectionRequestAccepted>,
-    INotificationHandler<ConnectionRequestReceived>
+    IMediator mediator)
+    : INotificationHandler<ConnectionRequestAccepted>,
+        INotificationHandler<ConnectionRequestReceived>
 {
     const string DeviceStorageContextKey = "9a9cacb4-b76a-4ad4-8340-e681691a2ce4";
     const string DeviceStorageDataTypeKey = "1026f96f-f85f-42ed-9462-a18b23327a33";
@@ -361,16 +361,11 @@
         };
 
         await peerOutbox.AddItem(item, cn);
-
         await mediator.Publish(new PushNotificationEnqueuedNotification()
         {
             OdinContext = odinContext,
             DatabaseConnection = cn,
         });
-<<<<<<< HEAD
-
-=======
->>>>>>> 268ed0c4
         return true;
     }
 }