using System;
using System.Collections.Generic;
using System.Linq;
using System.Threading.Tasks;
using Odin.Core.Exceptions;
using Odin.Core.Storage;
using Odin.Core.Storage.Database.Identity;
using Odin.Core.Time;
using Odin.Services.Apps;
using Odin.Services.Authentication.Owner;
using Odin.Services.Authorization.Apps;
using Odin.Services.Authorization.ExchangeGrants;
using Odin.Services.Authorization.Permissions;
using Odin.Services.Base;
using Odin.Services.Configuration.Eula;
using Odin.Services.Drives;
using Odin.Services.Drives.Management;
using Odin.Services.EncryptionKeyService;
using Odin.Services.Membership.CircleMembership;
using Odin.Services.Membership.Circles;
using Odin.Services.Membership.Connections;
using Odin.Services.Registry;
using Odin.Services.Util;

namespace Odin.Services.Configuration;

/// <summary>
/// Manages initial setup and system configuration for the identity and owner-app
/// </summary>
public class TenantConfigService
{
    private const string ConfigContextKey = "b9e1c2a3-e0e0-480e-a696-ce602b052d07";
    private static readonly SingleKeyValueStorage ConfigStorage = TenantSystemStorage.CreateSingleKeyValueStorage(Guid.Parse(ConfigContextKey));

    private readonly CircleNetworkService _dbs;
    private readonly TenantContext _tenantContext;
    private readonly IIdentityRegistry _registry;
    private readonly DriveManager _driveManager;
    private readonly PublicPrivateKeyService _publicPrivateKeyService;
    private readonly RecoveryService _recoverService;
    private readonly IcrKeyService _icrKeyService;
    private readonly CircleMembershipService _circleMembershipService;
    private readonly IAppRegistrationService _appRegistrationService;
    private readonly IdentityDatabase _identityDatabase;

    public TenantConfigService(
        CircleNetworkService dbs,
        TenantContext tenantContext,
        IIdentityRegistry registry,
        DriveManager driveManager,
        PublicPrivateKeyService publicPrivateKeyService,
        IcrKeyService icrKeyService,
        RecoveryService recoverService,
        CircleMembershipService circleMembershipService,
        IAppRegistrationService appRegistrationService,
        IdentityDatabase identityDatabase)
    {
        _dbs = dbs;
        _tenantContext = tenantContext;
        _registry = registry;
        _driveManager = driveManager;
        _publicPrivateKeyService = publicPrivateKeyService;
        _icrKeyService = icrKeyService;
        _recoverService = recoverService;
        _circleMembershipService = circleMembershipService;
        _appRegistrationService = appRegistrationService;
        _identityDatabase = identityDatabase;
    }

    public async Task InitializeAsync()
    {
        var tenantSettings = await GetTenantSettingsAsync();
        _tenantContext.UpdateSystemConfig(tenantSettings);
    }

    public async Task<TenantVersionInfo> ForceVersionNumberAsync(int version)
    {
        TenantVersionInfo newVersion = new TenantVersionInfo()
        {
            DataVersionNumber = version,
            LastUpgraded = UnixTimeUtc.Now().milliseconds
        };

        await ConfigStorage.UpsertAsync(_identityDatabase.KeyValue, TenantVersionInfo.Key, newVersion);

        return newVersion;
    }

    /// <summary>
    /// Increments the version number and returns the new version
    /// </summary>
    public async Task<TenantVersionInfo> IncrementVersionAsync()
    {


        TenantVersionInfo newVersion = null;
        //TODO CONNECTIONS
        // cn.CreateCommitUnitOfWork(() =>
        {
            var currentVersion = await ConfigStorage.GetAsync<TenantVersionInfo>(_identityDatabase.KeyValue, TenantVersionInfo.Key) ?? new TenantVersionInfo()
            {
                DataVersionNumber = 0,
                LastUpgraded = 0
            };

            newVersion = new TenantVersionInfo()
            {
                DataVersionNumber = ++currentVersion.DataVersionNumber,
                LastUpgraded = UnixTimeUtc.Now().milliseconds
            };

            await ConfigStorage.UpsertAsync(_identityDatabase.KeyValue, TenantVersionInfo.Key, newVersion);
        }
        //);

        return newVersion;
    }

    /// <summary>
    /// Increments the version number and returns the new version
    /// </summary>
    public async Task SetVersionFailureInfoAsync(int dataVersionNumber)
    {
        //TODO CONNECTIONS
        // cn.CreateCommitUnitOfWork(() =>
        {
            var info = new FailedUpgradeVersionInfo
            {
                FailedDataVersionNumber = dataVersionNumber,
                BuildVersion = ReleaseVersionInfo.BuildVersion,
                LastAttempted = UnixTimeUtc.Now().milliseconds
            };

            await ConfigStorage.UpsertAsync(_identityDatabase.KeyValue, FailedUpgradeVersionInfo.Key, info);
        }
        //);
    }

    public async Task<FailedUpgradeVersionInfo> GetVersionFailureInfoAsync()
    {
        return await ConfigStorage.GetAsync<FailedUpgradeVersionInfo>(_identityDatabase.KeyValue, FailedUpgradeVersionInfo.Key);
    }

    public async Task<TenantVersionInfo> GetVersionInfoAsync()
    {
<<<<<<< HEAD

        var info = await ConfigStorage.GetAsync<TenantVersionInfo>(_tblKeyValue, TenantVersionInfo.Key);
=======
        
        var info = await ConfigStorage.GetAsync<TenantVersionInfo>(_identityDatabase.KeyValue, TenantVersionInfo.Key);
>>>>>>> 336fae49
        return info ?? new TenantVersionInfo
        {
            DataVersionNumber = 0,
            LastUpgraded = 0
        };
    }

    public async Task<bool> IsIdentityServerConfiguredAsync()
    {


        //ok for anonymous to query this as long as we're only returning a bool
        var firstRunInfo = await ConfigStorage.GetAsync<FirstRunInfo>(_identityDatabase.KeyValue, FirstRunInfo.Key);
        return firstRunInfo != null;
    }

    public async Task<bool> IsEulaSignatureRequiredAsync(IOdinContext odinContext)
    {


        odinContext.Caller.AssertHasMasterKey();

        var info = await ConfigStorage.GetAsync<List<EulaSignature>>(_identityDatabase.KeyValue, EulaSystemInfo.StorageKey);
        if (info == null || !info.Any())
        {
            return true;
        }

        var signature = info.SingleOrDefault(signature => signature.Version == EulaSystemInfo.RequiredVersion);
        return signature == null;
    }

    public EulaVersionResponse GetRequiredEulaVersion(IOdinContext odinContext)
    {
        odinContext.Caller.AssertHasMasterKey();
        return new EulaVersionResponse()
        {
            Version = EulaSystemInfo.RequiredVersion
        };
    }

    public async Task<List<EulaSignature>> GetEulaSignatureHistoryAsync(IOdinContext odinContext)
    {


        odinContext.Caller.AssertHasMasterKey();

        var signatures = await ConfigStorage.GetAsync<List<EulaSignature>>(_identityDatabase.KeyValue, EulaSystemInfo.StorageKey) ?? new List<EulaSignature>();

        return signatures;
    }

    public async Task MarkEulaSignedAsync(MarkEulaSignedRequest request, IOdinContext odinContext)
    {


        odinContext.Caller.AssertHasMasterKey();

        OdinValidationUtils.AssertNotNull(request, nameof(request));
        OdinValidationUtils.AssertNotNullOrEmpty(request.Version, nameof(request.Version));

        if (request.Version != EulaSystemInfo.RequiredVersion)
        {
            throw new OdinClientException("Invalid Eula version");
        }

        var signatures = await ConfigStorage.GetAsync<List<EulaSignature>>(_identityDatabase.KeyValue, EulaSystemInfo.StorageKey) ?? new List<EulaSignature>();

        signatures.Add(new EulaSignature()
        {
            SignatureDate = UnixTimeUtc.Now(),
            Version = request.Version,
            SignatureBytes = request.SignatureBytes
        });

        await ConfigStorage.UpsertAsync(_identityDatabase.KeyValue, Eula.EulaSystemInfo.StorageKey, signatures);
    }

    public async Task CreateInitialKeysAsync(IOdinContext odinContext)
    {
        odinContext.Caller.AssertHasMasterKey();
        await _recoverService.CreateInitialKeyAsync(odinContext);
        await _icrKeyService.CreateInitialKeysAsync(odinContext);
        await _publicPrivateKeyService.CreateInitialKeysAsync(odinContext);
    }

    /// <summary>
    /// Configures aspects of the owner's identity that require the master key
    /// </summary>
    public async Task EnsureInitialOwnerSetupAsync(InitialSetupRequest request, IOdinContext odinContext)
    {
        odinContext.Caller.AssertHasMasterKey();

        if (request.FirstRunToken.HasValue)
        {
            await _registry.MarkRegistrationComplete(request.FirstRunToken.GetValueOrDefault());
        }

        //Note: the order here is important.  if the request or system drives include any anonymous
        //drives, they should be added after the system circle exists
        await _circleMembershipService.CreateSystemCirclesAsync(odinContext);

        await EnsureSystemDrivesExist(odinContext);

        foreach (var rd in request.Drives ?? new List<CreateDriveRequest>())
        {
            await CreateDriveIfNotExistsAsync(rd, odinContext);
        }

        //Create additional circles last in case they rely on any of the drives above
        foreach (var rc in request.Circles ?? new List<CreateCircleRequest>())
        {
            await CreateCircleIfNotExistsAsync(rc, odinContext);
        }

        await this.EnsureBuiltInApps(odinContext);

        await using var tx = await _identityDatabase.BeginStackedTransactionAsync();

        var keyValuePairs = new List<(Guid key, object value)>
        {
            (TenantSettings.ConfigKey, TenantSettings.Default),
            (FirstRunInfo.Key, new FirstRunInfo() { FirstRunDate = UnixTimeUtc.Now().milliseconds })
        };

        await ConfigStorage.UpsertManyAsync(_identityDatabase.KeyValue, keyValuePairs);

        tx.Commit();
    }

    public async Task EnsureSystemDrivesExist(IOdinContext odinContext)
    {
        // Note - if the drive attributes was changed, they will be applied by this
        await CreateDriveIfNotExistsAsync(SystemDriveConstants.CreateChatDriveRequest, odinContext);
        await CreateDriveIfNotExistsAsync(SystemDriveConstants.CreateMailDriveRequest, odinContext);
        await CreateDriveIfNotExistsAsync(SystemDriveConstants.CreateFeedDriveRequest, odinContext);
        await CreateDriveIfNotExistsAsync(SystemDriveConstants.CreateHomePageConfigDriveRequest, odinContext);
        await CreateDriveIfNotExistsAsync(SystemDriveConstants.CreatePublicPostsChannelDriveRequest, odinContext);

        await CreateDriveIfNotExistsAsync(SystemDriveConstants.CreateContactDriveRequest, odinContext);
        await CreateDriveIfNotExistsAsync(SystemDriveConstants.CreateProfileDriveRequest, odinContext);
        await CreateDriveIfNotExistsAsync(SystemDriveConstants.CreateWalletDriveRequest, odinContext);
        await CreateDriveIfNotExistsAsync(SystemDriveConstants.CreateTransientTempDriveRequest, odinContext);
    }

    public async Task UpdateSystemFlagAsync(UpdateFlagRequest request, IOdinContext odinContext)
    {


        odinContext.Caller.AssertHasMasterKey();

        if (!Enum.TryParse(typeof(TenantConfigFlagNames), request.FlagName, true, out var flag))
        {
            throw new OdinClientException("Invalid flag name", OdinClientErrorCode.InvalidFlagName);
        }

        var cfg = await ConfigStorage.GetAsync<TenantSettings>(_identityDatabase.KeyValue, TenantSettings.ConfigKey) ?? new TenantSettings();

        switch (flag)
        {
            case TenantConfigFlagNames.AnonymousVisitorsCanViewWhoIFollow:
                cfg.AnonymousVisitorsCanViewWhoIFollow = bool.Parse(request.Value);
                break;

            case TenantConfigFlagNames.AuthenticatedIdentitiesCanViewWhoIFollow:
                cfg.AuthenticatedIdentitiesCanViewWhoIFollow = bool.Parse(request.Value);
                break;

            case TenantConfigFlagNames.ConnectedIdentitiesCanViewWhoIFollow:
                cfg.AllConnectedIdentitiesCanViewWhoIFollow = bool.Parse(request.Value);
                await UpdateSystemCirclePermissionAsync(PermissionKeys.ReadWhoIFollow, cfg.AllConnectedIdentitiesCanViewWhoIFollow,
                    odinContext);
                break;

            case TenantConfigFlagNames.AnonymousVisitorsCanViewConnections:
                cfg.AnonymousVisitorsCanViewConnections = bool.Parse(request.Value);
                break;

            case TenantConfigFlagNames.AuthenticatedIdentitiesCanViewConnections:
                cfg.AuthenticatedIdentitiesCanViewConnections = bool.Parse(request.Value);
                break;

            case TenantConfigFlagNames.ConnectedIdentitiesCanViewConnections:
                cfg.AllConnectedIdentitiesCanViewConnections = bool.Parse(request.Value);
                await UpdateSystemCirclePermissionAsync(PermissionKeys.ReadConnections, cfg.AllConnectedIdentitiesCanViewConnections,
                    odinContext);
                break;

            case TenantConfigFlagNames.AuthenticatedIdentitiesCanReactOnAnonymousDrives:
                cfg.AuthenticatedIdentitiesCanReactOnAnonymousDrives = bool.Parse(request.Value);
                break;

            case TenantConfigFlagNames.AuthenticatedIdentitiesCanCommentOnAnonymousDrives:
                cfg.AuthenticatedIdentitiesCanCommentOnAnonymousDrives = bool.Parse(request.Value);
                break;

            case TenantConfigFlagNames.ConnectedIdentitiesCanReactOnAnonymousDrives:
                cfg.ConnectedIdentitiesCanReactOnAnonymousDrives = bool.Parse(request.Value);
                break;

            case TenantConfigFlagNames.ConnectedIdentitiesCanCommentOnAnonymousDrives:
                cfg.ConnectedIdentitiesCanCommentOnAnonymousDrives = bool.Parse(request.Value);
                break;

            case TenantConfigFlagNames.DisableAutoAcceptIntroductions:
                cfg.DisableAutoAcceptIntroductions = bool.Parse(request.Value);
                break;

            default:
                throw new OdinClientException("Flag name is valid but not handled",
                    OdinClientErrorCode.UnknownFlagName);
        }

        await ConfigStorage.UpsertAsync(_identityDatabase.KeyValue, TenantSettings.ConfigKey, cfg);

        //TODO: eww, use mediator instead
        _tenantContext.UpdateSystemConfig(cfg);
    }


    public async Task<TenantSettings> GetTenantSettingsAsync()
    {
<<<<<<< HEAD

        return await ConfigStorage.GetAsync<TenantSettings>(_tblKeyValue, TenantSettings.ConfigKey) ?? TenantSettings.Default;
=======
        
        return await ConfigStorage.GetAsync<TenantSettings>(_identityDatabase.KeyValue, TenantSettings.ConfigKey) ?? TenantSettings.Default;
>>>>>>> 336fae49
    }

    public async Task<OwnerAppSettings> GetOwnerAppSettingsAsync(IOdinContext odinContext)
    {


        odinContext.Caller.AssertHasMasterKey();
        return await ConfigStorage.GetAsync<OwnerAppSettings>(_identityDatabase.KeyValue, OwnerAppSettings.ConfigKey) ?? OwnerAppSettings.Default;
    }

    public async Task UpdateOwnerAppSettingsAsync(OwnerAppSettings newSettings, IOdinContext odinContext)
    {

        odinContext.Caller.AssertHasMasterKey();
        await ConfigStorage.UpsertAsync(_identityDatabase.KeyValue, OwnerAppSettings.ConfigKey, newSettings);
    }

    //

    public async Task EnsureBuiltInApps(IOdinContext odinContext)
    {
        await RegisterChatAppAsync(odinContext);
        await RegisterMailAppAsync(odinContext);
        await RegisterFeedApp(odinContext);
        // await RegisterPhotosApp();
    }

    private async Task RegisterFeedApp(IOdinContext odinContext)
    {
        var request = new AppRegistrationRequest()
        {
            AppId = SystemAppConstants.FeedAppId,
            Name = "Homebase - Feed",
            AuthorizedCircles = new List<Guid>(),
            CircleMemberPermissionGrant = null,
            Drives =
            [
                new()
                {
                    PermissionedDrive = new PermissionedDrive()
                    {
                        Drive = SystemDriveConstants.FeedDrive,
                        Permission = DrivePermission.ReadWrite
                    }
                },
                new()
                {
                    PermissionedDrive = new PermissionedDrive()
                    {
                        Drive = SystemDriveConstants.ContactDrive,
                        Permission = DrivePermission.ReadWrite
                    }
                },
                new()
                {
                    PermissionedDrive = new PermissionedDrive()
                    {
                        Drive = SystemDriveConstants.ProfileDrive,
                        Permission = DrivePermission.Read
                    }
                },
                new()
                {
                    PermissionedDrive = new PermissionedDrive()
                    {
                        Drive = SystemDriveConstants.HomePageConfigDrive,
                        Permission = DrivePermission.Read
                    }
                },
                new()
                {
                    PermissionedDrive = new PermissionedDrive()
                    {
                        Drive = SystemDriveConstants.PublicPostsChannelDrive,
                        Permission = DrivePermission.All
                    }
                }
            ],
            PermissionSet = new PermissionSet(
                PermissionKeys.ReadConnections,
                PermissionKeys.ReadCircleMembership,
                PermissionKeys.SendPushNotifications,
                PermissionKeys.ReadWhoIFollow,
                PermissionKeys.ReadMyFollowers,
                PermissionKeys.ManageFeed,
                PermissionKeys.ReadConnectionRequests,
                PermissionKeys.UseTransitRead,
                PermissionKeys.PublishStaticContent,
                PermissionKeys.UseTransitWrite)
        };

        var existingApp = await _appRegistrationService.GetAppRegistration(request.AppId, odinContext);
        if (existingApp == null)
        {
            await _appRegistrationService.RegisterAppAsync(request, odinContext);
        }
    }

    private async Task RegisterChatAppAsync(IOdinContext odinContext)
    {
        var existingApp =
            await _appRegistrationService.GetAppRegistration(SystemAppConstants.ChatAppRegistrationRequest.AppId, odinContext);
        if (null == existingApp)
        {
            await _appRegistrationService.RegisterAppAsync(SystemAppConstants.ChatAppRegistrationRequest, odinContext);
        }
    }

    private async Task RegisterMailAppAsync(IOdinContext odinContext)
    {
        var existingApp =
            await _appRegistrationService.GetAppRegistration(SystemAppConstants.MailAppRegistrationRequest.AppId, odinContext);
        if (null == existingApp)
        {
            await _appRegistrationService.RegisterAppAsync(SystemAppConstants.MailAppRegistrationRequest, odinContext);
        }
    }

    private async Task<bool> CreateCircleIfNotExistsAsync(CreateCircleRequest request, IOdinContext odinContext)
    {
        var existingCircleDef = await _circleMembershipService.GetCircleAsync(request.Id, odinContext);
        if (null == existingCircleDef)
        {
            await _circleMembershipService.CreateCircleDefinitionAsync(request, odinContext);
            return true;
        }

        return false;
    }

    private async Task<bool> CreateDriveIfNotExistsAsync(CreateDriveRequest request, IOdinContext odinContext)
    {


        var drive = await _driveManager.GetDriveIdByAliasAsync(request.TargetDrive, false);

        if (null == drive)
        {
            await _driveManager.CreateDriveAsync(request, odinContext);
            return true;
        }

        return false;
    }

    private async Task UpdateSystemCirclePermissionAsync(int key, bool shouldGrantKey, IOdinContext odinContext)
    {
        var systemCircle = await _circleMembershipService.GetCircleAsync(SystemCircleConstants.ConfirmedConnectionsCircleId, odinContext);

        if (shouldGrantKey)
        {
            if (!systemCircle.Permissions.Keys.Contains(key))
            {
                systemCircle.Permissions.Keys.Add(key);
            }
        }
        else
        {
            if (systemCircle.Permissions.Keys.Contains(key))
            {
                systemCircle.Permissions.Keys.Remove(key);
            }
        }

        await _dbs.UpdateCircleDefinitionAsync(systemCircle, odinContext);
    }
}<|MERGE_RESOLUTION|>--- conflicted
+++ resolved
@@ -143,13 +143,8 @@
 
     public async Task<TenantVersionInfo> GetVersionInfoAsync()
     {
-<<<<<<< HEAD
-
-        var info = await ConfigStorage.GetAsync<TenantVersionInfo>(_tblKeyValue, TenantVersionInfo.Key);
-=======
-        
+
         var info = await ConfigStorage.GetAsync<TenantVersionInfo>(_identityDatabase.KeyValue, TenantVersionInfo.Key);
->>>>>>> 336fae49
         return info ?? new TenantVersionInfo
         {
             DataVersionNumber = 0,
@@ -372,13 +367,8 @@
 
     public async Task<TenantSettings> GetTenantSettingsAsync()
     {
-<<<<<<< HEAD
-
-        return await ConfigStorage.GetAsync<TenantSettings>(_tblKeyValue, TenantSettings.ConfigKey) ?? TenantSettings.Default;
-=======
-        
+
         return await ConfigStorage.GetAsync<TenantSettings>(_identityDatabase.KeyValue, TenantSettings.ConfigKey) ?? TenantSettings.Default;
->>>>>>> 336fae49
     }
 
     public async Task<OwnerAppSettings> GetOwnerAppSettingsAsync(IOdinContext odinContext)
