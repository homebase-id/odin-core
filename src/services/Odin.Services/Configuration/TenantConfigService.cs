--- conflicted
+++ resolved
@@ -91,15 +91,7 @@
     /// </summary>
     public async Task<TenantVersionInfo> IncrementVersionAsync()
     {
-<<<<<<< HEAD
-
-
-        TenantVersionInfo newVersion = null;
-        //TODO CONNECTIONS
-        // cn.CreateCommitUnitOfWork(() =>
-=======
         var currentVersion = await ConfigStorage.GetAsync<TenantVersionInfo>(_identityDatabase.KeyValue, TenantVersionInfo.Key) ?? new TenantVersionInfo()
->>>>>>> 811a164a
         {
             DataVersionNumber = 0,
             LastUpgraded = 0
