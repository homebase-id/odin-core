--- conflicted
+++ resolved
@@ -67,12 +67,10 @@
         const string configContextKey = "b9e1c2a3-e0e0-480e-a696-ce602b052d07";
         _configStorage = storage.CreateSingleKeyValueStorage(Guid.Parse(configContextKey));
 
-<<<<<<< HEAD
-        var db = _tenantSystemStorage.IdentityDatabase;
-        _tenantContext.UpdateSystemConfig(GetTenantSettings());
-    }
-
-    public TenantVersionInfo ForceVersionNumber(int version)
+        _tenantContext.UpdateSystemConfig(GetTenantSettingsAsync().Result); // SEB:TODO move async call out of constructor 
+    }
+
+    public async Task<TenantVersionInfo> ForceVersionNumberAsync(int version)
     {
         var db = _tenantSystemStorage.IdentityDatabase;
 
@@ -82,7 +80,7 @@
             LastUpgraded = UnixTimeUtc.Now().milliseconds
         };
 
-        _configStorage.Upsert(db, TenantVersionInfo.Key, newVersion);
+        await _configStorage.UpsertAsync(db, TenantVersionInfo.Key, newVersion);
 
         return newVersion;
     }
@@ -90,7 +88,7 @@
     /// <summary>
     /// Increments the version number and returns the new version
     /// </summary>
-    public TenantVersionInfo IncrementVersion()
+    public async Task<TenantVersionInfo> IncrementVersionAsync()
     {
         var db = _tenantSystemStorage.IdentityDatabase;
 
@@ -98,7 +96,7 @@
         //TODO CONNECTIONS
         // cn.CreateCommitUnitOfWork(() =>
         {
-            var currentVersion = _configStorage.Get<TenantVersionInfo>(db, TenantVersionInfo.Key) ?? new TenantVersionInfo()
+            var currentVersion = await _configStorage.GetAsync<TenantVersionInfo>(db, TenantVersionInfo.Key) ?? new TenantVersionInfo()
             {
                 DataVersionNumber = 0,
                 LastUpgraded = 0
@@ -110,17 +108,17 @@
                 LastUpgraded = UnixTimeUtc.Now().milliseconds
             };
 
-            _configStorage.Upsert(db, TenantVersionInfo.Key, newVersion);
+            await _configStorage.UpsertAsync(db, TenantVersionInfo.Key, newVersion);
         }
         //);
 
         return newVersion;
     }
 
-    public TenantVersionInfo GetVersionInfo()
-    {
-        var db = _tenantSystemStorage.IdentityDatabase;
-        var info = _configStorage.Get<TenantVersionInfo>(db, TenantVersionInfo.Key);
+    public async Task<TenantVersionInfo> GetVersionInfoAsync()
+    {
+        var db = _tenantSystemStorage.IdentityDatabase;
+        var info = await _configStorage.GetAsync<TenantVersionInfo>(db, TenantVersionInfo.Key);
         return info ?? new TenantVersionInfo
         {
             DataVersionNumber = 0,
@@ -128,13 +126,7 @@
         };
     }
 
-    public bool IsIdentityServerConfigured()
-=======
-        _tenantContext.UpdateSystemConfig(GetTenantSettingsAsync().Result); // SEB:TODO move out of ctor and make async
-    }
-
     public async Task<bool> IsIdentityServerConfiguredAsync()
->>>>>>> 30089c7b
     {
         var db = _tenantSystemStorage.IdentityDatabase;
 
@@ -208,16 +200,9 @@
     public async Task CreateInitialKeysAsync(IOdinContext odinContext)
     {
         odinContext.Caller.AssertHasMasterKey();
-<<<<<<< HEAD
-        await _recoverService.CreateInitialKey(odinContext);
-        await _icrKeyService.CreateInitialKeys(odinContext);
-        await _publicPrivateKeyService.CreateInitialKeys(odinContext);
-=======
-
         await _recoverService.CreateInitialKeyAsync(odinContext);
-        await _publicPrivateKeyService.CreateInitialKeysAsync(odinContext, db);
         await _icrKeyService.CreateInitialKeysAsync(odinContext);
->>>>>>> 30089c7b
+        await _publicPrivateKeyService.CreateInitialKeysAsync(odinContext);
     }
 
     /// <summary>
@@ -234,11 +219,7 @@
 
         //Note: the order here is important.  if the request or system drives include any anonymous
         //drives, they should be added after the system circle exists
-<<<<<<< HEAD
-        await _circleMembershipService.CreateSystemCircles(odinContext);
-=======
-        await _circleMembershipService.CreateSystemCircleAsync(odinContext);
->>>>>>> 30089c7b
+        await _circleMembershipService.CreateSystemCirclesAsync(odinContext);
 
         await CreateDriveIfNotExistsAsync(SystemDriveConstants.CreateChatDriveRequest, odinContext);
         await CreateDriveIfNotExistsAsync(SystemDriveConstants.CreateMailDriveRequest, odinContext);
@@ -315,12 +296,8 @@
 
             case TenantConfigFlagNames.ConnectedIdentitiesCanViewConnections:
                 cfg.AllConnectedIdentitiesCanViewConnections = bool.Parse(request.Value);
-<<<<<<< HEAD
-                await UpdateSystemCirclePermission(PermissionKeys.ReadConnections, cfg.AllConnectedIdentitiesCanViewConnections,
+                await UpdateSystemCirclePermissionAsync(PermissionKeys.ReadConnections, cfg.AllConnectedIdentitiesCanViewConnections,
                     odinContext);
-=======
-                await UpdateSystemCirclePermissionAsync(PermissionKeys.ReadConnections, cfg.AllConnectedIdentitiesCanViewConnections, odinContext);
->>>>>>> 30089c7b
                 break;
 
             case TenantConfigFlagNames.AuthenticatedIdentitiesCanReactOnAnonymousDrives:
@@ -354,12 +331,8 @@
         _tenantContext.UpdateSystemConfig(cfg);
     }
 
-<<<<<<< HEAD
-
-    public TenantSettings GetTenantSettings()
-=======
+
     public async Task<TenantSettings> GetTenantSettingsAsync()
->>>>>>> 30089c7b
     {
         var db = _tenantSystemStorage.IdentityDatabase;
         return await _configStorage.GetAsync<TenantSettings>(db, TenantSettings.ConfigKey) ?? TenantSettings.Default;
@@ -368,6 +341,7 @@
     public async Task<OwnerAppSettings> GetOwnerAppSettingsAsync(IOdinContext odinContext)
     {
         var db = _tenantSystemStorage.IdentityDatabase;
+
         odinContext.Caller.AssertHasMasterKey();
         return await _configStorage.GetAsync<OwnerAppSettings>(db, OwnerAppSettings.ConfigKey) ?? OwnerAppSettings.Default;
     }
@@ -384,12 +358,12 @@
     private async Task RegisterBuiltInApps(IOdinContext odinContext)
     {
         await RegisterChatAppAsync(odinContext);
-        await RegisterMailApp(odinContext);
-        await RegisterFeedAppAsync(odinContext);
+        await RegisterMailAppAsync(odinContext);
+        await RegisterFeedApp(odinContext);
         // await RegisterPhotosApp();
     }
 
-    private async Task RegisterFeedAppAsync(IOdinContext odinContext)
+    private async Task RegisterFeedApp(IOdinContext odinContext)
     {
         var request = new AppRegistrationRequest()
         {
@@ -455,148 +429,15 @@
 
         await _appRegistrationService.RegisterAppAsync(request, odinContext);
     }
-<<<<<<< HEAD
     
-    private async Task RegisterChatApp(IOdinContext odinContext)
-    {
-        await _appRegistrationService.RegisterApp(SystemAppConstants.ChatAppRegistrationRequest, odinContext);
-=======
-
-
     private async Task RegisterChatAppAsync(IOdinContext odinContext)
     {
-        var request = new AppRegistrationRequest()
-        {
-            AppId = SystemAppConstants.ChatAppId,
-            Name = "Homebase - Chat",
-            AuthorizedCircles = new List<Guid>() //note: by default the system circle will have write access to chat drive
-            {
-                SystemCircleConstants.ConnectedIdentitiesSystemCircleId
-            },
-            CircleMemberPermissionGrant = new PermissionSetGrantRequest()
-            {
-                Drives =
-                [
-                    new()
-                    {
-                        PermissionedDrive = new PermissionedDrive()
-                        {
-                            Drive = SystemDriveConstants.ChatDrive,
-                            Permission = DrivePermission.Write  | DrivePermission.React
-                        }
-                    }
-                ],
-                PermissionSet = new PermissionSet()
-
-                // PermissionSet = new PermissionSet(
-                //     PermissionKeys.ReadConnections,
-                //     PermissionKeys.SendPushNotifications,
-                //     PermissionKeys.UseTransitRead,
-                //     PermissionKeys.UseTransitWrite)
-            },
-            Drives =
-            [
-                new()
-                {
-                    PermissionedDrive = new PermissionedDrive()
-                    {
-                        Drive = SystemDriveConstants.ChatDrive,
-                        Permission = DrivePermission.ReadWrite
-                    }
-                },
-                new()
-                {
-                    PermissionedDrive = new PermissionedDrive()
-                    {
-                        Drive = SystemDriveConstants.ContactDrive,
-                        Permission = DrivePermission.Read
-                    }
-                },
-                new()
-                {
-                    PermissionedDrive = new PermissionedDrive()
-                    {
-                        Drive = SystemDriveConstants.ProfileDrive,
-                        Permission = DrivePermission.Read
-                    }
-                }
-            ],
-            PermissionSet = new PermissionSet(
-                PermissionKeys.ReadConnections,
-                PermissionKeys.SendPushNotifications,
-                PermissionKeys.ReadConnectionRequests,
-                // PermissionKeys.UseTransitRead,
-                PermissionKeys.UseTransitWrite)
-        };
-
-        await _appRegistrationService.RegisterAppAsync(request, odinContext);
->>>>>>> 30089c7b
-    }
-
-    private async Task RegisterMailApp(IOdinContext odinContext)
-    {
-<<<<<<< HEAD
-        await _appRegistrationService.RegisterApp(SystemAppConstants.MailAppRegistrationRequest, odinContext);
-=======
-        var request = new AppRegistrationRequest()
-        {
-            AppId = SystemAppConstants.MailAppId,
-            Name = "Homebase - Mail",
-            AuthorizedCircles = new List<Guid>() //note: by default the system circle will have write access to chat drive
-            {
-                SystemCircleConstants.ConnectedIdentitiesSystemCircleId
-            },
-            CircleMemberPermissionGrant = new PermissionSetGrantRequest()
-            {
-                Drives =
-                [
-                    new()
-                    {
-                        PermissionedDrive = new PermissionedDrive()
-                        {
-                            Drive = SystemDriveConstants.MailDrive,
-                            Permission = DrivePermission.Write
-                        }
-                    }
-                ],
-                PermissionSet = new PermissionSet()
-            },
-            Drives =
-            [
-                new()
-                {
-                    PermissionedDrive = new PermissionedDrive()
-                    {
-                        Drive = SystemDriveConstants.MailDrive,
-                        Permission = DrivePermission.ReadWrite
-                    }
-                },
-                new()
-                {
-                    PermissionedDrive = new PermissionedDrive()
-                    {
-                        Drive = SystemDriveConstants.ContactDrive,
-                        Permission = DrivePermission.Read
-                    }
-                },
-                new()
-                {
-                    PermissionedDrive = new PermissionedDrive()
-                    {
-                        Drive = SystemDriveConstants.ProfileDrive,
-                        Permission = DrivePermission.Read
-                    }
-                }
-            ],
-            PermissionSet = new PermissionSet(
-                PermissionKeys.ReadConnections,
-                PermissionKeys.SendPushNotifications,
-                PermissionKeys.ReadConnectionRequests,
-                PermissionKeys.UseTransitWrite)
-        };
-
-        await _appRegistrationService.RegisterAppAsync(request, odinContext);
->>>>>>> 30089c7b
+        await _appRegistrationService.RegisterAppAsync(SystemAppConstants.ChatAppRegistrationRequest, odinContext);
+    }
+
+    private async Task RegisterMailAppAsync(IOdinContext odinContext)
+    {
+        await _appRegistrationService.RegisterAppAsync(SystemAppConstants.MailAppRegistrationRequest, odinContext);
     }
 
     private async Task<bool> CreateCircleIfNotExistsAsync(CreateCircleRequest request, IOdinContext odinContext)
@@ -604,7 +445,7 @@
         var existingCircleDef = await _circleMembershipService.GetCircleAsync(request.Id, odinContext);
         if (null == existingCircleDef)
         {
-            await _circleMembershipService.CreateCircleDefinition(request, odinContext);
+            await _circleMembershipService.CreateCircleDefinitionAsync(request, odinContext);
             return true;
         }
 
@@ -615,7 +456,7 @@
     {
         var db = _tenantSystemStorage.IdentityDatabase;
 
-        var drive = await _driveManager.GetDriveIdByAlias(request.TargetDrive, db, false);
+        var drive = await _driveManager.GetDriveIdByAliasAsync(request.TargetDrive, db, false);
 
         if (null == drive)
         {
@@ -628,11 +469,7 @@
 
     private async Task UpdateSystemCirclePermissionAsync(int key, bool shouldGrantKey, IOdinContext odinContext)
     {
-<<<<<<< HEAD
-        var systemCircle = _circleMembershipService.GetCircle(SystemCircleConstants.ConfirmedConnectionsCircleId, odinContext);
-=======
-        var systemCircle = await _circleMembershipService.GetCircleAsync(SystemCircleConstants.ConnectedIdentitiesSystemCircleId, odinContext);
->>>>>>> 30089c7b
+        var systemCircle = await _circleMembershipService.GetCircleAsync(SystemCircleConstants.ConfirmedConnectionsCircleId, odinContext);
 
         if (shouldGrantKey)
         {
