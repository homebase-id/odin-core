--- conflicted
+++ resolved
@@ -135,14 +135,10 @@
             public string PowerDnsApiKey { get; init; }
 
             public string ProvisioningDomain { get; init; }
-<<<<<<< HEAD
-            public List<RegistrySection.ManagedDomainApex> ManagedDomainApexes { get; init; }
-=======
             public string ProvisioningEmailLogoImage { get; init; }
             public string ProvisioningEmailLogoHref { get; init; }
             
             public List<ManagedDomainApex> ManagedDomainApexes { get; init; }
->>>>>>> 29fc593d
 
             public DnsConfigurationSet DnsConfigurationSet { get; init; }
             public List<string> DnsResolvers { get; init; }
