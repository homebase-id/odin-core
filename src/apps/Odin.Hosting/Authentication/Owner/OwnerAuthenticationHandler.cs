--- conflicted
+++ resolved
@@ -83,13 +83,13 @@
                 try
                 {
                     var authService = Context.RequestServices.GetRequiredService<OwnerAuthenticationService>();
-                    if (!await authService.UpdateOdinContext(authResult, clientContext: null, odinContext))
+                    if (!await authService.UpdateOdinContextAsync(authResult, clientContext: null, odinContext))
                     {
                         return AuthenticateResult.Fail("Invalid Owner Token");
                     }
 
-                    await _versionUpgradeScheduler.EnsureScheduled(authResult, odinContext);
-                    await _icrKeyAvailableScheduler.EnsureScheduled(authResult, odinContext, IcrKeyAvailableJobData.JobTokenType.Owner);
+                    await _versionUpgradeScheduler.EnsureScheduledAsync(authResult, odinContext);
+                    await _icrKeyAvailableScheduler.EnsureScheduledAsync(authResult, odinContext, IcrKeyAvailableJobData.JobTokenType.Owner);
                 }
                 catch (OdinSecurityException e)
                 {
@@ -127,28 +127,12 @@
             return AuthenticateResult.Fail("Invalid or missing token");
         }
 
-<<<<<<< HEAD
-        public Task SignOutAsync(AuthenticationProperties? properties)
-=======
-        private async Task<bool> UpdateOdinContext(ClientAuthenticationToken token, IOdinContext odinContext)
-        {
-            var db = _tenantSystemStorage.IdentityDatabase;
-            var authService = Context.RequestServices.GetRequiredService<OwnerAuthenticationService>();
-            return await authService.UpdateOdinContextAsync(token, odinContext);
-        }
-
         public async Task SignOutAsync(AuthenticationProperties? properties)
->>>>>>> 30089c7b
         {
             if (GetToken(out var result) && result != null)
             {
                 var authService = Context.RequestServices.GetRequiredService<OwnerAuthenticationService>();
-<<<<<<< HEAD
-                authService.ExpireToken(result.Id);
-=======
-                var db = _tenantSystemStorage.IdentityDatabase;
                 await authService.ExpireTokenAsync(result.Id);
->>>>>>> 30089c7b
             }
         }
 
