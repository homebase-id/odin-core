--- conflicted
+++ resolved
@@ -34,24 +34,10 @@
     public class YouAuthAuthenticationHandler(
         IOptionsMonitor<YouAuthAuthenticationSchemeOptions> options,
         ILoggerFactory logger,
-        UrlEncoder encoder)
+        UrlEncoder encoder,
+        TenantSystemStorage tenantSystemStorage)
         : AuthenticationHandler<YouAuthAuthenticationSchemeOptions>(options, logger, encoder)
     {
-<<<<<<< HEAD
-        private readonly TenantSystemStorage _tenantSystemStorage;
-
-        public YouAuthAuthenticationHandler(
-            IOptionsMonitor<YouAuthAuthenticationSchemeOptions> options,
-            ILoggerFactory logger,
-            UrlEncoder encoder,
-            TenantSystemStorage tenantSystemStorage)
-            : base(options, logger, encoder)
-        {
-            _tenantSystemStorage = tenantSystemStorage;
-        }
-
-=======
->>>>>>> 39d0c6fc
         //
 
         protected override async Task<AuthenticateResult> HandleAuthenticateAsync()
@@ -61,14 +47,14 @@
             bool isAppPath = this.Context.Request.Path.StartsWithSegments(AppApiPathConstants.BasePathV1, StringComparison.InvariantCultureIgnoreCase);
             if (isAppPath)
             {
-                using var cn = _tenantSystemStorage.CreateConnection();
+                using var cn = tenantSystemStorage.CreateConnection();
                 return await HandleAppAuth(dotYouContext, cn);
             }
 
             bool isYouAuthPath = this.Context.Request.Path.StartsWithSegments(GuestApiPathConstants.BasePathV1, StringComparison.InvariantCultureIgnoreCase);
             if (isYouAuthPath)
             {
-                using var cn = _tenantSystemStorage.CreateConnection();
+                using var cn = tenantSystemStorage.CreateConnection();
                 return await HandleYouAuth(dotYouContext, cn);
             }
 
