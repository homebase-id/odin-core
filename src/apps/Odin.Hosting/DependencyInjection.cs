using Autofac;
using MediatR;
using Odin.Services.AppNotifications.ClientNotifications;
using Odin.Services.AppNotifications.Data;
using Odin.Services.AppNotifications.Push;
using Odin.Services.AppNotifications.SystemNotifications;
using Odin.Services.AppNotifications.WebSocket;
using Odin.Services.Authentication.Owner;
using Odin.Services.Authentication.Transit;
using Odin.Services.Authentication.YouAuth;
using Odin.Services.Authorization.Acl;
using Odin.Services.Authorization.Apps;
using Odin.Services.Authorization.ExchangeGrants;
using Odin.Services.Base;
using Odin.Services.Configuration;
using Odin.Services.DataSubscription;
using Odin.Services.DataSubscription.Follower;
using Odin.Services.Drives;
using Odin.Services.Drives.FileSystem.Comment;
using Odin.Services.Drives.FileSystem.Comment.Attachments;
using Odin.Services.Drives.FileSystem.Standard;
using Odin.Services.Drives.FileSystem.Standard.Attachments;
using Odin.Services.Drives.Management;
using Odin.Services.Drives.Reactions;
using Odin.Services.Drives.Statistics;
using Odin.Services.EncryptionKeyService;
using Odin.Services.Mediator;
using Odin.Services.Mediator.Owner;
using Odin.Services.Membership.CircleMembership;
using Odin.Services.Membership.Circles;
using Odin.Services.Membership.Connections;
using Odin.Services.Membership.Connections.Requests;
using Odin.Services.Membership.YouAuth;
using Odin.Services.Optimization.Cdn;
using Odin.Services.Peer.Incoming.Drive.Reactions;
using Odin.Services.Peer.Incoming.Drive.Transfer;
using Odin.Services.Peer.Incoming.Drive.Transfer.InboxStorage;
using Odin.Services.Peer.Outgoing.Drive.Query;
using Odin.Services.Peer.Outgoing.Drive.Reactions;
using Odin.Services.Peer.Outgoing.Drive.Transfer;
using Odin.Services.Peer.Outgoing.Drive.Transfer.Outbox;
using Odin.Services.Tenant;
using Odin.Hosting.Controllers.Base.Drive;
using Odin.Hosting.Controllers.Home.Service;
<<<<<<< HEAD
using Odin.Services.Tenant.BackgroundService;
=======
using Odin.Services.LinkMetaExtractor;
>>>>>>> b1fa1be2

namespace Odin.Hosting
{
    /// <summary>
    /// Set up per-tenant services
    /// </summary>
    public static class DependencyInjection
    {
        internal static void ConfigureMultiTenantServices(ContainerBuilder cb, Tenant tenant)
        {
            cb.RegisterType<TenantSystemStorage>().AsSelf().SingleInstance();

            cb.RegisterType<NotificationListService>().AsSelf().SingleInstance();

            cb.RegisterType<PushNotificationService>()
                .As<INotificationHandler<ConnectionRequestReceived>>()
                .As<INotificationHandler<ConnectionRequestAccepted>>()
                .AsSelf()
                .SingleInstance();

            cb.RegisterType<LinkMetaExtractor>().As<ILinkMetaExtractor>();

            cb.RegisterType<PushNotificationOutboxAdapter>()
                .As<INotificationHandler<PushNotificationEnqueuedNotification>>()
                .AsSelf().SingleInstance();

            cb.RegisterType<FeedNotificationMapper>()
                .As<INotificationHandler<ReactionContentAddedNotification>>()
                .As<INotificationHandler<NewFeedItemReceived>>()
                .As<INotificationHandler<NewFollowerNotification>>()
                .As<INotificationHandler<DriveFileAddedNotification>>()
                .AsSelf()
                .SingleInstance();

            cb.RegisterType<AppNotificationHandler>()
                .As<INotificationHandler<FileAddedNotification>>()
                .As<INotificationHandler<ConnectionRequestReceived>>()
                .As<INotificationHandler<ConnectionRequestAccepted>>()
                .As<INotificationHandler<DriveFileAddedNotification>>()
                .As<INotificationHandler<DriveFileChangedNotification>>()
                .As<INotificationHandler<DriveFileDeletedNotification>>()
                .As<INotificationHandler<InboxItemReceivedNotification>>()
                .As<INotificationHandler<NewFollowerNotification>>()
                .As<INotificationHandler<ReactionContentAddedNotification>>()
                .As<INotificationHandler<ReactionPreviewUpdatedNotification>>()
                .As<INotificationHandler<AppNotificationAddedNotification>>()
                .AsSelf()
                .SingleInstance();

            cb.RegisterType<TenantConfigService>().AsSelf().SingleInstance();
            cb.RegisterType<TenantContext>().AsSelf().SingleInstance();

            cb.RegisterType<OdinContext>().As<IOdinContext>().AsSelf().InstancePerLifetimeScope();
            cb.RegisterType<OdinHttpClientFactory>().As<IOdinHttpClientFactory>().SingleInstance();

            cb.RegisterType<HomeCachingService>()
                .AsSelf()
                .As<INotificationHandler<DriveFileAddedNotification>>()
                .As<INotificationHandler<DriveFileChangedNotification>>()
                .As<INotificationHandler<DriveFileDeletedNotification>>()
                .As<INotificationHandler<DriveDefinitionAddedNotification>>()
                .SingleInstance();

            cb.RegisterType<HomeAuthenticatorService>()
                .AsSelf()
                .As<INotificationHandler<IdentityConnectionRegistrationChangedNotification>>()
                .SingleInstance();
            cb.RegisterType<HomeRegistrationStorage>().AsSelf().SingleInstance();

            cb.RegisterType<YouAuthUnifiedService>().As<IYouAuthUnifiedService>().SingleInstance();
            cb.RegisterType<YouAuthDomainRegistrationService>().AsSelf().SingleInstance();

            cb.RegisterType<RecoveryService>().AsSelf().SingleInstance();
            cb.RegisterType<OwnerSecretService>().AsSelf().SingleInstance();
            cb.RegisterType<OwnerAuthenticationService>()
                .AsSelf()
                .As<INotificationHandler<DriveDefinitionAddedNotification>>()
                .SingleInstance();

            cb.RegisterType<DriveManager>().AsSelf().SingleInstance();
            cb.RegisterType<DriveAclAuthorizationService>().As<IDriveAclAuthorizationService>().SingleInstance();

            cb.RegisterType<FileSystemResolver>().AsSelf().InstancePerDependency();
            cb.RegisterType<FileSystemHttpRequestResolver>().AsSelf().InstancePerDependency();

            cb.RegisterType<StandardFileStreamWriter>().AsSelf().InstancePerDependency();
            cb.RegisterType<StandardFilePayloadStreamWriter>().AsSelf().InstancePerDependency();
            cb.RegisterType<StandardFileDriveStorageService>().AsSelf().InstancePerDependency();
            cb.RegisterType<StandardFileDriveQueryService>().AsSelf().InstancePerDependency();

            cb.RegisterType<StandardFileSystem>().AsSelf().InstancePerDependency();

            cb.RegisterType<CommentStreamWriter>().AsSelf().InstancePerDependency();
            cb.RegisterType<CommentPayloadStreamWriter>().AsSelf().InstancePerDependency();
            cb.RegisterType<CommentFileStorageService>().AsSelf().InstancePerDependency();
            cb.RegisterType<CommentFileQueryService>().AsSelf().InstancePerDependency();
            cb.RegisterType<CommentFileSystem>().AsSelf().InstancePerDependency();

            cb.RegisterType<DriveDatabaseHost>()
                .As<INotificationHandler<DriveFileAddedNotification>>()
                .As<INotificationHandler<DriveFileChangedNotification>>()
                .As<INotificationHandler<DriveFileDeletedNotification>>()
                .AsSelf()
                .SingleInstance();


            cb.RegisterType<ReactionContentService>().AsSelf().SingleInstance();

            cb.RegisterType<ReactionPreviewCalculator>()
                .As<INotificationHandler<DriveFileAddedNotification>>()
                .As<INotificationHandler<DriveFileChangedNotification>>()
                .As<INotificationHandler<DriveFileDeletedNotification>>()
                .As<INotificationHandler<ReactionContentAddedNotification>>()
                .As<INotificationHandler<ReactionDeletedNotification>>()
                .As<INotificationHandler<AllReactionsByFileDeleted>>();

            cb.RegisterType<AppRegistrationService>().As<IAppRegistrationService>().SingleInstance();

            cb.RegisterType<CircleMembershipService>().AsSelf().SingleInstance();
            cb.RegisterType<IcrKeyService>().AsSelf().SingleInstance();
            cb.RegisterType<CircleDefinitionService>().SingleInstance();
            cb.RegisterType<CircleNetworkService>()
                .AsSelf()
                .As<INotificationHandler<DriveDefinitionAddedNotification>>()
                .As<INotificationHandler<AppRegistrationChangedNotification>>()
                .SingleInstance();

            cb.RegisterType<CircleNetworkRequestService>().AsSelf().SingleInstance();

            cb.RegisterType<FollowerService>().SingleInstance();
            cb.RegisterType<FollowerPerimeterService>().SingleInstance();

            cb.RegisterType<PeerOutbox>().AsSelf().SingleInstance();

            cb.RegisterType<PeerOutboxProcessorAsync>().SingleInstance();

            cb.RegisterType<PeerInboxProcessor>().AsSelf()
                .As<INotificationHandler<RsaKeyRotatedNotification>>()
                .SingleInstance();

            cb.RegisterType<TransitAuthenticationService>()
                .As<INotificationHandler<IdentityConnectionRegistrationChangedNotification>>()
                .AsSelf()
                .SingleInstance();

            cb.RegisterType<IdentitiesIFollowAuthenticationService>().AsSelf().SingleInstance();
            cb.RegisterType<FollowerAuthenticationService>().AsSelf().SingleInstance();
            cb.RegisterType<FeedDriveDistributionRouter>()
                .As<INotificationHandler<DriveFileAddedNotification>>()
                .As<INotificationHandler<DriveFileChangedNotification>>()
                .As<INotificationHandler<DriveFileDeletedNotification>>()
                .As<INotificationHandler<ReactionPreviewUpdatedNotification>>()
                .AsSelf()
                .SingleInstance();

            cb.RegisterType<TransitInboxBoxStorage>().SingleInstance();
            cb.RegisterType<PeerOutgoingTransferService>().As<IPeerOutgoingTransferService>().SingleInstance();

            cb.RegisterType<ExchangeGrantService>().AsSelf().SingleInstance();

            cb.RegisterType<PeerDriveQueryService>().AsSelf().SingleInstance();

            cb.RegisterType<PeerReactionSenderService>().AsSelf().SingleInstance();

            cb.RegisterType<PeerReactionService>().AsSelf().SingleInstance();

            cb.RegisterType<PublicPrivateKeyService>()
                .As<INotificationHandler<OwnerIsOnlineNotification>>()
                .AsSelf()
                .SingleInstance();

            cb.RegisterType<StaticFileContentService>().AsSelf().SingleInstance();

            cb.RegisterType<ConnectionAutoFixService>().AsSelf().SingleInstance();

            // Background services
            cb.RegisterTenantBackgroundServices(tenant);
        }

        internal static void InitializeTenant(ILifetimeScope scope, Tenant tenant)
        {
            // DEPRECATED - don't do stuff in here.
        }
    }
}<|MERGE_RESOLUTION|>--- conflicted
+++ resolved
@@ -39,14 +39,12 @@
 using Odin.Services.Peer.Outgoing.Drive.Reactions;
 using Odin.Services.Peer.Outgoing.Drive.Transfer;
 using Odin.Services.Peer.Outgoing.Drive.Transfer.Outbox;
+using Odin.Services.Registry;
 using Odin.Services.Tenant;
 using Odin.Hosting.Controllers.Base.Drive;
 using Odin.Hosting.Controllers.Home.Service;
-<<<<<<< HEAD
 using Odin.Services.Tenant.BackgroundService;
-=======
 using Odin.Services.LinkMetaExtractor;
->>>>>>> b1fa1be2
 
 namespace Odin.Hosting
 {
@@ -67,12 +65,6 @@
                 .AsSelf()
                 .SingleInstance();
 
-            cb.RegisterType<LinkMetaExtractor>().As<ILinkMetaExtractor>();
-
-            cb.RegisterType<PushNotificationOutboxAdapter>()
-                .As<INotificationHandler<PushNotificationEnqueuedNotification>>()
-                .AsSelf().SingleInstance();
-
             cb.RegisterType<FeedNotificationMapper>()
                 .As<INotificationHandler<ReactionContentAddedNotification>>()
                 .As<INotificationHandler<NewFeedItemReceived>>()
