using System;
using System.Collections.Generic;
using System.IO;
using System.Linq;
using System.Net.Mime;
using System.Reflection;
using System.Threading.Tasks;
using Autofac;
using DnsClient;
using Microsoft.AspNetCore.Builder;
using Microsoft.AspNetCore.DataProtection;
using Microsoft.AspNetCore.Hosting;
using Microsoft.AspNetCore.Http;
using Microsoft.AspNetCore.Server.Kestrel.Core;
using Microsoft.Extensions.Configuration;
using Microsoft.Extensions.DependencyInjection;
using Microsoft.Extensions.FileProviders;
using Microsoft.Extensions.Hosting;
using Microsoft.Extensions.Logging;
using Odin.Core;
using Odin.Core.Dns;
using Odin.Core.Exceptions;
using Odin.Core.Http;
using Odin.Core.Logging;
using Odin.Core.Serialization;
using Odin.Core.Storage;
using Odin.Core.Storage.Cache;
using Odin.Core.Storage.Database;
using Odin.Core.Storage.Database.Identity;
using Odin.Core.Storage.Database.Identity.Abstractions;
using Odin.Core.Storage.Database.Identity.Table;
using Odin.Core.Storage.Database.System;
using Odin.Core.Storage.Factory;
using Odin.Core.Storage.ObjectStorage;
using Odin.Core.Tasks;
using Odin.Core.Util;
using Odin.Services.Admin.Tenants;
using Odin.Services.Base;
using Odin.Services.Certificate;
using Odin.Services.Configuration;
using Odin.Services.Dns;
using Odin.Services.Dns.PowerDns;
using Odin.Services.Drives.DriveCore.Storage;
using Odin.Services.Email;
using Odin.Services.Registry;
using Odin.Services.Registry.Registration;
using Odin.Services.Tenant.Container;
using Odin.Hosting._dev;
using Odin.Hosting.Authentication.Owner;
using Odin.Hosting.Authentication.Peer;
using Odin.Hosting.Authentication.System;
using Odin.Hosting.Authentication.YouAuth;
using Odin.Hosting.Controllers.Admin;
using Odin.Hosting.Controllers.Anonymous.SEO;
using Odin.Hosting.Controllers.Registration;
using Odin.Hosting.Extensions;
using Odin.Hosting.Middleware;
using Odin.Hosting.Middleware.Logging;
using Odin.Hosting.Multitenant;
using Odin.Services.Authorization.Acl;
using Odin.Services.Background;
using Odin.Services.Concurrency;
using Odin.Services.Drives;
using Odin.Services.JobManagement;
using Odin.Services.LinkPreview;
using StackExchange.Redis;

namespace Odin.Hosting;

public class Startup(IConfiguration configuration, IEnumerable<string> args)
{
    private readonly IEnumerable<string> _args = args;
    private readonly OdinConfiguration _config = new(configuration);

    public void ConfigureServices(IServiceCollection services)
    {
        services.AddSingleton(_config);

        services.Configure<KestrelServerOptions>(options => { options.AllowSynchronousIO = true; });
        services.Configure<HostOptions>(options =>
        {
            options.ShutdownTimeout = TimeSpan.FromSeconds(_config.Host.ShutdownTimeoutSeconds);
        });

        PrepareEnvironment(_config);
        AssertValidRenewalConfiguration(_config.CertificateRenewal);

        //
        // We are using DynamicHttpClientFactory because we have to be able to create shared HttpClientHandlers
        // on the fly. This is not possible with the baked in HttpClientFactory.
        //
        // IDynamicHttpClientFactory rules when creating a HttpClient:
        // - It is HttpClientHandler instance that is managed by HttpClientFactory, not the HttpClient instance.
        // - The HttpClientHandler instance, which is explicitly or implicitly attached to a HttpClient instance,
        //   is shared by different HttpClient instances across all threads.
        // - It is OK to change properties on the HttpClient instance (e.g. AddDefaultHeaders)
        //   as long as you make sure that the instance is short-lived and not mutated on another thread.
        // - It is OK to create a HttpClientHandler, but it *MUST NOT* hold any instance data. This includes
        //   cookies in a CookieContainer. Therefore, avoid using Cookies. If you need cookies, set the headers
        //   manually.
        // - Use HandlerLifetime to control how long connections are pooled.
        // - As long as a connection is pooled, no DNS updates will be visible on that connection.
        //
        services.AddSingleton<IDynamicHttpClientFactory, DynamicHttpClientFactory>();
        services.AddSingleton<ISystemHttpClient, SystemHttpClient>();
        services.AddSingleton<FileReaderWriter>();
        services.AddSingleton<IForgottenTasks, ForgottenTasks>();
        services.AddSingleton<ISystemDomains, SystemDomains>();

        services.AddControllers()
            .AddJsonOptions(options =>
            {
                foreach (var c in OdinSystemSerializer.JsonSerializerOptions!.Converters)
                {
                    options.JsonSerializerOptions.Converters.Add(c);
                }

                options.JsonSerializerOptions.IncludeFields = OdinSystemSerializer.JsonSerializerOptions.IncludeFields;
                options.JsonSerializerOptions.Encoder = OdinSystemSerializer.JsonSerializerOptions.Encoder;
                options.JsonSerializerOptions.MaxDepth = OdinSystemSerializer.JsonSerializerOptions.MaxDepth;
                options.JsonSerializerOptions.NumberHandling = OdinSystemSerializer.JsonSerializerOptions.NumberHandling;
                options.JsonSerializerOptions.ReferenceHandler = OdinSystemSerializer.JsonSerializerOptions.ReferenceHandler;
                options.JsonSerializerOptions.WriteIndented = OdinSystemSerializer.JsonSerializerOptions.WriteIndented;
                options.JsonSerializerOptions.AllowTrailingCommas = OdinSystemSerializer.JsonSerializerOptions.AllowTrailingCommas;
                options.JsonSerializerOptions.DefaultBufferSize = OdinSystemSerializer.JsonSerializerOptions.DefaultBufferSize;
                options.JsonSerializerOptions.DefaultIgnoreCondition = OdinSystemSerializer.JsonSerializerOptions.DefaultIgnoreCondition;
                options.JsonSerializerOptions.DictionaryKeyPolicy = OdinSystemSerializer.JsonSerializerOptions.DictionaryKeyPolicy;
                options.JsonSerializerOptions.PropertyNamingPolicy = OdinSystemSerializer.JsonSerializerOptions.PropertyNamingPolicy;
                options.JsonSerializerOptions.ReadCommentHandling = OdinSystemSerializer.JsonSerializerOptions.ReadCommentHandling;
                options.JsonSerializerOptions.UnknownTypeHandling = OdinSystemSerializer.JsonSerializerOptions.UnknownTypeHandling;
                options.JsonSerializerOptions.IgnoreReadOnlyFields = OdinSystemSerializer.JsonSerializerOptions.IgnoreReadOnlyFields;
                options.JsonSerializerOptions.IgnoreReadOnlyProperties = OdinSystemSerializer.JsonSerializerOptions
                    .IgnoreReadOnlyProperties;
                options.JsonSerializerOptions.PropertyNameCaseInsensitive = OdinSystemSerializer.JsonSerializerOptions
                    .PropertyNameCaseInsensitive;
            });

        //Note: this product is designed to avoid use of the HttpContextAccessor in the services
        //All params should be passed into to the services using DotYouContext
        services.AddHttpContextAccessor();
        services.AddResponseCompression(options => { options.EnableForHttps = true; });

        services.AddEndpointsApiExplorer();
        services.AddSwaggerGen(c =>
        {
            c.IgnoreObsoleteActions();
            c.IgnoreObsoleteProperties();
            c.ResolveConflictingActions(apiDescriptions => apiDescriptions.First());
            c.IncludeXmlComments(Path.Combine(AppContext.BaseDirectory,
                $"{Assembly.GetExecutingAssembly().GetName().Name}.xml"));
            c.EnableAnnotations();
            c.SwaggerDoc("v1", new()
            {
                Title = "Odin API",
                Version = "v1"
            });
        });

        services.AddCorsPolicies();

        services.AddAuthentication(options => { })
            .AddOwnerAuthentication()
            .AddYouAuthAuthentication()
            .AddPeerCertificateAuthentication(PeerAuthConstants.TransitCertificateAuthScheme)
            .AddPeerCertificateAuthentication(PeerAuthConstants.PublicTransitAuthScheme)
            .AddPeerCertificateAuthentication(PeerAuthConstants.FeedAuthScheme)
            .AddSystemAuthentication();

        services.AddAuthorization(policy =>
        {
            OwnerPolicies.AddPolicies(policy);
            SystemPolicies.AddPolicies(policy);
            YouAuthPolicies.AddPolicies(policy);
            PeerPerimeterPolicies.AddPolicies(policy, PeerAuthConstants.TransitCertificateAuthScheme);
            PeerPerimeterPolicies.AddPolicies(policy, PeerAuthConstants.PublicTransitAuthScheme);
        });

        // In production, the React files will be served from this directory
        services.AddSpaStaticFiles(configuration => { configuration.RootPath = "client/"; });

        services.AddSingleton<IIdentityRegistry>(sp => new FileSystemIdentityRegistry(
            sp.GetRequiredService<ILogger<FileSystemIdentityRegistry>>(),
            sp.GetRequiredService<ICertificateService>(),
            sp.GetRequiredService<IDynamicHttpClientFactory>(),
            sp.GetRequiredService<ISystemHttpClient>(),
            sp.GetRequiredService<IMultiTenantContainerAccessor>(),
            TenantServices.ConfigureTenantServices,
            _config));

        services.AddSingleton(new CertificateStorageKey(_config.CertificateRenewal.StorageKey));
        services.AddSingleton(new AcmeAccountConfig
        {
            AcmeContactEmail = _config.CertificateRenewal.CertificateAuthorityAssociatedEmail,
        });
        services.AddSingleton<ILookupClient>(new LookupClient());
        services.AddSingleton<IAcmeHttp01TokenCache, AcmeHttp01TokenCache>();

        services.AddScoped<IIdentityRegistrationService, IdentityRegistrationService>();

        services.AddSingleton<IAuthoritativeDnsLookup, AuthoritativeDnsLookup>();
        services.AddSingleton<IDnsLookupService, DnsLookupService>();

        services.AddSingleton<IDnsRestClient>(sp => new PowerDnsRestClient(
            sp.GetRequiredService<ILogger<PowerDnsRestClient>>(),
            sp.GetRequiredService<IDynamicHttpClientFactory>(),
            new Uri($"https://{_config.Registry.PowerDnsHostAddress}/api/v1"),
            _config.Registry.PowerDnsApiKey));

        services.AddSingleton<ICertesAcme>(sp => new CertesAcme(
            sp.GetRequiredService<ILogger<CertesAcme>>(),
            sp.GetRequiredService<IAcmeHttp01TokenCache>(),
            sp.GetRequiredService<IDynamicHttpClientFactory>(),
            _config.CertificateRenewal.UseCertificateAuthorityProductionServers));

        services.AddSingleton<ICertificateStore, CertificateStore>();
        services.AddSingleton<ICertificateService, CertificateService>();

        services.AddSingleton<IEmailSender>(sp => new MailgunSender(
            sp.GetRequiredService<ILogger<MailgunSender>>(),
            sp.GetRequiredService<IDynamicHttpClientFactory>(),
            _config.Mailgun.ApiKey,
            _config.Mailgun.EmailDomain,
            _config.Mailgun.DefaultFrom));

        services.AddSingleton(sp => new AdminApiRestrictedAttribute(
            sp.GetRequiredService<ILogger<AdminApiRestrictedAttribute>>(),
            _config.Admin.ApiEnabled,
            _config.Admin.ApiKey,
            _config.Admin.ApiKeyHttpHeaderName,
            _config.Admin.ApiPort,
            _config.Admin.Domain));

        services.AddSingleton(new RegistrationRestrictedAttribute(_config.Registry.ProvisioningEnabled));

        services.AddTransient<ITenantAdmin, TenantAdmin>();

        services.AddMediatR(cfg => cfg.RegisterServicesFromAssembly(Assembly.GetExecutingAssembly()));

        services.AddIpRateLimiter(_config.Host.IpRateLimitRequestsPerSecond);

        if (_config.Redis.Enabled)
        {
            services.AddSingleton<IConnectionMultiplexer>(_ => ConnectionMultiplexer.Connect(_config.Redis.Configuration));
        }

        if (_config.Redis.Enabled)
        {
            // Distributed lock:
            services.AddSingleton<INodeLock, RedisLock>();
        }
        else
        {
            // Node-wide lock:
            services.AddSingleton<INodeLock, NodeLock>();
        }

        services.AddCoreCacheServices(new CacheConfiguration
        {
            Level2CacheType = _config.Cache.Level2CacheType,
        });

        // We currently don't use asp.net data protection, but we need to configure it to avoid warnings
        services.AddDataProtection().PersistKeysToFileSystem(new DirectoryInfo(_config.Host.DataProtectionKeyPath));

        // Payload storage
        if (_config.S3PayloadStorage.Enabled)
        {
            services.AddS3AwsPayloadStorage(
                _config.S3PayloadStorage.AccessKey,
                _config.S3PayloadStorage.SecretAccessKey,
                _config.S3PayloadStorage.ServiceUrl,
                _config.S3PayloadStorage.Region,
                _config.S3PayloadStorage.ForcePathStyle,
                _config.S3PayloadStorage.BucketName);
        }
    }

    // ConfigureContainer is where you can register things directly
    // with Autofac. This runs after ConfigureServices so the things
    // here will override registrations made in ConfigureServices.
    // This will all go in the ROOT CONTAINER and is NOT TENANT SPECIFIC.
    public void ConfigureContainer(ContainerBuilder builder)
    {
        builder.RegisterModule(new LoggingAutofacModule());
        builder.RegisterModule(new MultiTenantAutofacModule());

        builder.AddSystemBackgroundServices();
        builder.AddJobManagerServices();

        // Global database services
        builder.AddDatabaseCacheServices();
        builder.AddDatabaseCounterServices();

        // System database services
        switch (_config.Database.Type)
        {
            case DatabaseType.Sqlite:
                // TenantPathManager.AssertEqualPaths(TenantPathManager.GetSysDatabasePath(), Path.Combine(_config.Host.SystemDataRootPath, "sys.db"));
                builder.AddSqliteSystemDatabaseServices(Path.Combine(_config.Host.SystemDataRootPath, "sys.db"));
                break;
            case DatabaseType.Postgres:
                builder.AddPgsqlSystemDatabaseServices(_config.Database.ConnectionString);
                break;
            default:
                throw new OdinSystemException("Unsupported database type");
        }

        // Global cache services
        builder.AddGlobalCaches();
    }

    // This method gets called by the runtime. Use this method to configure the HTTP request pipeline.
    public void Configure(IApplicationBuilder app, IWebHostEnvironment env, ILogger<Startup> logger, IHostApplicationLifetime lifetime)
    {
        logger.LogInformation("Environment: {Environment}", env.EnvironmentName);

        var config = app.ApplicationServices.GetRequiredService<OdinConfiguration>();

        // Note 1: see NotificationSocketController
        // Note 2: UseWebSockets must be before UseLoggingMiddleware
        app.UseWebSockets(new WebSocketOptions
        {
            KeepAliveInterval = TimeSpan.FromMinutes(2)
        });

        app.UseLoggingMiddleware();
        app.UseMiddleware<OdinVersionNumberMiddleware>();

        if (env.IsProduction())
        {
            app.UseRateLimiter();
        }

        app.UseMiddleware<ExceptionHandlingMiddleware>();
        app.UseMiddleware<RedirectIfNotApexMiddleware>();
        app.UseMiddleware<CertesAcmeMiddleware>();

        app.UseHttpsPortRedirection(config.Host.DefaultHttpsPort);
        app.UseResponseCompression();
        app.UseHsts();

        // Provisioning mapping
        if (config.Registry.ProvisioningEnabled)
        {
            app.MapWhen(
                context => context.Request.Host.Host == config.Registry.ProvisioningDomain,
                a => Provisioning.Map(a, env, logger));
        }

        // Admin mapping
        if (config.Admin.ApiEnabled)
        {
            app.MapWhen(
                context => context.Request.Host.Host == config.Admin.Domain,
                a => Admin.Map(a, env, logger));
        }

        app.UseMultiTenancy();

        app.UseDefaultFiles();
        app.UseCertificateForwarding();
        app.UseStaticFiles();

        app.UseRouting();
        app.UseAuthentication();
#pragma warning disable ASP0001
        app.UseAuthorization();
#pragma warning restore ASP0001

        app.UseIdentityReadyState();
        app.UseVersionUpgrade();

        app.UseMiddleware<OdinContextMiddleware>();
        app.UseCors();
        app.UseApiCors();
        app.UseMiddleware<SharedSecretEncryptionMiddleware>();
        app.UseMiddleware<StaticFileCachingMiddleware>();

        app.UseEndpoints(endpoints =>
        {
            if (env.IsDevelopment())
            {
                endpoints.MapGet("/test-shutdown", async context =>
                {
                    var now = DateTime.UtcNow;
                    while (DateTime.UtcNow < now.AddSeconds(10))
                    {
                        logger.LogInformation("Waiting for shutdown");
                        await Task.Delay(1000);
                    }

                    await context.Response.WriteAsync("Done waiting for shutdown");
                });
            }

            endpoints.MapControllers();
        });

        // Intentionally for dev and production since we don't need to proxy anything
        app.MapWhen(ctx => ctx.Request.Path.StartsWithSegments($"/{LinkPreviewDefaults.SsrPath}"),
            ssrApp =>
            {
                // ssrApp.Run(async context =>
                // {
                //     var svc = context.RequestServices.GetRequiredService<ServerSideRenderer>();
                //     var odinContext = context.RequestServices.GetRequiredService<IOdinContext>();
                //     await svc.WriteAsync(odinContext);
                // });
                //
                    
                ssrApp.UseRouting();
                ssrApp.UseEndpoints(endpoints =>
                {
                    // endpoints.MapServerSideRenderedEndpoints();
                    endpoints.MapControllers();
                });
            });
        
        if (env.IsDevelopment())
        {
            app.UseSwagger();
            app.UseSwaggerUI(c => c.SwaggerEndpoint("/swagger/v1/swagger.json", "OdinCore v1"));

            app.MapWhen(ctx => ctx.Request.Path.StartsWithSegments("/owner"),
                homeApp => { homeApp.UseSpa(spa => { spa.UseProxyToSpaDevelopmentServer($"https://dev.dotyou.cloud:3001/"); }); });

            app.MapWhen(ctx => ctx.Request.Path.StartsWithSegments("/apps/feed"),
                homeApp => { homeApp.UseSpa(spa => { spa.UseProxyToSpaDevelopmentServer($"https://dev.dotyou.cloud:3002/"); }); });

            app.MapWhen(ctx => ctx.Request.Path.StartsWithSegments("/apps/chat"),
                homeApp => { homeApp.UseSpa(spa => { spa.UseProxyToSpaDevelopmentServer($"https://dev.dotyou.cloud:3003/"); }); });

            app.MapWhen(ctx => ctx.Request.Path.StartsWithSegments("/apps/mail"),
                homeApp => { homeApp.UseSpa(spa => { spa.UseProxyToSpaDevelopmentServer($"https://dev.dotyou.cloud:3004/"); }); });

            app.MapWhen(ctx => ctx.Request.Path.StartsWithSegments("/apps/community"),
                homeApp => { homeApp.UseSpa(spa => { spa.UseProxyToSpaDevelopmentServer($"https://dev.dotyou.cloud:3006/"); }); });
<<<<<<< HEAD
            
=======

            app.MapWhen(ctx => ctx.Request.Path.StartsWithSegments($"/{LinkPreviewService.SsrPath}"),
                ssrApp =>
                {
                    ssrApp.Run(async context =>
                    {
                        context.Response.Headers.ContentType = MediaTypeNames.Text.Html;
                        var svc = context.RequestServices.GetRequiredService<LinkPreviewService>();
                        var odinContext = context.RequestServices.GetRequiredService<IOdinContext>();
                        await svc.WriteServerSideRenderedPost(odinContext);
                    });
                });

>>>>>>> ee0ced1c
            // No idea why this should be true instead of `ctx.Request.Path.StartsWithSegments("/")`
            app.MapWhen(ctx => true,
                homeApp =>
                {
                    homeApp.UseSpa(
                        spa => { spa.UseProxyToSpaDevelopmentServer($"https://dev.dotyou.cloud:3000/"); });
                });
        }
        else
        {
            logger.LogInformation("Mapping SPA paths on local disk");
            app.MapWhen(ctx => ctx.Request.Path.StartsWithSegments("/owner"),
                ownerApp =>
                {
                    var ownerPath = Path.Combine(env.ContentRootPath, "client", "owner-app");
                    ownerApp.UseStaticFiles(new StaticFileOptions()
                    {
                        FileProvider = new PhysicalFileProvider(ownerPath),
                        RequestPath = "/owner"
                    });

                    ownerApp.Run(async context =>
                    {
                        context.Response.Headers.ContentType = MediaTypeNames.Text.Html;
                        await context.Response.SendFileAsync(Path.Combine(ownerPath, "index.html"));
                        return;
                    });
                });

            app.MapWhen(ctx => ctx.Request.Path.StartsWithSegments("/apps/feed"),
                feedApp =>
                {
                    var feedPath = Path.Combine(env.ContentRootPath, "client", "apps", "feed");
                    feedApp.UseStaticFiles(new StaticFileOptions()
                    {
                        FileProvider = new PhysicalFileProvider(feedPath),
                        RequestPath = "/apps/feed"
                    });
                    feedApp.Run(async context =>
                    {
                        context.Response.Headers.ContentType = MediaTypeNames.Text.Html;
                        await context.Response.SendFileAsync(Path.Combine(feedPath, "index.html"));
                        return;
                    });
                });

            app.MapWhen(ctx => ctx.Request.Path.StartsWithSegments("/apps/chat"),
                chatApp =>
                {
                    var chatPath = Path.Combine(env.ContentRootPath, "client", "apps", "chat");
                    chatApp.UseStaticFiles(new StaticFileOptions()
                    {
                        FileProvider = new PhysicalFileProvider(chatPath),
                        RequestPath = "/apps/chat"
                    });

                    chatApp.Run(async context =>
                    {
                        context.Response.Headers.ContentType = MediaTypeNames.Text.Html;
                        await context.Response.SendFileAsync(Path.Combine(chatPath, "index.html"));
                        return;
                    });
                });

            app.MapWhen(ctx => ctx.Request.Path.StartsWithSegments("/apps/mail"),
                mailApp =>
                {
                    var mailPath = Path.Combine(env.ContentRootPath, "client", "apps", "mail");
                    mailApp.UseStaticFiles(new StaticFileOptions()
                    {
                        FileProvider = new PhysicalFileProvider(mailPath),
                        RequestPath = "/apps/mail"
                    });

                    mailApp.Run(async context =>
                    {
                        context.Response.Headers.ContentType = MediaTypeNames.Text.Html;
                        await context.Response.SendFileAsync(Path.Combine(mailPath, "index.html"));
                        return;
                    });
                });

            app.MapWhen(ctx => ctx.Request.Path.StartsWithSegments("/apps/community"),
                communityApp =>
                {
                    var communityPath = Path.Combine(env.ContentRootPath, "client", "apps", "community");
                    communityApp.UseStaticFiles(new StaticFileOptions()
                    {
                        FileProvider = new PhysicalFileProvider(communityPath),
                        RequestPath = "/apps/community"
                    });

                    communityApp.Run(async context =>
                    {
                        context.Response.Headers.ContentType = MediaTypeNames.Text.Html;
                        await context.Response.SendFileAsync(Path.Combine(communityPath, "index.html"));
                        return;
                    });
                });
            
            app.MapWhen(ctx => true,
                homeApp =>
                {
                    var publicPath = Path.Combine(env.ContentRootPath, "client", "public-app");

                    homeApp.UseStaticFiles(new StaticFileOptions()
                    {
                        FileProvider = new PhysicalFileProvider(publicPath),
                        // RequestPath = "/"
                    });

                    homeApp.Run(async context =>
                    {
                        context.Response.Headers.ContentType = MediaTypeNames.Text.Html;

                        var svc = context.RequestServices.GetRequiredService<LinkPreviewService>();
                        var odinContext = context.RequestServices.GetRequiredService<IOdinContext>();

                        var indexFile = Path.Combine(publicPath, "index.html");

                        try
                        {
                            await svc.WriteIndexFileAsync(indexFile, odinContext);
                        }
                        catch (Exception)
                        {
                            // #super parnoid
                            await context.Response.SendFileAsync(indexFile);
                        }
                    });
                });
        }

        lifetime.ApplicationStarted.Register(() =>
        {
            // NOTE:
            // This is called AFTER the app has started and is accepting requests.
            // If you want stuff done BEFORE the app starts accepting requests,
            // put it in HostExtensions.BeforeApplicationStarting (below).
        });

        lifetime.ApplicationStopping.Register(() =>
        {
            // NOTE:
            // This is called BEFORE the app has stopped accepting requests.
            logger.LogDebug("Waiting max {ShutdownTimeoutSeconds}s for requests and jobs to complete",
                config.Host.ShutdownTimeoutSeconds);

            var host = app.ApplicationServices.GetRequiredService<IHost>();
            host.OnApplicationStopping();
        });

        lifetime.ApplicationStopped.Register(() =>
        {
            // NOTE:
            // This is called AFTER the app has stopped accepting requests.
            // But it's not always being called. Or so it seems.
        });
    }

    //

    private void PrepareEnvironment(OdinConfiguration cfg)
    {
        Directory.CreateDirectory(cfg.Host.TenantDataRootPath);
        Directory.CreateDirectory(cfg.Host.SystemDataRootPath);
    }

    private void AssertValidRenewalConfiguration(OdinConfiguration.CertificateRenewalSection section)
    {
        var email = section?.CertificateAuthorityAssociatedEmail;
        if (string.IsNullOrEmpty(email) || string.IsNullOrWhiteSpace(email))
        {
            throw new OdinSystemException($"{nameof(section.CertificateAuthorityAssociatedEmail)} is not configured");
        }
    }
}

//

public static class HostExtensions
{
    private static bool _didCleanUp;

    public static IHost BeforeApplicationStarting(this IHost host, string[] args)
    {
        _didCleanUp = false;

        var services = host.Services;
        var logger = services.GetRequiredService<ILogger<Startup>>();
        var config = services.GetRequiredService<OdinConfiguration>();

        logger.LogDebug("Starting initialization in {method}", nameof(BeforeApplicationStarting));

        // Create system database
        var systemDatabase = services.GetRequiredService<SystemDatabase>();
        systemDatabase.CreateDatabaseAsync().BlockingWait();

        // Load identity registry
        var registry = services.GetRequiredService<IIdentityRegistry>();
        registry.LoadRegistrations().BlockingWait();
        var certificateStore = services.GetRequiredService<ICertificateStore>();
        DevEnvironmentSetup.ConfigureIfPresent(logger, config, registry, certificateStore);

        // Check for singleton dependencies
        if (Env.IsDevelopment())
        {
            var root = services.GetRequiredService<IMultiTenantContainerAccessor>().Container();
            new AutofacDiagnostics(root, logger).AssertSingletonDependencies();
        }

        // Sanity ping cache
        logger.LogInformation("Level2CacheType: {Level2CacheType}", config.Cache.Level2CacheType);
        var cache = services.GetRequiredService<IGlobalLevel2Cache>();
        cache.Set("ping", "pong", TimeSpan.FromSeconds(1));
        var pong = cache.TryGet<string>("ping");
        if (pong != "pong")
        {
            throw new OdinSystemException("Cache sanity check failed");
        }

        // Ensure S3 bucket exists
        logger.LogInformation("S3PayloadStorage enabled: {enabled}", config.S3PayloadStorage.Enabled);
        if (config.S3PayloadStorage.Enabled)
        {
            logger.LogInformation("Creating S3 bucket '{BucketName}' at {ServiceUrl}",
                config.S3PayloadStorage.BucketName, config.S3PayloadStorage.ServiceUrl);
            var payloadBucket = services.GetRequiredService<IS3PayloadStorage>();
            payloadBucket.CreateBucketAsync().BlockingWait();
        }

        // Start system background services
        if (config.BackgroundServices.SystemBackgroundServicesEnabled)
        {
            services.StartSystemBackgroundServices().BlockingWait();
        }

        //
        // DON'T PUT ANY INITIALIZATION CODE BELOW THIS LINE
        //
        logger.LogDebug("Finished initialization in {method}", nameof(BeforeApplicationStarting));

        return host;
    }

    //

    public static IHost OnApplicationStopping(this IHost host)
    {
        if (_didCleanUp)
        {
            return host;
        }

        _didCleanUp = true;

        var services = host.Services;
        var logger = services.GetRequiredService<ILogger<Startup>>();

        logger.LogDebug("Starting clean up in {method}", nameof(OnApplicationStopping));

        //
        // Shutdown all tenant background services
        //
        services.ShutdownTenantBackgroundServices().BlockingWait();

        //
        // Shutdown system background services
        //
        services.ShutdownSystemBackgroundServices().BlockingWait();

        //
        // Wait for any registered fire-and-forget tasks to complete
        //
        services.GetRequiredService<IForgottenTasks>().WhenAll().BlockingWait();

        // DON'T PUT ANY CLEANUP BELOW THIS LINE
        logger.LogDebug("Finished clean up in {method}", nameof(OnApplicationStopping));

        return host;
    }

    //

    // Returns true if the web server should be started, false if it should not.
    public static bool ProcessCommandLineArgs(this IHost host, string[] args)
    {
        if (args.Contains("dont-start-the-web-server"))
        {
            // This is a one-off command example, don't start the web server.
            return false;
        }

        if (args.Length == 2 && args[0] == "defragment")
        {
            DefragmentAsync(host.Services, args[1] == "cleanup").BlockingWait();
            return false;
        }

        if (args.Length == 1 && args[0] == "reset-feed")
        {
            ResetFeedAsync(host.Services).BlockingWait();
            return false;
        }


        return true;
    }

    //

    private static async Task DefragmentAsync(IServiceProvider services, bool cleanup)
    {
        var config = services.GetRequiredService<OdinConfiguration>();
        if (config.S3PayloadStorage.Enabled)
        {
            throw new OdinSystemException("S3 defragmentation is not supported");
        }

        var logger = services.GetRequiredService<ILogger<Startup>>();
        var registry = services.GetRequiredService<IIdentityRegistry>();
        var tenantContainer = services.GetRequiredService<IMultiTenantContainerAccessor>().Container();

        logger.LogInformation("Starting defragmentation; cleanup mode: {cleanup}", cleanup);

        var allTenants = await registry.GetTenants();
        foreach (var tenant in allTenants)
        {
            var scope = tenantContainer.GetTenantScope(tenant.PrimaryDomainName);
            var defragmenter = scope.Resolve<Defragmenter>();

            logger.LogInformation("Defragmenting {tenant}", tenant.PrimaryDomainName);
            await defragmenter.Defragment(cleanup);
        }
    }

    //

    private static async Task ResetFeedAsync(IServiceProvider services)
    {
        var logger = services.GetRequiredService<ILogger<Startup>>();
        var registry = services.GetRequiredService<IIdentityRegistry>();
        var tenantContainer = services.GetRequiredService<IMultiTenantContainerAccessor>().Container();

        logger.LogInformation("Starting Feed reset");

        var allTenants = await registry.GetTenants();
        var feedDriveId = SystemDriveConstants.FeedDrive.Alias;
        foreach (var tenant in allTenants)
        {
            var scope = tenantContainer.GetTenantScope(tenant.PrimaryDomainName);
            var db = scope.Resolve<IdentityDatabase>();
            await using var tx = await db.BeginStackedTransactionAsync();

            var results = await GetHeadersInFeedDrive(db);

            var headers = results.Item1;
            logger.LogDebug("Deleting {items} headers from feed rive for tenant {t}", headers.Count, tenant.PrimaryDomainName);

            foreach (var header in headers)
            {
                // because im oddly paranoid
                if (header.driveId != SystemDriveConstants.FeedDrive.Alias)
                {
                    logger.LogError("whoa horsey, you're going to delete something not on the feed " +
                                    "drive.  the incorrect drive was {d}", header.driveId);
                    throw new OdinSystemException("invalid drive");
                }

                await db.MainIndexMeta.DeleteEntryAsync(feedDriveId, header.fileId);
            }

            var shouldBeAllGoneResults = await GetHeadersInFeedDrive(db);
            if (shouldBeAllGoneResults.Item1.Count > 0)
            {
                throw new OdinSystemException("items still on feed drive");
            }

            tx.Commit();
        }

        logger.LogInformation("Feed reset complete");

        async Task<(List<DriveMainIndexRecord>, bool moreRows, QueryBatchCursor cursor)> GetHeadersInFeedDrive(IdentityDatabase db)
        {
            var results = await db.MainIndexMeta.QueryBatchAsync(feedDriveId,
                Int32.MaxValue,
                null,
                QueryBatchSortOrder.Default,
                requiredSecurityGroup: new IntRange(0, (int)SecurityGroupType.Owner),
                fileSystemType: (int)FileSystemType.Standard);
            return results;
        }
    }
}<|MERGE_RESOLUTION|>--- conflicted
+++ resolved
@@ -400,18 +400,9 @@
         app.MapWhen(ctx => ctx.Request.Path.StartsWithSegments($"/{LinkPreviewDefaults.SsrPath}"),
             ssrApp =>
             {
-                // ssrApp.Run(async context =>
-                // {
-                //     var svc = context.RequestServices.GetRequiredService<ServerSideRenderer>();
-                //     var odinContext = context.RequestServices.GetRequiredService<IOdinContext>();
-                //     await svc.WriteAsync(odinContext);
-                // });
-                //
-                    
                 ssrApp.UseRouting();
                 ssrApp.UseEndpoints(endpoints =>
                 {
-                    // endpoints.MapServerSideRenderedEndpoints();
                     endpoints.MapControllers();
                 });
             });
@@ -435,23 +426,7 @@
 
             app.MapWhen(ctx => ctx.Request.Path.StartsWithSegments("/apps/community"),
                 homeApp => { homeApp.UseSpa(spa => { spa.UseProxyToSpaDevelopmentServer($"https://dev.dotyou.cloud:3006/"); }); });
-<<<<<<< HEAD
-            
-=======
-
-            app.MapWhen(ctx => ctx.Request.Path.StartsWithSegments($"/{LinkPreviewService.SsrPath}"),
-                ssrApp =>
-                {
-                    ssrApp.Run(async context =>
-                    {
-                        context.Response.Headers.ContentType = MediaTypeNames.Text.Html;
-                        var svc = context.RequestServices.GetRequiredService<LinkPreviewService>();
-                        var odinContext = context.RequestServices.GetRequiredService<IOdinContext>();
-                        await svc.WriteServerSideRenderedPost(odinContext);
-                    });
-                });
-
->>>>>>> ee0ced1c
+
             // No idea why this should be true instead of `ctx.Request.Path.StartsWithSegments("/")`
             app.MapWhen(ctx => true,
                 homeApp =>
