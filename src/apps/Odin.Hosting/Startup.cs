--- conflicted
+++ resolved
@@ -587,18 +587,9 @@
 
 //
 
-<<<<<<< HEAD
-                // Start system background services
-                if (config.BackgroundServices.SystemBackgroundServicesEnabled)
-                {
-                    services.StartSystemBackgroundServices().BlockingWait();
-                }
-            });
-=======
 public static class HostExtensions
 {
     private static bool _didCleanUp;
->>>>>>> 5872a39d
 
     public static IHost BeforeApplicationStarting(this IHost host, string[] args)
     {
@@ -649,7 +640,7 @@
         }
 
         // Start system background services
-        if (config.Job.SystemJobsEnabled)
+        if (config.BackgroundServices.SystemBackgroundServicesEnabled)
         {
             services.StartSystemBackgroundServices().BlockingWait();
         }
