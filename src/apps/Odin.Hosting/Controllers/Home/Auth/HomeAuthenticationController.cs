﻿#nullable enable
using System;
using System.Security.Cryptography;
using System.Threading.Tasks;
using System.Web;
using Microsoft.AspNetCore.Authorization;
using Microsoft.AspNetCore.Mvc;
using Odin.Core;
using Odin.Core.Cryptography.Crypto;
using Odin.Core.Cryptography.Data;
using Odin.Core.Exceptions;
using Odin.Core.Identity;
using Odin.Core.Serialization;
using Odin.Services.Authentication.YouAuth;
using Odin.Services.Authorization.ExchangeGrants;
using Odin.Services.Base;
using Odin.Services.EncryptionKeyService;
using Odin.Services.Tenant;
using Odin.Hosting.Authentication.YouAuth;
using Odin.Hosting.Controllers.Base;
using Odin.Hosting.Controllers.Home.Service;
using Odin.Hosting.Controllers.OwnerToken.YouAuth;

namespace Odin.Hosting.Controllers.Home.Auth
{
    [ApiController]
    [Route(HomeApiPathConstants.AuthV1)]
    public class HomeAuthenticationController : OdinControllerBase
    {
        private readonly IOdinHttpClientFactory _odinHttpClientFactory;
        private readonly HomeAuthenticatorService _homeAuthenticatorService;
        private readonly string _currentTenant;
        private readonly PublicPrivateKeyService _pkService;
        private readonly TenantSystemStorage _tenantSystemStorage;

        public HomeAuthenticationController(ITenantProvider tenantProvider, HomeAuthenticatorService homeAuthenticatorService,
            PublicPrivateKeyService pkService, IOdinHttpClientFactory odinHttpClientFactory, TenantSystemStorage tenantSystemStorage)
        {
            _currentTenant = tenantProvider.GetCurrentTenant()!.Name;
            _homeAuthenticatorService = homeAuthenticatorService;
            _pkService = pkService;
            _odinHttpClientFactory = odinHttpClientFactory;
            _tenantSystemStorage = tenantSystemStorage;
        }

        //
        // [080] Return authorization code, public key and salt to frontend.
        //
        [HttpGet(HomeApiPathConstants.HandleAuthorizationCodeCallbackMethodName)]
        public async Task<IActionResult> HandleAuthorizationCodeCallback(string identity, string public_key, [FromQuery] string state,
            string salt)
        {
            var authState = OdinSystemSerializer.Deserialize<HomeAuthenticationState>(HttpUtility.UrlDecode(state));

            if (string.IsNullOrEmpty(authState?.FinalUrl))
            {
                throw new OdinClientException("Invalid state");
            }

            try
            {
                var db = _tenantSystemStorage.IdentityDatabase;
<<<<<<< HEAD
                var (fullKey, privateKey) = await _pkService.GetCurrentOfflineEccKey();
=======
                var (fullKey, privateKey) = await _pkService.GetCurrentOfflineEccKeyAsync(db);
>>>>>>> 30089c7b
                var remotePublicKey = EccPublicKeyData.FromJwkBase64UrlPublicKey(public_key);
                var exchangeSecret = fullKey.GetEcdhSharedSecret(privateKey, remotePublicKey, Convert.FromBase64String(salt));
                var exchangeSecretDigest = SHA256.Create().ComputeHash(exchangeSecret.GetKey()).ToBase64();

                //[100] Request exchange auth code for access token
                var odinId = new OdinId(identity);
                var tokenResponse = await this.ExchangeDigestForToken(odinId, exchangeSecretDigest);

                if (null == tokenResponse)
                {
                    throw new OdinClientException("failed to get token");
                }

                var clientAuthTokenCipher = Convert.FromBase64String(tokenResponse.Base64ClientAuthTokenCipher!);
                var clientAuthTokenIv = Convert.FromBase64String(tokenResponse.Base64ClientAuthTokenIv!);
                var clientAuthTokenBytes = AesCbc.Decrypt(clientAuthTokenCipher, exchangeSecret, clientAuthTokenIv);
                ClientAuthenticationToken clientAuthToken = ClientAuthenticationToken.FromPortableBytes(clientAuthTokenBytes);

                // This sharedSecret has no meaning for the home app because we don't make calls to the remote identity

                // var sharedSecretCipher = Convert.FromBase64String(tokenResponse.Base64SharedSecretCipher!);
                // var sharedSecretIv = Convert.FromBase64String(tokenResponse.Base64SharedSecretIv!);
                // var sharedSecret = AesCbc.Decrypt(sharedSecretCipher, ref exchangeSecret, sharedSecretIv);

                //set the cookie from the identity being logged into

                var clientAccessToken = await _homeAuthenticatorService.RegisterBrowserAccess(odinId, clientAuthToken, db);
                AuthenticationCookieUtil.SetCookie(Response, YouAuthDefaults.XTokenCookieName, clientAccessToken!.ToAuthenticationToken());

                var url = GetFinalUrl(odinId, clientAccessToken, authState);
                return Redirect(url);
            }
            catch (OdinClientException)
            {
                string url = $"{authState.FinalUrl}?error=remoteValidationCallFailed";
                return Redirect(url);
            }
            catch
            {
                string url = $"{authState.FinalUrl}?error=unknown";
                return Redirect(url);
            }
        }

        /// <summary>
        /// Encrypts the final results using ECC for the home-app
        /// </summary>
        private string GetFinalUrl(OdinId odinId, ClientAccessToken clientAccessToken, HomeAuthenticationState authState)
        {
            var homeClientPublicKey = EccPublicKeyData.FromJwkBase64UrlPublicKey(authState.EccPk64);
            var salt = ByteArrayUtil.GetRndByteArray(16);
            var keyPairPassword = ByteArrayUtil.GetRndByteArray(16).ToSensitiveByteArray();
            EccFullKeyData transferKeyPair = new EccFullKeyData(keyPairPassword, EccKeySize.P384, 2);
            var clientTransferSharedSecret = transferKeyPair.GetEcdhSharedSecret(keyPairPassword, homeClientPublicKey, salt);

            var catSharedSecret64 = Convert.ToBase64String(clientAccessToken?.SharedSecret.GetKey() ?? Array.Empty<byte>());
            clientAccessToken?.Wipe();

            var sensitivePayload = OdinSystemSerializer.Serialize(new
            {
                identity = odinId,
                ss64 = catSharedSecret64,
                returnUrl = authState.ReturnUrl
            }).ToUtf8ByteArray();

            var (randomIv, cipher) = AesCbc.Encrypt(sensitivePayload, clientTransferSharedSecret);

            var eccInfo = OdinSystemSerializer.Serialize(new
            {
                pk = transferKeyPair.PublicKeyJwkBase64Url(),
                salt = salt,
                iv = randomIv
            });

            string url = $"{authState.FinalUrl}?r={cipher.ToBase64()}&ecc={eccInfo}";
            return url;
        }

        //

        [HttpGet(HomeApiPathConstants.IsAuthenticatedMethodName)]
        [Produces("application/json")]
        [Authorize(AuthenticationSchemes = YouAuthConstants.YouAuthScheme, Policy = YouAuthPolicies.IsIdentified)]
        public ActionResult IsAuthenticated()
        {
            return Ok(true);
        }

        //

        [HttpGet(HomeApiPathConstants.DeleteTokenMethodName)]
        [Produces("application/json")]
        public async Task<ActionResult> DeleteToken()
        {
            Response.Cookies.Delete(YouAuthDefaults.XTokenCookieName);
            var db = _tenantSystemStorage.IdentityDatabase;
            await _homeAuthenticatorService.DeleteSessionAsync(WebOdinContext, db);

            return Ok();
        }

        //

        [HttpGet(HomeApiPathConstants.PingMethodName)]
        [Produces("application/json")]
        [Authorize(AuthenticationSchemes = YouAuthConstants.YouAuthScheme, Policy = YouAuthPolicies.IsIdentified)]
        public string GetPing([FromQuery] string text)
        {
            return $"ping from {_currentTenant}: {text}";
        }

        //

        private async Task<YouAuthTokenResponse?> ExchangeDigestForToken(OdinId odinId, string digest)
        {
            var tokenRequest = new YouAuthTokenRequest
            {
                SecretDigest = digest
            };

            var response = await _odinHttpClientFactory
                .CreateClient<IHomePerimeterHttpClient>(odinId)
                .ExchangeCodeForToken(tokenRequest);

            if (response.IsSuccessStatusCode && response.Content != null)
            {
                return response.Content;
            }

            return null;

            //TODO: need to determine how to handle these scenarios

            // if (response.StatusCode == HttpStatusCode.BadRequest)
            // {
            // }
            //
            // if (response.StatusCode == HttpStatusCode.NotFound)
            // {
            //     throw new OdinClientException("");
            // }

            // throw new OdinSystemException("unhandled scenario");
        }
    }
}<|MERGE_RESOLUTION|>--- conflicted
+++ resolved
@@ -60,11 +60,7 @@
             try
             {
                 var db = _tenantSystemStorage.IdentityDatabase;
-<<<<<<< HEAD
-                var (fullKey, privateKey) = await _pkService.GetCurrentOfflineEccKey();
-=======
-                var (fullKey, privateKey) = await _pkService.GetCurrentOfflineEccKeyAsync(db);
->>>>>>> 30089c7b
+                var (fullKey, privateKey) = await _pkService.GetCurrentOfflineEccKeyAsync();
                 var remotePublicKey = EccPublicKeyData.FromJwkBase64UrlPublicKey(public_key);
                 var exchangeSecret = fullKey.GetEcdhSharedSecret(privateKey, remotePublicKey, Convert.FromBase64String(salt));
                 var exchangeSecretDigest = SHA256.Create().ComputeHash(exchangeSecret.GetKey()).ToBase64();
@@ -91,7 +87,7 @@
 
                 //set the cookie from the identity being logged into
 
-                var clientAccessToken = await _homeAuthenticatorService.RegisterBrowserAccess(odinId, clientAuthToken, db);
+                var clientAccessToken = await _homeAuthenticatorService.RegisterBrowserAccessAsync(odinId, clientAuthToken, db);
                 AuthenticationCookieUtil.SetCookie(Response, YouAuthDefaults.XTokenCookieName, clientAccessToken!.ToAuthenticationToken());
 
                 var url = GetFinalUrl(odinId, clientAccessToken, authState);
