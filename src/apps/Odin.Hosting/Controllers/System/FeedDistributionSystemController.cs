﻿using System.Threading.Tasks;
using Microsoft.AspNetCore.Authorization;
using Microsoft.AspNetCore.Mvc;
using Odin.Services.Authentication.Owner;
using Odin.Services.DataSubscription;
using Odin.Hosting.Authentication.System;
using Odin.Hosting.Controllers.Base;
using Odin.Services.Base;

namespace Odin.Hosting.Controllers.System
{
    /// <summary>
    /// Runs feed distribution from the system account
    /// </summary>
    [ApiController]
    [Route(OwnerApiPathConstants.FollowersV1 + "/system/distribute")]
    [Authorize(Policy = SystemPolicies.IsSystemProcess, AuthenticationSchemes = SystemAuthConstants.SchemeName)]
    public class FeedDistributionSystemController(FeedDriveDistributionRouter distributionService) : OdinControllerBase
    {
<<<<<<< HEAD
        private readonly TenantSystemStorage _tenantSystemStorage;
        private readonly FeedDriveDistributionRouter _distributionService;

        public FeedDistributionSystemController(FeedDriveDistributionRouter distributionService, TenantSystemStorage tenantSystemStorage)
        {
            _distributionService = distributionService;
            _tenantSystemStorage = tenantSystemStorage;
        }

        [HttpPost("files")]
        public async Task<bool> DistributeFiles()
        {
            using var cn = _tenantSystemStorage.CreateConnection();
            await _distributionService.DistributeQueuedMetadataItems(WebOdinContext, cn);
=======
        [HttpPost("files")]
        public async Task<bool> DistributeFiles()
        {
            await distributionService.DistributeQueuedMetadataItems(WebOdinContext);
>>>>>>> 39d0c6fc
            return true;
        }
    }
}<|MERGE_RESOLUTION|>--- conflicted
+++ resolved
@@ -15,29 +15,15 @@
     [ApiController]
     [Route(OwnerApiPathConstants.FollowersV1 + "/system/distribute")]
     [Authorize(Policy = SystemPolicies.IsSystemProcess, AuthenticationSchemes = SystemAuthConstants.SchemeName)]
-    public class FeedDistributionSystemController(FeedDriveDistributionRouter distributionService) : OdinControllerBase
+    public class FeedDistributionSystemController(
+        FeedDriveDistributionRouter distributionService,
+        TenantSystemStorage tenantSystemStorage) : OdinControllerBase
     {
-<<<<<<< HEAD
-        private readonly TenantSystemStorage _tenantSystemStorage;
-        private readonly FeedDriveDistributionRouter _distributionService;
-
-        public FeedDistributionSystemController(FeedDriveDistributionRouter distributionService, TenantSystemStorage tenantSystemStorage)
-        {
-            _distributionService = distributionService;
-            _tenantSystemStorage = tenantSystemStorage;
-        }
-
         [HttpPost("files")]
         public async Task<bool> DistributeFiles()
         {
-            using var cn = _tenantSystemStorage.CreateConnection();
-            await _distributionService.DistributeQueuedMetadataItems(WebOdinContext, cn);
-=======
-        [HttpPost("files")]
-        public async Task<bool> DistributeFiles()
-        {
-            await distributionService.DistributeQueuedMetadataItems(WebOdinContext);
->>>>>>> 39d0c6fc
+            using var cn = tenantSystemStorage.CreateConnection();
+            await distributionService.DistributeQueuedMetadataItems(WebOdinContext, cn);
             return true;
         }
     }
