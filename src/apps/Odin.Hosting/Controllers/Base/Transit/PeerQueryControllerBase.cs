--- conflicted
+++ resolved
@@ -302,8 +302,6 @@
             return HandleThumbnailResponse(encryptedKeyHeader, isEncrypted, decryptedContentType, lastModified, thumb);
         }
 
-<<<<<<< HEAD
-=======
         [SwaggerOperation(Tags = new[] { ControllerConstants.PeerQuery })]
         [HttpGet("header_byuniqueid")]
         public async Task<IActionResult> GetFileHeaderByUniqueId([FromQuery] string odinId,
@@ -335,7 +333,6 @@
             return new JsonResult(result);
         }
 
->>>>>>> 82cc89ea
         private IActionResult HandleThumbnailResponse(EncryptedKeyHeader encryptedKeyHeader, bool isEncrypted, string decryptedContentType,
             UnixTimeUtc? lastModified, Stream thumb)
         {
