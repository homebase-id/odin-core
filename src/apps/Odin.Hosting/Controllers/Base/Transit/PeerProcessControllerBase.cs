--- conflicted
+++ resolved
@@ -7,19 +7,13 @@
 namespace Odin.Hosting.Controllers.Base.Transit
 {
     public abstract class PeerProcessControllerBase(
-        PeerInboxProcessor peerInboxProcessor,
-        TenantSystemStorage tenantSystemStorage) : OdinControllerBase
+        PeerInboxProcessor peerInboxProcessor) : OdinControllerBase
     {
         [HttpPost("process")]
         public async Task<IActionResult> ProcessTransfers([FromBody] ProcessInboxRequest request)
         {
             OdinValidationUtils.AssertIsValidTargetDriveValue(request.TargetDrive);
-            var db = tenantSystemStorage.IdentityDatabase;
-<<<<<<< HEAD
-            var result = await peerInboxProcessor.ProcessInbox(request.TargetDrive, WebOdinContext, request.BatchSize);
-=======
-            var result = await peerInboxProcessor.ProcessInboxAsync(request.TargetDrive, WebOdinContext, db, request.BatchSize);
->>>>>>> 30089c7b
+            var result = await peerInboxProcessor.ProcessInboxAsync(request.TargetDrive, WebOdinContext, request.BatchSize);
             return new JsonResult(result);
         }
     }
