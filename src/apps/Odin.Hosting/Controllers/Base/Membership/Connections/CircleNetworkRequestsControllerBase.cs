--- conflicted
+++ resolved
@@ -27,12 +27,7 @@
         [HttpGet("pending/list")]
         public async Task<PagedResult<PendingConnectionRequestHeader>> GetPendingRequestList(int pageNumber, int pageSize)
         {
-<<<<<<< HEAD
-            var result = await circleNetworkRequestService.GetPendingRequests(new PageOptions(pageNumber, pageSize), WebOdinContext);
-=======
-            var db = _tenantSystemStorage.IdentityDatabase;
-            var result = await _requestService.GetPendingRequestsAsync(new PageOptions(pageNumber, pageSize), WebOdinContext, db);
->>>>>>> 30089c7b
+            var result = await circleNetworkRequestService.GetPendingRequestsAsync(new PageOptions(pageNumber, pageSize), WebOdinContext);
             return result;
             // var resp = result.Results.Select(ConnectionRequestResponse.FromConnectionRequest).ToList();
             // return new PagedResult<PendingConnectionRequestHeader>(result.Request, result.TotalPages, resp);
@@ -48,12 +43,7 @@
         public async Task<ConnectionRequestResponse> GetPendingRequest([FromBody] OdinIdRequest sender)
         {
             AssertIsValidOdinId(sender.OdinId, out var id);
-<<<<<<< HEAD
-            var result = await circleNetworkRequestService.GetPendingRequest(id, WebOdinContext);
-=======
-            var db = _tenantSystemStorage.IdentityDatabase;
-            var result = await _requestService.GetPendingRequestAsync(id, WebOdinContext, db);
->>>>>>> 30089c7b
+            var result = await circleNetworkRequestService.GetPendingRequestAsync(id, WebOdinContext);
 
             if (result == null)
             {
@@ -75,12 +65,7 @@
         {
             OdinValidationUtils.AssertNotNull(header, nameof(header));
             header.Validate();
-<<<<<<< HEAD
-            await circleNetworkRequestService.AcceptConnectionRequest(header, tryOverrideAcl: false, WebOdinContext);
-=======
-            var db = _tenantSystemStorage.IdentityDatabase;
-            await _requestService.AcceptConnectionRequestAsync(header, WebOdinContext, db);
->>>>>>> 30089c7b
+            await circleNetworkRequestService.AcceptConnectionRequestAsync(header, tryOverrideAcl: false, WebOdinContext);
             return true;
         }
 
@@ -108,15 +93,9 @@
         [HttpGet("sent/list")]
         public async Task<PagedResult<ConnectionRequestResponse>> GetSentRequestList(int pageNumber, int pageSize)
         {
-<<<<<<< HEAD
-            var result = await circleNetworkRequestService.GetSentRequests(new PageOptions(pageNumber, pageSize), WebOdinContext);
+            var result = await circleNetworkRequestService.GetSentRequestsAsync(new PageOptions(pageNumber, pageSize), WebOdinContext);
             var resp = result.Results.Select(r => ConnectionRequestResponse.FromConnectionRequest(r, ConnectionRequestDirection.Outgoing))
                 .ToList();
-=======
-            var db = _tenantSystemStorage.IdentityDatabase;
-            var result = await _requestService.GetSentRequestsAsync(new PageOptions(pageNumber, pageSize), WebOdinContext, db);
-            var resp = result.Results.Select(r => ConnectionRequestResponse.FromConnectionRequest(r, ConnectionRequestDirection.Outgoing)).ToList();
->>>>>>> 30089c7b
             return new PagedResult<ConnectionRequestResponse>(result.Request, result.TotalPages, resp);
         }
 
@@ -169,13 +148,8 @@
             OdinValidationUtils.AssertIsTrue(requestHeader.Id != Guid.Empty, "Invalid Id");
             OdinValidationUtils.AssertIsValidOdinId(requestHeader.Recipient, out _);
 
-<<<<<<< HEAD
-
-            await circleNetworkRequestService.SendConnectionRequest(requestHeader, WebOdinContext);
-=======
-            var db = _tenantSystemStorage.IdentityDatabase;
-            await _requestService.SendConnectionRequestAsync(requestHeader, WebOdinContext, db);
->>>>>>> 30089c7b
+
+            await circleNetworkRequestService.SendConnectionRequestAsync(requestHeader, WebOdinContext);
             return true;
         }
 
@@ -194,7 +168,7 @@
         public async Task<IActionResult> ProcessIncomingIntroductions()
         {
             var db = tenantSystemStorage.IdentityDatabase;
-            await introductionService.SendOutstandingConnectionRequests(WebOdinContext, HttpContext.RequestAborted);
+            await introductionService.SendOutstandingConnectionRequestsAsync(WebOdinContext, HttpContext.RequestAborted);
             return new OkResult();
         }
 
@@ -202,7 +176,7 @@
         public async Task<IActionResult> AutoAcceptEligibleIntroductions()
         {
             var db = tenantSystemStorage.IdentityDatabase;
-            await introductionService.AutoAcceptEligibleConnectionRequests(WebOdinContext, HttpContext.RequestAborted);
+            await introductionService.AutoAcceptEligibleConnectionRequestsAsync(WebOdinContext, HttpContext.RequestAborted);
             return new OkResult();
         }
 
@@ -211,7 +185,7 @@
         public async Task<IActionResult> GetReceivedIntroductions()
         {
             var db = tenantSystemStorage.IdentityDatabase;
-            var list = await introductionService.GetReceivedIntroductions(WebOdinContext);
+            var list = await introductionService.GetReceivedIntroductionsAsync(WebOdinContext);
             return new JsonResult(list);
         }
 
@@ -219,7 +193,7 @@
         public async Task<IActionResult> DeleteAllIntroductions()
         {
             var db = tenantSystemStorage.IdentityDatabase;
-            await introductionService.DeleteIntroductions(WebOdinContext);
+            await introductionService.DeleteIntroductionsAsync(WebOdinContext);
             return Ok();
         }
     }
