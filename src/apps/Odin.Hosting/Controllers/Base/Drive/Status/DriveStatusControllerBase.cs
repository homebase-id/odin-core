--- conflicted
+++ resolved
@@ -27,13 +27,8 @@
         var db = tenantSystemStorage.IdentityDatabase;
         var status = new DriveStatus()
         {
-<<<<<<< HEAD
-            Inbox = await peerInbox.GetStatus(driveId),
-            Outbox = await peerOutbox.GetOutboxStatus(driveId, db),
-=======
-            Inbox = await peerInbox.GetStatusAsync(driveId, db),
+            Inbox = await peerInbox.GetStatusAsync(driveId),
             Outbox = await peerOutbox.GetOutboxStatusAsync(driveId, db),
->>>>>>> 30089c7b
             SizeInfo = await fileSystem.Query.GetDriveSize(driveId, WebOdinContext, db)
         };
 
