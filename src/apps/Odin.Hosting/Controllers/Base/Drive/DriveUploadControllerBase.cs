﻿using System;
using System.Linq;
using System.Net.Http.Headers;
using System.Text.Json;
using System.Threading.Tasks;
using Microsoft.AspNetCore.WebUtilities;
using Odin.Core.Exceptions;
using Odin.Core.Storage.SQLite;
using Odin.Core.Storage.SQLite.IdentityDatabase;
using Odin.Services.Drives;
using Odin.Services.Drives.FileSystem.Base;
using Odin.Services.Drives.FileSystem.Base.Upload;
using Odin.Services.Drives.FileSystem.Base.Upload.Attachments;

namespace Odin.Hosting.Controllers.Base.Drive
{
    /// <summary>
    /// Base API Controller for uploading multi-part streams
    /// </summary>
    public abstract class DriveUploadControllerBase : OdinControllerBase
    {
        /// <summary>
        /// Receives a stream for a new file being uploaded or existing file being overwritten
        /// </summary>
        protected async Task<UploadResult> ReceiveFileStream(IdentityDatabase db)
        {
            if (!IsMultipartContentType(HttpContext.Request.ContentType))
            {
                throw new OdinClientException("Data is not multi-part content", OdinClientErrorCode.MissingUploadData);
            }

            var boundary = GetBoundary(HttpContext.Request.ContentType);
            var reader = new MultipartReader(boundary, HttpContext.Request.Body);

            var driveUploadService = this.GetHttpFileSystemResolver().ResolveFileSystemWriter();

            var section = await reader.ReadNextSectionAsync();
            AssertIsPart(section, MultipartUploadParts.Instructions);
            try
            {
                await driveUploadService.StartUpload(section!.Body, WebOdinContext, db);
            }
            catch (JsonException e)
            {
                throw new OdinClientException($"JSON error: {e.Message}", e);
            }

            section = await reader.ReadNextSectionAsync();
            AssertIsPart(section, MultipartUploadParts.Metadata);
            await driveUploadService.AddMetadata(section!.Body, WebOdinContext, db);

            //
            section = await reader.ReadNextSectionAsync();
            while (null != section)
            {
                if (IsPayloadPart(section))
                {
<<<<<<< HEAD
                    AssertIsPayloadPart(section, out var fileSection, out var payloadKey, out var contentType);
                    await driveUploadService.AddPayload(payloadKey, contentType, fileSection.FileStream, WebOdinContext, db);
=======
                    AssertIsPayloadPart(section, out var fileSection, out var payloadKey, out var contentTypeFromMultiPartSection);
                    await driveUploadService.AddPayload(payloadKey, contentTypeFromMultiPartSection, fileSection.FileStream, WebOdinContext, cn);
>>>>>>> eaac10b9
                }

                if (IsThumbnail(section))
                {
<<<<<<< HEAD
                    AssertIsValidThumbnailPart(section, out var fileSection, out var thumbnailUploadKey, out var contentType);
                    await driveUploadService.AddThumbnail(thumbnailUploadKey, contentType, fileSection.FileStream, WebOdinContext, db);
=======
                    AssertIsValidThumbnailPart(section, out var fileSection, out var thumbnailUploadKey, out var contentTypeFromMultiPartSection);
                    await driveUploadService.AddThumbnail(thumbnailUploadKey, contentTypeFromMultiPartSection, fileSection.FileStream, WebOdinContext, cn);
>>>>>>> eaac10b9
                }

                section = await reader.ReadNextSectionAsync();
            }

            var status = await driveUploadService.FinalizeUpload(WebOdinContext, db);
            return status;
        }

        /// <summary>
        /// Receives the stream for a new thumbnail being added to an existing file
        /// </summary>
        protected async Task<UploadPayloadResult> ReceivePayloadStream(IdentityDatabase db)
        {
            if (!IsMultipartContentType(HttpContext.Request.ContentType))
            {
                throw new OdinClientException("Data is not multi-part content", OdinClientErrorCode.MissingUploadData);
            }

            var boundary = GetBoundary(HttpContext.Request.ContentType);
            var reader = new MultipartReader(boundary, HttpContext.Request.Body);

            var writer = this.GetHttpFileSystemResolver().ResolvePayloadStreamWriter();

            var section = await reader.ReadNextSectionAsync();
            AssertIsPart(section, MultipartUploadParts.PayloadUploadInstructions);

            await writer.StartUpload(section!.Body, WebOdinContext, db);

            //
            section = await reader.ReadNextSectionAsync();
            while (null != section)
            {
                if (IsPayloadPart(section))
                {
                    AssertIsPayloadPart(section, out var fileSection, out var payloadKey, out var contentType);
                    await writer.AddPayload(payloadKey, contentType, fileSection.FileStream, WebOdinContext, db);
                }

                if (IsThumbnail(section))
                {
                    AssertIsValidThumbnailPart(section, out var fileSection, out var thumbnailUploadKey, out var contentType);
                    await writer.AddThumbnail(thumbnailUploadKey, contentType, fileSection.FileStream, WebOdinContext, db);
                }

                section = await reader.ReadNextSectionAsync();
            }

            var status = await writer.FinalizeUpload(WebOdinContext, db);
            return status;
        }

        private protected void AssertIsPart(MultipartSection section, MultipartUploadParts expectedPart)
        {
            if (!Enum.TryParse<MultipartUploadParts>(GetSectionName(section!.ContentDisposition), true, out var part) || part != expectedPart)
            {
                throw new OdinClientException($"Part must be {Enum.GetName(expectedPart)}", OdinClientErrorCode.MissingUploadData);
            }
        }

        private protected bool IsPayloadPart(MultipartSection section)
        {
            if (!Enum.TryParse<MultipartUploadParts>(GetSectionName(section!.ContentDisposition), true, out var part))
            {
                throw new OdinClientException("Section does not match a known MultipartSection", OdinClientErrorCode.InvalidUpload);
            }

            return part == MultipartUploadParts.Payload;
        }

        private protected bool IsThumbnail(MultipartSection section)
        {
            if (!Enum.TryParse<MultipartUploadParts>(GetSectionName(section!.ContentDisposition), true, out var part))
            {
                throw new OdinClientException("Section does not match a known MultipartSection", OdinClientErrorCode.InvalidUpload);
            }

            return part == MultipartUploadParts.Thumbnail;
        }

        private protected void AssertIsPayloadPart(MultipartSection section, out FileMultipartSection fileSection,
            out string payloadKey, out string contentTypeFromMultiPartSection)
        {
            var expectedPart = MultipartUploadParts.Payload;
            if (!Enum.TryParse<MultipartUploadParts>(GetSectionName(section!.ContentDisposition), true, out var part) || part != expectedPart)
            {
                throw new OdinClientException($"Payloads have name of {Enum.GetName(expectedPart)}", OdinClientErrorCode.InvalidPayloadNameOrKey);
            }

            fileSection = section.AsFileSection();

            contentTypeFromMultiPartSection = section.ContentType;
            // Todd - removed constraint so we can set the content type explicitly in the manifest
            // if (string.IsNullOrEmpty(contentType) || string.IsNullOrWhiteSpace(contentType))
            // {
            //     throw new OdinClientException(
            //         "Payloads must include a valid contentType in the multi-part upload.",
            //         OdinClientErrorCode.InvalidPayload);
            // }

            fileSection = section.AsFileSection();
            DriveFileUtility.AssertValidPayloadKey(fileSection?.FileName);
            payloadKey = fileSection?.FileName;
        }

        private protected void AssertIsValidThumbnailPart(MultipartSection section, out FileMultipartSection fileSection,
            out string thumbnailUploadKey, out string contentTypeFromMultiPartSection)
        {
            var expectedPart = MultipartUploadParts.Thumbnail;
            if (!Enum.TryParse<MultipartUploadParts>(GetSectionName(section!.ContentDisposition), true, out var part) || part != expectedPart)
            {
                throw new OdinClientException($"Thumbnails have name of {Enum.GetName(expectedPart)}", OdinClientErrorCode.InvalidThumnbnailName);
            }

            fileSection = section.AsFileSection();
            if (null == fileSection)
            {
                throw new OdinClientException("Thumbnails must include a filename formatted as 'WidthXHeight' (i.e. '400x200')",
                    OdinClientErrorCode.InvalidThumnbnailName);
            }

            fileSection = section.AsFileSection();

            contentTypeFromMultiPartSection = section.ContentType;
            // Todd - removed constraint so we can set the content type explicitly in the manifest
            // if (string.IsNullOrEmpty(contentTypeFromMultiPartSection) || string.IsNullOrWhiteSpace(contentTypeFromMultiPartSection))
            // {
            //     throw new OdinClientException(
            //         "Thumbnails must include a valid contentType in the multi-part upload.",
            //         OdinClientErrorCode.InvalidThumnbnailName);
            // }

            thumbnailUploadKey = fileSection?.FileName;
            if (string.IsNullOrEmpty(thumbnailUploadKey) || string.IsNullOrWhiteSpace(thumbnailUploadKey))
            {
                throw new OdinClientException(
                    "Thumbnails must include the thumbnailKey, which matches the key in the InstructionSet.UploadManifest.",
                    OdinClientErrorCode.InvalidThumnbnailName);
            }
        }

        private protected static bool IsMultipartContentType(string contentType)
        {
            return !string.IsNullOrEmpty(contentType) && contentType.IndexOf("multipart/", StringComparison.OrdinalIgnoreCase) >= 0;
        }

        private protected static string GetBoundary(string contentType)
        {
            var elements = contentType.Split(' ');
            var element = elements.First(entry => entry.StartsWith("boundary="));
            var boundary = element.Substring("boundary=".Length);
            // Remove quotes
            if (boundary.Length >= 2 && boundary[0] == '"' &&
                boundary[^1] == '"')
            {
                boundary = boundary.Substring(1, boundary.Length - 2);
            }

            return boundary;
        }

        private string GetSectionName(string contentDisposition)
        {
            var cd = ContentDispositionHeaderValue.Parse(contentDisposition);
            return cd.Name?.Trim('"');
        }
    }
}<|MERGE_RESOLUTION|>--- conflicted
+++ resolved
@@ -55,24 +55,14 @@
             {
                 if (IsPayloadPart(section))
                 {
-<<<<<<< HEAD
-                    AssertIsPayloadPart(section, out var fileSection, out var payloadKey, out var contentType);
-                    await driveUploadService.AddPayload(payloadKey, contentType, fileSection.FileStream, WebOdinContext, db);
-=======
                     AssertIsPayloadPart(section, out var fileSection, out var payloadKey, out var contentTypeFromMultiPartSection);
-                    await driveUploadService.AddPayload(payloadKey, contentTypeFromMultiPartSection, fileSection.FileStream, WebOdinContext, cn);
->>>>>>> eaac10b9
+                    await driveUploadService.AddPayload(payloadKey, contentTypeFromMultiPartSection, fileSection.FileStream, WebOdinContext, db);
                 }
 
                 if (IsThumbnail(section))
                 {
-<<<<<<< HEAD
-                    AssertIsValidThumbnailPart(section, out var fileSection, out var thumbnailUploadKey, out var contentType);
-                    await driveUploadService.AddThumbnail(thumbnailUploadKey, contentType, fileSection.FileStream, WebOdinContext, db);
-=======
                     AssertIsValidThumbnailPart(section, out var fileSection, out var thumbnailUploadKey, out var contentTypeFromMultiPartSection);
-                    await driveUploadService.AddThumbnail(thumbnailUploadKey, contentTypeFromMultiPartSection, fileSection.FileStream, WebOdinContext, cn);
->>>>>>> eaac10b9
+                    await driveUploadService.AddThumbnail(thumbnailUploadKey, contentTypeFromMultiPartSection, fileSection.FileStream, WebOdinContext, db);
                 }
 
                 section = await reader.ReadNextSectionAsync();
