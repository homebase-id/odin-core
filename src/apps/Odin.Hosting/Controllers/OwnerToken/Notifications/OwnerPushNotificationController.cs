--- conflicted
+++ resolved
@@ -6,103 +6,14 @@
 using Odin.Services.AppNotifications.Push;
 using Odin.Services.Authentication.Owner;
 using Odin.Services.Base;
-<<<<<<< HEAD
-using Odin.Services.Peer.Outgoing.Drive;
-=======
->>>>>>> 0ef906c3
 
 namespace Odin.Hosting.Controllers.OwnerToken.Notifications
 {
     [ApiController]
     [AuthorizeValidOwnerToken]
     [Route(OwnerApiPathConstants.PushNotificationsV1)]
-<<<<<<< HEAD
-    public class OwnerPushNotificationController(PushNotificationService notificationService, OdinContextAccessor contextAccessor)
-        : Controller
-    {
-        /// <summary />
-        [HttpPost("subscribe")]
-        public async Task<IActionResult> SubscribeDevice([FromBody] PushNotificationSubscribeDeviceRequest request)
-        {
-            var subscription = new PushNotificationSubscription()
-            {
-                FriendlyName = request.FriendlyName,
-                Endpoint = request.Endpoint,
-                // ExpirationTime = ??
-                Auth = request.Auth,
-                P256DH = request.P256DH
-            };
-
-            if (subscription == null ||
-                string.IsNullOrEmpty(subscription.Endpoint) || string.IsNullOrWhiteSpace(subscription.Endpoint) ||
-                string.IsNullOrEmpty(subscription.Auth) || string.IsNullOrWhiteSpace(subscription.Auth) ||
-                string.IsNullOrEmpty(subscription.P256DH) || string.IsNullOrWhiteSpace(subscription.P256DH))
-            {
-                throw new OdinClientException("Invalid Push notification subscription request");
-            }
-            
-            await notificationService.AddDevice(subscription);
-
-            HttpContext.Response.ContentType = "text/plain";
-            return Ok();
-        }
-
-        [HttpGet("subscription")]
-        public async Task<IActionResult> GetSubscriptionDetails()
-        {
-            var subscription = await notificationService.GetDeviceSubscription();
-            if (null == subscription)
-            {
-                return NotFound();
-            }
-
-            return new JsonResult(subscription.Redacted());
-        }
-
-        [HttpGet("list")]
-        public async Task<IActionResult> GetAllSubscriptions()
-        {
-            var allSubscriptions = await notificationService.GetAllSubscriptions();
-            if (null == allSubscriptions)
-            {
-                return NotFound();
-            }
-
-            return new JsonResult(allSubscriptions.Select(s => s.Redacted()));
-        }
-
-        [HttpPost("unsubscribe")]
-        public async Task<IActionResult> RemoveDevice()
-        {
-            await notificationService.RemoveDevice();
-            return Ok();
-        }
-        
-        [HttpDelete("subscription")]
-        public async Task<IActionResult> RemoveDevice(Guid key)
-        {
-            await notificationService.RemoveDevice(key);
-            return Ok();
-        }
-
-        [HttpPost("unsubscribeAll")]
-        public async Task<IActionResult> RemoveAllDevices()
-        {
-            await notificationService.RemoveAllDevices();
-            return Ok();
-        }
-
-        [HttpPost("push")]
-        public async Task<IActionResult> Push([FromBody] AppNotificationOptions options)
-        {
-            var caller = contextAccessor.GetCurrent().GetCallerOdinIdOrFail();
-            await notificationService.EnqueueNotification(caller, options);
-            return Ok();
-        }
-=======
     public class OwnerPushNotificationController(PushNotificationService notificationService, OdinContextAccessor contextAccessor, ILoggerFactory loggerFactory)
         : PushNotificationControllerBase(notificationService, contextAccessor, loggerFactory)
     {
->>>>>>> 0ef906c3
     }
 }