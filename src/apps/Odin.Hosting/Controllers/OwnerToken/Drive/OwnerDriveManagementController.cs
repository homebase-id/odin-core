﻿using System.Collections.Generic;
using System.Linq;
using System.Threading.Tasks;
using Microsoft.AspNetCore.Mvc;
using Odin.Core;
using Odin.Hosting.Controllers.Base;
using Odin.Services.Authentication.Owner;
using Odin.Services.Base.SharedTypes;
using Odin.Services.Drives;
using Odin.Services.Drives.DriveCore.Storage.Gugga;
using Odin.Services.Drives.Management;
using Swashbuckle.AspNetCore.Annotations;

namespace Odin.Hosting.Controllers.OwnerToken.Drive
{
    [ApiController]
    [Route(OwnerApiPathConstants.DriveManagementV1)]
    [AuthorizeValidOwnerToken]
<<<<<<< HEAD
    public class OwnerDriveManagementController(DriveManager driveManager, Defragmenter defragmenter) : OdinControllerBase
=======
    public class OwnerDriveManagementController(DriveManager driveManager) : OdinControllerBase
>>>>>>> 74129183
    {
        [SwaggerOperation(Tags = new[] { ControllerConstants.OwnerDrive })]
        [HttpPost]
        public async Task<PagedResult<OwnerClientDriveData>> GetDrives([FromBody] GetDrivesRequest request)
        {
<<<<<<< HEAD
            var drives = await driveManager.GetDrivesAsync(new PageOptions(request.PageNumber, request.PageSize), WebOdinContext);

            var clientDriveData = drives.Results.Select(drive => new OwnerClientDriveData()
            {
                Name = drive.Name,
                TargetDriveInfo = drive.TargetDriveInfo,
                Metadata = drive.Metadata,
                IsReadonly = drive.IsReadonly,
                AllowAnonymousReads = drive.AllowAnonymousReads,
                AllowSubscriptions = drive.AllowSubscriptions,
                OwnerOnly = drive.OwnerOnly,
                Attributes = drive.Attributes
            }).ToList();
=======
            
            var drives = await driveManager.GetDrivesAsync(new PageOptions(request.PageNumber, request.PageSize), WebOdinContext);

            var clientDriveData = drives.Results.Select(drive =>
                new OwnerClientDriveData()
                {
                    DriveId = drive.Id,
                    Name = drive.Name,
                    TargetDriveInfo = drive.TargetDriveInfo,
                    Metadata = drive.Metadata,
                    IsReadonly = drive.IsReadonly,
                    AllowAnonymousReads = drive.AllowAnonymousReads,
                    AllowSubscriptions = drive.AllowSubscriptions,
                    OwnerOnly = drive.OwnerOnly,
                    Attributes = drive.Attributes
                }).ToList();
>>>>>>> 74129183

            var page = new PagedResult<OwnerClientDriveData>(drives.Request, drives.TotalPages, clientDriveData);
            return page;
        }

        [SwaggerOperation(Tags = new[] { ControllerConstants.OwnerDrive })]
        [HttpPost("create")]
        public async Task<bool> CreateDrive([FromBody] CreateDriveRequest request)
        {
            //create a drive on the drive service
<<<<<<< HEAD

=======
            
>>>>>>> 74129183
            var _ = await driveManager.CreateDriveAsync(request, WebOdinContext);
            return true;
        }

        [HttpPost("updatemetadata")]
        public async Task<bool> UpdateDriveMetadata([FromBody] UpdateDriveDefinitionRequest request)
        {
<<<<<<< HEAD
=======
            
>>>>>>> 74129183
            var driveId = await driveManager.GetDriveIdByAliasAsync(request.TargetDrive, true);
            await driveManager.UpdateMetadataAsync(driveId.GetValueOrDefault(), request.Metadata, WebOdinContext);
            return true;
        }

        [HttpPost("UpdateAttributes")]
        public async Task<bool> UpdateDriveAttributes([FromBody] UpdateDriveDefinitionRequest request)
        {
<<<<<<< HEAD
=======
            
>>>>>>> 74129183
            var driveId = await driveManager.GetDriveIdByAliasAsync(request.TargetDrive, true);
            await driveManager.UpdateAttributesAsync(driveId.GetValueOrDefault(), request.Attributes, WebOdinContext);
            return true;
        }

        [HttpPost("setdrivereadmode")]
        public async Task<IActionResult> SetDriveReadMode([FromBody] UpdateDriveReadModeRequest request)
        {
<<<<<<< HEAD
=======
            
>>>>>>> 74129183
            var driveId = await driveManager.GetDriveIdByAliasAsync(request.TargetDrive, true);
            await driveManager.SetDriveReadModeAsync(driveId.GetValueOrDefault(), request.AllowAnonymousReads, WebOdinContext);
            return Ok();
        }

        [HttpPost("set-allow-subscriptions")]
        public async Task<IActionResult> SetDriveAllowSubscriptions([FromBody] UpdateDriveAllowSubscriptionsRequest request)
        {
            var driveId = await driveManager.GetDriveIdByAliasAsync(request.TargetDrive, true);
            await driveManager.SetDriveAllowSubscriptionsAsync(driveId.GetValueOrDefault(), request.AllowSubscriptions, WebOdinContext);
            return Ok();
        }

        [SwaggerOperation(Tags = new[] { ControllerConstants.OwnerDrive })]
        [HttpGet("type")]
        public async Task<PagedResult<OwnerClientDriveData>> GetDrivesByType([FromQuery] GetDrivesByTypeRequest request)
        {
<<<<<<< HEAD
            var drives = await driveManager.GetDrivesAsync(request.DriveType, new PageOptions(request.PageNumber, request.PageSize),
                WebOdinContext);
            var clientDriveData = drives.Results.Select(drive => new OwnerClientDriveData()
            {
                Name = drive.Name,
                TargetDriveInfo = drive.TargetDriveInfo,
                Metadata = drive.Metadata,
                IsReadonly = drive.IsReadonly,
                AllowAnonymousReads = drive.AllowAnonymousReads,
                AllowSubscriptions = drive.AllowSubscriptions,
                OwnerOnly = drive.OwnerOnly,
                Attributes = drive.Attributes
            }).ToList();
=======
            
            var drives = await driveManager.GetDrivesAsync(request.DriveType, new PageOptions(request.PageNumber, request.PageSize), WebOdinContext);
            var clientDriveData = drives.Results.Select(drive =>
                new OwnerClientDriveData()
                {
                    Name = drive.Name,
                    TargetDriveInfo = drive.TargetDriveInfo,
                    Metadata = drive.Metadata,
                    IsReadonly = drive.IsReadonly,
                    AllowAnonymousReads = drive.AllowAnonymousReads,
                    AllowSubscriptions = drive.AllowSubscriptions,
                    OwnerOnly = drive.OwnerOnly,
                    Attributes = drive.Attributes
                }).ToList();
>>>>>>> 74129183

            var page = new PagedResult<OwnerClientDriveData>(drives.Request, drives.TotalPages, clientDriveData);
            return page;
        }

        [HttpPost("defrag")]
        public async Task<IActionResult> DefragDrive([FromBody] TargetDrive targetDrive)
        {
            var fs = this.GetHttpFileSystemResolver().ResolveFileSystem();
            await defragmenter.DefragDrive(targetDrive, fs, WebOdinContext);
            return Ok();
        }
    }

    public class UpdateDriveDefinitionRequest
    {
        public TargetDrive TargetDrive { get; set; }

        public string Metadata { get; set; }

        public Dictionary<string, string> Attributes { get; set; }
    }

    public class UpdateDriveReadModeRequest
    {
        public TargetDrive TargetDrive { get; set; }
        public bool AllowAnonymousReads { get; set; }
    }

    public class UpdateDriveAllowSubscriptionsRequest
    {
        public TargetDrive TargetDrive { get; set; }
        public bool AllowSubscriptions { get; set; }
    }
}<|MERGE_RESOLUTION|>--- conflicted
+++ resolved
@@ -16,31 +16,12 @@
     [ApiController]
     [Route(OwnerApiPathConstants.DriveManagementV1)]
     [AuthorizeValidOwnerToken]
-<<<<<<< HEAD
     public class OwnerDriveManagementController(DriveManager driveManager, Defragmenter defragmenter) : OdinControllerBase
-=======
-    public class OwnerDriveManagementController(DriveManager driveManager) : OdinControllerBase
->>>>>>> 74129183
     {
         [SwaggerOperation(Tags = new[] { ControllerConstants.OwnerDrive })]
         [HttpPost]
         public async Task<PagedResult<OwnerClientDriveData>> GetDrives([FromBody] GetDrivesRequest request)
         {
-<<<<<<< HEAD
-            var drives = await driveManager.GetDrivesAsync(new PageOptions(request.PageNumber, request.PageSize), WebOdinContext);
-
-            var clientDriveData = drives.Results.Select(drive => new OwnerClientDriveData()
-            {
-                Name = drive.Name,
-                TargetDriveInfo = drive.TargetDriveInfo,
-                Metadata = drive.Metadata,
-                IsReadonly = drive.IsReadonly,
-                AllowAnonymousReads = drive.AllowAnonymousReads,
-                AllowSubscriptions = drive.AllowSubscriptions,
-                OwnerOnly = drive.OwnerOnly,
-                Attributes = drive.Attributes
-            }).ToList();
-=======
             
             var drives = await driveManager.GetDrivesAsync(new PageOptions(request.PageNumber, request.PageSize), WebOdinContext);
 
@@ -57,7 +38,6 @@
                     OwnerOnly = drive.OwnerOnly,
                     Attributes = drive.Attributes
                 }).ToList();
->>>>>>> 74129183
 
             var page = new PagedResult<OwnerClientDriveData>(drives.Request, drives.TotalPages, clientDriveData);
             return page;
@@ -68,11 +48,7 @@
         public async Task<bool> CreateDrive([FromBody] CreateDriveRequest request)
         {
             //create a drive on the drive service
-<<<<<<< HEAD
-
-=======
             
->>>>>>> 74129183
             var _ = await driveManager.CreateDriveAsync(request, WebOdinContext);
             return true;
         }
@@ -80,10 +56,7 @@
         [HttpPost("updatemetadata")]
         public async Task<bool> UpdateDriveMetadata([FromBody] UpdateDriveDefinitionRequest request)
         {
-<<<<<<< HEAD
-=======
             
->>>>>>> 74129183
             var driveId = await driveManager.GetDriveIdByAliasAsync(request.TargetDrive, true);
             await driveManager.UpdateMetadataAsync(driveId.GetValueOrDefault(), request.Metadata, WebOdinContext);
             return true;
@@ -92,10 +65,7 @@
         [HttpPost("UpdateAttributes")]
         public async Task<bool> UpdateDriveAttributes([FromBody] UpdateDriveDefinitionRequest request)
         {
-<<<<<<< HEAD
-=======
             
->>>>>>> 74129183
             var driveId = await driveManager.GetDriveIdByAliasAsync(request.TargetDrive, true);
             await driveManager.UpdateAttributesAsync(driveId.GetValueOrDefault(), request.Attributes, WebOdinContext);
             return true;
@@ -104,15 +74,12 @@
         [HttpPost("setdrivereadmode")]
         public async Task<IActionResult> SetDriveReadMode([FromBody] UpdateDriveReadModeRequest request)
         {
-<<<<<<< HEAD
-=======
             
->>>>>>> 74129183
             var driveId = await driveManager.GetDriveIdByAliasAsync(request.TargetDrive, true);
             await driveManager.SetDriveReadModeAsync(driveId.GetValueOrDefault(), request.AllowAnonymousReads, WebOdinContext);
             return Ok();
         }
-
+        
         [HttpPost("set-allow-subscriptions")]
         public async Task<IActionResult> SetDriveAllowSubscriptions([FromBody] UpdateDriveAllowSubscriptionsRequest request)
         {
@@ -120,26 +87,12 @@
             await driveManager.SetDriveAllowSubscriptionsAsync(driveId.GetValueOrDefault(), request.AllowSubscriptions, WebOdinContext);
             return Ok();
         }
+        
 
         [SwaggerOperation(Tags = new[] { ControllerConstants.OwnerDrive })]
         [HttpGet("type")]
         public async Task<PagedResult<OwnerClientDriveData>> GetDrivesByType([FromQuery] GetDrivesByTypeRequest request)
         {
-<<<<<<< HEAD
-            var drives = await driveManager.GetDrivesAsync(request.DriveType, new PageOptions(request.PageNumber, request.PageSize),
-                WebOdinContext);
-            var clientDriveData = drives.Results.Select(drive => new OwnerClientDriveData()
-            {
-                Name = drive.Name,
-                TargetDriveInfo = drive.TargetDriveInfo,
-                Metadata = drive.Metadata,
-                IsReadonly = drive.IsReadonly,
-                AllowAnonymousReads = drive.AllowAnonymousReads,
-                AllowSubscriptions = drive.AllowSubscriptions,
-                OwnerOnly = drive.OwnerOnly,
-                Attributes = drive.Attributes
-            }).ToList();
-=======
             
             var drives = await driveManager.GetDrivesAsync(request.DriveType, new PageOptions(request.PageNumber, request.PageSize), WebOdinContext);
             var clientDriveData = drives.Results.Select(drive =>
@@ -154,12 +107,10 @@
                     OwnerOnly = drive.OwnerOnly,
                     Attributes = drive.Attributes
                 }).ToList();
->>>>>>> 74129183
 
             var page = new PagedResult<OwnerClientDriveData>(drives.Request, drives.TotalPages, clientDriveData);
             return page;
         }
-
         [HttpPost("defrag")]
         public async Task<IActionResult> DefragDrive([FromBody] TargetDrive targetDrive)
         {
@@ -183,7 +134,7 @@
         public TargetDrive TargetDrive { get; set; }
         public bool AllowAnonymousReads { get; set; }
     }
-
+    
     public class UpdateDriveAllowSubscriptionsRequest
     {
         public TargetDrive TargetDrive { get; set; }
