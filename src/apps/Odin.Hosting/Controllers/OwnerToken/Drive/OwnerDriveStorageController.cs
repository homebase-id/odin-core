﻿using System;
using System.Linq;
using System.Threading.Tasks;
using Microsoft.AspNetCore.Mvc;
using Microsoft.Extensions.Logging;
using Odin.Core.Exceptions;
using Odin.Services.Authentication.Owner;
using Odin.Services.Base;
using Odin.Services.Base.SharedTypes;
using Odin.Services.Drives;
using Odin.Services.Drives.FileSystem.Base;
using Odin.Services.Peer.Outgoing.Drive.Transfer;
using Odin.Hosting.Controllers.Base.Drive;
using Swashbuckle.AspNetCore.Annotations;

namespace Odin.Hosting.Controllers.OwnerToken.Drive
{
    /// <summary />
    [ApiController]
    [Route(OwnerApiPathConstants.DriveStorageV1)]
    [AuthorizeValidOwnerToken]
    public class OwnerDriveStorageController(
        ILogger<OwnerDriveStorageController> logger,
        IPeerOutgoingTransferService peerOutgoingTransferService,
        TenantSystemStorage tenantSystemStorage)
        : DriveStorageControllerBase(peerOutgoingTransferService)
    {
        private readonly ILogger<OwnerDriveStorageController> _logger = logger;

        /// <summary>
        /// Retrieves a file's header and metadata
        /// </summary>
        [SwaggerOperation(Tags = new[] { ControllerConstants.OwnerDrive })]
        [HttpPost("header")]
        public async Task<IActionResult> GetFileHeader([FromBody] ExternalFileIdentifier request)
        {
            var db = tenantSystemStorage.IdentityDatabase;
            return await base.GetFileHeader(request, db);
        }

        /// <summary>
        /// Retrieves a file's header and metadata
        /// </summary>
        [HttpGet("header")]
        public async Task<IActionResult> GetFileHeaderAsGetRequest([FromQuery] Guid fileId, [FromQuery] Guid alias, [FromQuery] Guid type)
        {
            var db = tenantSystemStorage.IdentityDatabase;
            return await base.GetFileHeader(
                new ExternalFileIdentifier()
                {
                    FileId = fileId,
                    TargetDrive = new TargetDrive()
                    {
                        Alias = alias,
                        Type = type
                    }
                },
                db);
        }

        /// <summary>
        /// Retrieves a file's header and metadata by globalTransitId
        /// </summary>
        [HttpGet("files/header_byglobaltransitid")]
        public async Task<IActionResult> GetFileHeaderByGlobalTransitId([FromQuery] Guid globalTransitId, [FromQuery] Guid alias,
            [FromQuery] Guid type)
        {
            using var cn = tenantSystemStorage.CreateConnection();

            return await base.GetFileHeaderByGlobalTransitId(
                new GlobalTransitIdFileIdentifier()
                {
                    GlobalTransitId = globalTransitId,
                    TargetDrive = new TargetDrive()
                    {
                        Alias = alias,
                        Type = type
                    }
                }, cn);
        }

        /// <summary>
        /// Retrieves a file's payload
        /// </summary>
        [SwaggerOperation(Tags = new[] { ControllerConstants.OwnerDrive })]
        [HttpPost("payload")]
        public async Task<IActionResult> GetPayloadStream([FromBody] GetPayloadRequest request)
        {
            var db = tenantSystemStorage.IdentityDatabase;
            return await base.GetPayloadStream(request, db);
        }


        /// <summary>
        /// Retrieves a file's payload
        /// </summary>
        [SwaggerOperation(Tags = new[] { ControllerConstants.ClientTokenDrive })]
        [HttpGet("payload")]
        public async Task<IActionResult> GetPayloadAsGetRequest([FromQuery] Guid fileId, [FromQuery] Guid alias, [FromQuery] Guid type, [FromQuery] string key)
        {
            FileChunk chunk = this.GetChunk(null, null);
            var db = tenantSystemStorage.IdentityDatabase;
            return await base.GetPayloadStream(
                new GetPayloadRequest()
                {
                    File = new ExternalFileIdentifier()
                    {
                        FileId = fileId,
                        TargetDrive = new()
                        {
                            Alias = alias,
                            Type = type
                        }
                    },
                    Key = key,
                    Chunk = chunk
                },
                db);
        }

        /// <summary>
        /// Retrieves a thumbnail.  The available thumbnails are defined on the AppFileMeta.
        ///
        /// See GET files/header
        /// </summary>
        [SwaggerOperation(Tags = new[] { ControllerConstants.OwnerDrive })]
        [HttpPost("thumb")]
        public async Task<IActionResult> GetThumbnail([FromBody] GetThumbnailRequest request)
        {
            var db = tenantSystemStorage.IdentityDatabase;
            return await base.GetThumbnail(request, db);
        }

        /// <summary>
        /// Retrieves a thumbnail.  The available thumbnails are defined on the AppFileMeta.
        ///
        /// See GET files/header
        /// </summary>
        [HttpGet("thumb")]
        public async Task<IActionResult> GetThumbnailAsGetRequest([FromQuery] Guid fileId, [FromQuery] string payloadKey, [FromQuery] Guid alias,
            [FromQuery] Guid type, [FromQuery] int width,
            [FromQuery] int height)
        {
            var db = tenantSystemStorage.IdentityDatabase;
            return await base.GetThumbnail(new GetThumbnailRequest()
            {
                File = new ExternalFileIdentifier()
                {
                    FileId = fileId,
                    TargetDrive = new()
                    {
                        Alias = alias,
                        Type = type
                    }
                },
<<<<<<< HEAD
                Width = width,
                Height = height,
                PayloadKey = payloadKey,
            },
                cn);
=======
                db);
>>>>>>> 22a37702
        }


        /// <summary>
        /// Deletes a file
        /// </summary>
        [SwaggerOperation(Tags = new[] { ControllerConstants.OwnerDrive })]
        [HttpPost("delete")]
        public async Task<IActionResult> DeleteFile([FromBody] DeleteFileRequest request)
        {
            var db = tenantSystemStorage.IdentityDatabase;
            return await base.DeleteFile(request, db);
        }

        [SwaggerOperation(Tags = new[] { ControllerConstants.OwnerDrive })]
        [HttpPost("deletefileidbatch")]
        public async Task<IActionResult> DeleteFileIdBatch([FromBody] DeleteFileIdBatchRequest request)
        {
            var db = tenantSystemStorage.IdentityDatabase;
            return await base.DeleteFileIdBatch(request, db);
        }

        [SwaggerOperation(Tags = new[] { ControllerConstants.OwnerDrive })]
        [HttpPost("deletegroupidbatch")]
        public async Task<IActionResult> DeleteFilesByGroupIdBatch([FromBody] DeleteFilesByGroupIdBatchRequest request)
        {
            var db = tenantSystemStorage.IdentityDatabase;
            return await base.DeleteFilesByGroupIdBatch(request, db);
        }

        [SwaggerOperation(Tags = new[] { ControllerConstants.OwnerDrive })]
        [HttpPost("deletepayload")]
        public async Task<DeletePayloadResult> DeletePayloadC(DeletePayloadRequest request)
        {
            var db = tenantSystemStorage.IdentityDatabase;
            return await base.DeletePayload(request, db);
        }

        /// <summary>
        /// Hard deletes a file which means the file is gone w/o a trace
        /// </summary>
        [SwaggerOperation(Tags = new[] { ControllerConstants.OwnerDrive })]
        [HttpPost("harddelete")]
        public async Task<IActionResult> HardDeleteFileC([FromBody] DeleteFileRequest request)
        {
            var db = tenantSystemStorage.IdentityDatabase;
            return await base.HardDeleteFile(request, db);
        }

        [HttpPost("send-read-receipt")]
        public async Task<IActionResult> SendReadReceipt(SendReadReceiptRequest request)
        {
            var db = tenantSystemStorage.IdentityDatabase;
            var result = await base.SendReadReceipt(request, db);
            return new JsonResult(result);
        }
    }
}<|MERGE_RESOLUTION|>--- conflicted
+++ resolved
@@ -65,7 +65,7 @@
         public async Task<IActionResult> GetFileHeaderByGlobalTransitId([FromQuery] Guid globalTransitId, [FromQuery] Guid alias,
             [FromQuery] Guid type)
         {
-            using var cn = tenantSystemStorage.CreateConnection();
+            var db = tenantSystemStorage.IdentityDatabase;
 
             return await base.GetFileHeaderByGlobalTransitId(
                 new GlobalTransitIdFileIdentifier()
@@ -76,7 +76,7 @@
                         Alias = alias,
                         Type = type
                     }
-                }, cn);
+                }, db);
         }
 
         /// <summary>
@@ -153,15 +153,11 @@
                         Type = type
                     }
                 },
-<<<<<<< HEAD
                 Width = width,
                 Height = height,
                 PayloadKey = payloadKey,
             },
-                cn);
-=======
-                db);
->>>>>>> 22a37702
+            db);
         }
 
 
