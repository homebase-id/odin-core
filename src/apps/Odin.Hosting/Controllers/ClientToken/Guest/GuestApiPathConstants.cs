--- conflicted
+++ resolved
@@ -12,11 +12,8 @@
         public const string AuthV1 = BasePathV1 + "/auth";
         public const string DriveV1 = BasePathV1 + "/drive";
         public const string DriveQueryV1 = DriveV1 + "/query";
-<<<<<<< HEAD
         public const string PeerNotificationsV1 = BasePathV1 + "/notify/peer";
-=======
         public const string DriveStorageV1 = DriveV1 + "/files";
->>>>>>> 71b9fe28
 
         public const string DriveQuerySpecializedV1 = DriveQueryV1 + "/specialized";
 
