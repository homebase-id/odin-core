﻿using System;
using System.Threading.Tasks;
using Microsoft.AspNetCore.Mvc;
using Microsoft.Extensions.Logging;
using Odin.Services.Base;
using Odin.Services.Base.SharedTypes;
using Odin.Services.Drives;
using Odin.Services.Drives.FileSystem.Base;
using Odin.Services.Peer.Outgoing.Drive.Transfer;
using Odin.Hosting.Controllers.Base.Drive;
using Odin.Hosting.Controllers.ClientToken.Guest;
using Swashbuckle.AspNetCore.Annotations;
using System.Collections.Generic;

namespace Odin.Hosting.Controllers.ClientToken.Shared.Drive
{
    /// <summary>
    /// Api endpoints for reading drives
    /// </summary>
    [ApiController]
    [Route(GuestApiPathConstants.DriveV1)]
    [AuthorizeValidGuestOrAppToken]
    public class GuestClientTokenDriveStorageController(
        ILogger<GuestClientTokenDriveStorageController> logger,
        IPeerOutgoingTransferService peerOutgoingTransferService,
        TenantSystemStorage tenantSystemStorage)
        : DriveStorageControllerBase(peerOutgoingTransferService)
    {
        private readonly ILogger<GuestClientTokenDriveStorageController> _logger = logger;

        /// <summary>
        /// Returns the file header
        /// </summary>
        /// <param name="request"></param>
        /// <returns></returns>
        [SwaggerOperation(Tags = new[] { ControllerConstants.ClientTokenDrive })]
        [HttpPost("files/header")]
        public async Task<IActionResult> GetFileHeader([FromBody] ExternalFileIdentifier request)
        {
            var db = tenantSystemStorage.IdentityDatabase;
            return await base.GetFileHeader(request, db);
        }

        [HttpGet("files/header")]
        public async Task<IActionResult> GetFileHeaderAsGetRequest([FromQuery] Guid fileId, [FromQuery] Guid alias,
            [FromQuery] Guid type)
        {
            return await GetFileHeader(
                new ExternalFileIdentifier()
                {
                    FileId = fileId,
                    TargetDrive = new TargetDrive()
                    {
                        Alias = alias,
                        Type = type
                    }
                });
        }

        /// <summary>
        /// Returns the payload for a given file
        /// </summary>
        /// <param name="request"></param>
        /// <returns></returns>
        [SwaggerOperation(Tags = new[] { ControllerConstants.ClientTokenDrive })]
        [HttpPost("files/payload")]
        public async Task<IActionResult> GetPayloadStream([FromBody] GetPayloadRequest request)
        {
            var db = tenantSystemStorage.IdentityDatabase;
            return await base.GetPayloadStream(request, db);
        }

        [SwaggerOperation(Tags = new[] { ControllerConstants.ClientTokenDrive })]
        [HttpGet("files/payload")]
        public async Task<IActionResult> GetPayloadAsGetRequest([FromQuery] Guid fileId, [FromQuery] Guid alias, [FromQuery] Guid type,
            [FromQuery] string key,
            [FromQuery] int? chunkStart, [FromQuery] int? chunkLength)
        {
            FileChunk chunk = this.GetChunk(chunkStart, chunkLength);
<<<<<<< HEAD
            var db = tenantSystemStorage.IdentityDatabase;
            return await base.GetPayloadStream(
=======
            using var cn = tenantSystemStorage.CreateConnection();
            var payload = await base.GetPayloadStream(
>>>>>>> eaac10b9
                new GetPayloadRequest()
                {
                    File = new ExternalFileIdentifier()
                    {
                        FileId = fileId,
                        TargetDrive = new()
                        {
                            Alias = alias,
                            Type = type
                        }
                    },
                    Key = key,
                    Chunk = chunk
                },
<<<<<<< HEAD
                db);
=======
                cn);

            if (WebOdinContext.Caller.IsAnonymous)
            {
                HttpContext.Response.Headers.TryAdd("Access-Control-Allow-Origin", "*");
            }

            return payload;
>>>>>>> eaac10b9
        }

        /// <summary>
        /// Returns the thumbnail matching the width and height.  Note: you should get the content type from the file header
        /// </summary>
        [SwaggerOperation(Tags = new[] { ControllerConstants.ClientTokenDrive })]
        [HttpPost("files/thumb")]
        public async Task<IActionResult> GetThumbnail([FromBody] GetThumbnailRequest request)
        {
            var db = tenantSystemStorage.IdentityDatabase;
            return await base.GetThumbnail(request, db);
        }

        [HttpGet("files/thumb")]
        public async Task<IActionResult> GetThumbnailAsGetRequest([FromQuery] Guid fileId, [FromQuery] Guid alias,
            [FromQuery] Guid type,
            [FromQuery] int width, [FromQuery] int height,
            [FromQuery] string payloadKey)
        {
            return await GetThumbnail(new GetThumbnailRequest()
            {
                File = new ExternalFileIdentifier()
                {
                    FileId = fileId,
                    TargetDrive = new()
                    {
                        Alias = alias,
                        Type = type
                    }
                },
                Width = width,
                Height = height,
                PayloadKey = payloadKey
            });
        }

        /// <summary>
        /// Deletes a file
        /// </summary>
        /// <param name="request"></param>
        [SwaggerOperation(Tags = new[] { ControllerConstants.ClientTokenDrive })]
        [HttpPost("files/delete")]
        public async Task<IActionResult> DeleteFile([FromBody] DeleteFileRequest request)
        {
            var db = tenantSystemStorage.IdentityDatabase;
            return await base.DeleteFile(request, db);
        }

        [SwaggerOperation(Tags = new[] { ControllerConstants.ClientTokenDrive })]
        [HttpPost("files/deletefileidbatch")]
        public async Task<IActionResult> DeleteFileIdBatch([FromBody] DeleteFileIdBatchRequest request)
        {
            var db = tenantSystemStorage.IdentityDatabase;
            return await base.DeleteFileIdBatch(request, db);
        }

        [SwaggerOperation(Tags = new[] { ControllerConstants.ClientTokenDrive })]
        [HttpPost("files/deletegroupidbatch")]
        public async Task<IActionResult> DeleteFilesByGroupIdBatch([FromBody] DeleteFilesByGroupIdBatchRequest request)
        {
            var db = tenantSystemStorage.IdentityDatabase;
            return await base.DeleteFilesByGroupIdBatch(request, db);
        }

        [SwaggerOperation(Tags = new[] { ControllerConstants.ClientTokenDrive })]
        [HttpPost("files/deletepayload")]
        public async Task<DeletePayloadResult> DeletePayloadC(DeletePayloadRequest request)
        {
            var db = tenantSystemStorage.IdentityDatabase;
            return await base.DeletePayload(request, db);
        }
    }
}<|MERGE_RESOLUTION|>--- conflicted
+++ resolved
@@ -1,4 +1,5 @@
 ﻿using System;
+using System.Collections.Generic;
 using System.Threading.Tasks;
 using Microsoft.AspNetCore.Mvc;
 using Microsoft.Extensions.Logging;
@@ -10,7 +11,6 @@
 using Odin.Hosting.Controllers.Base.Drive;
 using Odin.Hosting.Controllers.ClientToken.Guest;
 using Swashbuckle.AspNetCore.Annotations;
-using System.Collections.Generic;
 
 namespace Odin.Hosting.Controllers.ClientToken.Shared.Drive
 {
@@ -77,13 +77,8 @@
             [FromQuery] int? chunkStart, [FromQuery] int? chunkLength)
         {
             FileChunk chunk = this.GetChunk(chunkStart, chunkLength);
-<<<<<<< HEAD
             var db = tenantSystemStorage.IdentityDatabase;
-            return await base.GetPayloadStream(
-=======
-            using var cn = tenantSystemStorage.CreateConnection();
             var payload = await base.GetPayloadStream(
->>>>>>> eaac10b9
                 new GetPayloadRequest()
                 {
                     File = new ExternalFileIdentifier()
@@ -98,10 +93,7 @@
                     Key = key,
                     Chunk = chunk
                 },
-<<<<<<< HEAD
                 db);
-=======
-                cn);
 
             if (WebOdinContext.Caller.IsAnonymous)
             {
@@ -109,7 +101,6 @@
             }
 
             return payload;
->>>>>>> eaac10b9
         }
 
         /// <summary>
