﻿using System;
using System.IO;
using System.Linq;
using System.Net.Http.Headers;
using System.Text;
using System.Threading.Tasks;
using MediatR;
using Microsoft.AspNetCore.Authorization;
using Microsoft.AspNetCore.Mvc;
using Microsoft.AspNetCore.WebUtilities;
using Microsoft.Extensions.DependencyInjection;
using Microsoft.Extensions.Logging;
using Odin.Core.Exceptions;
using Odin.Core.Serialization;
using Odin.Services.AppNotifications.Push;
using Odin.Services.Authorization.ExchangeGrants;
using Odin.Services.Base;
using Odin.Services.Drives.DriveCore.Storage;
using Odin.Services.Drives.FileSystem;
using Odin.Services.Drives.FileSystem.Base;
using Odin.Services.Drives.FileSystem.Comment;
using Odin.Services.Drives.FileSystem.Standard;
using Odin.Services.Drives.Management;
using Odin.Services.Peer;
using Odin.Services.Peer.Encryption;
using Odin.Services.Peer.Incoming.Drive.Transfer;
using Odin.Services.Peer.Outgoing.Drive;
using Odin.Services.Util;
using Odin.Core.Storage;
<<<<<<< HEAD
using Odin.Hosting.Authentication.Peer;
using Odin.Hosting.Controllers.Base;
using Odin.Services.Configuration;
using Odin.Services.Membership.Connections;
using Odin.Services.Peer.Outgoing.Drive.Transfer.Outbox;
=======
using Odin.Core.Storage.SQLite;
using Odin.Hosting.Authentication.Peer;
using Odin.Hosting.Controllers.Base;
using Odin.Services.Peer.Incoming.Drive.Transfer.InboxStorage;
>>>>>>> 2fce6a5a

namespace Odin.Hosting.Controllers.PeerIncoming.Drive
{
    /// <summary>
    /// Receives incoming data transfers from other hosts
    /// </summary>
    [ApiController]
    [Route(PeerApiPathConstants.DriveV1)]
    [Authorize(Policy = PeerPerimeterPolicies.IsInOdinNetwork, AuthenticationSchemes = PeerAuthConstants.TransitCertificateAuthScheme)]
    public class PeerIncomingDriveUploadController : OdinControllerBase
    {
        private readonly ILoggerFactory _loggerFactory;
<<<<<<< HEAD
        private readonly PeerOutbox _peerOutbox;
        private readonly IOdinHttpClientFactory _odinHttpClientFactory;
        private readonly CircleNetworkService _circleNetworkService;
        private readonly OdinConfiguration _odinConfiguration;
=======
        private readonly TransitInboxBoxStorage _transitInboxBoxStorage;
>>>>>>> 2fce6a5a
        private readonly DriveManager _driveManager;

        private readonly FileSystemResolver _fileSystemResolver;
        private readonly PushNotificationService _pushNotificationService;
        private PeerDriveIncomingTransferService _incomingTransferService;
        private IDriveFileSystem _fileSystem;
        private readonly IMediator _mediator;

        /// <summary />
        public PeerIncomingDriveUploadController(DriveManager driveManager,
<<<<<<< HEAD
            TenantSystemStorage tenantSystemStorage, IMediator mediator, FileSystemResolver fileSystemResolver, PushNotificationService pushNotificationService,
            ILoggerFactory loggerFactory, PeerOutbox peerOutbox,
            IOdinHttpClientFactory odinHttpClientFactory,
            CircleNetworkService circleNetworkService,
            OdinConfiguration odinConfiguration)
=======
             IMediator mediator, FileSystemResolver fileSystemResolver, PushNotificationService pushNotificationService,
            ILoggerFactory loggerFactory, TransitInboxBoxStorage transitInboxBoxStorage)
>>>>>>> 2fce6a5a
        {
            _driveManager = driveManager;
            
            _mediator = mediator;
            _fileSystemResolver = fileSystemResolver;
            _pushNotificationService = pushNotificationService;
            _loggerFactory = loggerFactory;
<<<<<<< HEAD
            _peerOutbox = peerOutbox;
            _odinHttpClientFactory = odinHttpClientFactory;
            _circleNetworkService = circleNetworkService;
            _odinConfiguration = odinConfiguration;
=======
            _transitInboxBoxStorage = transitInboxBoxStorage;
>>>>>>> 2fce6a5a
        }

        /// <summary />
        [HttpPost("upload")]
        public async Task<PeerTransferResponse> ReceiveIncomingTransfer()
        {
            

            await AssertIsValidCaller();

            if (!IsMultipartContentType(HttpContext.Request.ContentType))
            {
                throw new OdinClientException("Data is not multi-part content");
            }

            var boundary = GetBoundary(HttpContext.Request.ContentType);
            var reader = new MultipartReader(boundary, HttpContext.Request.Body);

            var transferInstructionSet = await ProcessTransferInstructionSet(await reader.ReadNextSectionAsync());

            OdinValidationUtils.AssertNotNull(transferInstructionSet, nameof(transferInstructionSet));
            OdinValidationUtils.AssertIsTrue(transferInstructionSet.IsValid(), "Invalid data deserialized when creating the TransferInstructionSet");

            //Optimizations - the caller can't write to the drive, no need to accept any more of the file

            //S0100
            _fileSystem = ResolveFileSystem(transferInstructionSet.FileSystemType);

            //S1000, S2000 - can the sender write the content to the target drive?
            var driveId = WebOdinContext.PermissionsContext.GetDriveId(transferInstructionSet.TargetDrive);

<<<<<<< HEAD
            await _fileSystem.Storage.AssertCanWriteToDrive(driveId, WebOdinContext, db);

            var drive = await _driveManager.GetDriveAsync(transferInstructionSet.TargetDrive, _tenantSystemStorage.IdentityDatabase);
            if ((transferInstructionSet.AppNotificationOptions?.Recipients?.Any() ?? false) && !drive.AllowSubscriptions)
            {
                throw new OdinSecurityException("Attempt to distribute app notifications to drive which does not allow subscriptions");
            }
            
=======
            await _fileSystem.Storage.AssertCanWriteToDrive(driveId, WebOdinContext);
>>>>>>> 2fce6a5a
            //End Optimizations

            _incomingTransferService = GetPerimeterService(_fileSystem);
            await _incomingTransferService.InitializeIncomingTransfer(transferInstructionSet, WebOdinContext);

            //

            var metadata = await ProcessMetadataSection(await reader.ReadNextSectionAsync());

            //

            var shouldExpectPayload = transferInstructionSet.ContentsProvided.HasFlag(SendContents.Payload);
            if (shouldExpectPayload)
            {
                var section = await reader.ReadNextSectionAsync();
                while (null != section)
                {
                    if (IsPayloadPart(section))
                    {
                        await ProcessPayloadSection(section, metadata);
                    }

                    if (IsThumbnail(section))
                    {
                        await ProcessThumbnailSection(section, metadata);
                    }

                    section = await reader.ReadNextSectionAsync();
                }
            }


            return await _incomingTransferService.FinalizeTransfer(metadata, WebOdinContext);
        }

        [HttpPost("deletelinkedfile")]
        public async Task<PeerTransferResponse> DeleteLinkedFile(DeleteRemoteFileRequest request)
        {
            var fileSystem = GetHttpFileSystemResolver().ResolveFileSystem();
            var perimeterService = GetPerimeterService(fileSystem);
            
            return await perimeterService.AcceptDeleteLinkedFileRequestAsync(
                request.RemoteGlobalTransitIdFileIdentifier.TargetDrive,
                request.RemoteGlobalTransitIdFileIdentifier.GlobalTransitId,
                request.FileSystemType,
                WebOdinContext);
        }

        [HttpPost("mark-file-read")]
        public async Task<PeerTransferResponse> MarkFileAsRead(MarkFileAsReadRequest request)
        {
            await AssertIsValidCaller();

            var fileSystem = GetHttpFileSystemResolver().ResolveFileSystem();
            var perimeterService = GetPerimeterService(fileSystem);
            

            return await perimeterService.MarkFileAsReadAsync(
                request.GlobalTransitIdFileIdentifier.TargetDrive,
                request.GlobalTransitIdFileIdentifier.GlobalTransitId,
                request.FileSystemType,
                WebOdinContext);
        }

        private Task AssertIsValidCaller()
        {
            //TODO: later add check to see if this is from an introduction?

            var dotYouContext = WebOdinContext;
            var isValidCaller = dotYouContext.Caller.IsConnected || dotYouContext.Caller.ClientTokenType == ClientTokenType.DataProvider;
            if (!isValidCaller)
            {
                throw new OdinSecurityException("Caller must be connected");
            }

            return Task.CompletedTask;
        }

        private bool IsPayloadPart(MultipartSection section)
        {
            if (section == null)
            {
                return false;
            }

            if (!Enum.TryParse<MultipartHostTransferParts>(GetSectionName(section!.ContentDisposition), true, out var part))
            {
                throw new OdinClientException("Section does not match a known MultipartSection", OdinClientErrorCode.InvalidUpload);
            }

            return part == MultipartHostTransferParts.Payload;
        }

        private bool IsThumbnail(MultipartSection section)
        {
            if (section == null)
            {
                return false;
            }

            if (!Enum.TryParse<MultipartHostTransferParts>(GetSectionName(section!.ContentDisposition), true, out var part))
            {
                throw new OdinClientException("Section does not match a known MultipartSection", OdinClientErrorCode.InvalidUpload);
            }

            return part == MultipartHostTransferParts.Thumbnail;
        }

        private async Task<EncryptedRecipientTransferInstructionSet> ProcessTransferInstructionSet(MultipartSection section)
        {
            AssertIsPart(section, MultipartHostTransferParts.TransferKeyHeader);
            string json = await new StreamReader(section.Body).ReadToEndAsync();
            var transferInstructionSet = OdinSystemSerializer.Deserialize<EncryptedRecipientTransferInstructionSet>(json);

            OdinValidationUtils.AssertNotNull(transferInstructionSet, nameof(transferInstructionSet));
            OdinValidationUtils.AssertIsTrue(transferInstructionSet.IsValid(), "Invalid data deserialized when creating the TransferInstructionSet");

            return transferInstructionSet;
        }

        private async Task<FileMetadata> ProcessMetadataSection(MultipartSection section)
        {
            

            AssertIsPart(section, MultipartHostTransferParts.Metadata);

            //HACK: need to optimize this 
            var json = await new StreamReader(section.Body).ReadToEndAsync();
            var metadata = OdinSystemSerializer.Deserialize<FileMetadata>(json);
            var metadataStream = new MemoryStream(Encoding.UTF8.GetBytes(json));
            await _incomingTransferService.AcceptMetadata("metadata", metadataStream, WebOdinContext);
            return metadata;
        }

        private async Task ProcessPayloadSection(MultipartSection section, FileMetadata fileMetadata)
        {
            

            AssertIsPayloadPart(section, out var fileSection, out var payloadKey);

            // Validate the payload key is defined in the set being sent
            var payloadDescriptor = fileMetadata.GetPayloadDescriptor(payloadKey);
            if (null == payloadDescriptor)
            {
                throw new OdinClientException($"Payload sent with key that is not defined in the metadata header: {payloadKey}");
            }

            string extension = DriveFileUtility.GetPayloadFileExtension(payloadKey, payloadDescriptor.Uid);
            await _incomingTransferService.AcceptPayload(payloadKey, extension, fileSection.FileStream, WebOdinContext);
        }

        private async Task ProcessThumbnailSection(MultipartSection section, FileMetadata fileMetadata)
        {
            

            AssertIsValidThumbnailPart(section, out var fileSection, out var thumbnailUploadKey, out _);

            var parts = thumbnailUploadKey.Split(DriveFileUtility.TransitThumbnailKeyDelimiter);
            if (parts.Length != 3)
            {
                throw new OdinClientException($"The thumbnail upload key provided is invalid {thumbnailUploadKey}");
            }

            var payloadKey = parts[0];
            var width = int.Parse(parts[1]);
            var height = int.Parse(parts[2]);
            DriveFileUtility.AssertValidPayloadKey(payloadKey);
            var payloadDescriptor = fileMetadata.GetPayloadDescriptor(payloadKey);

            if (null == payloadDescriptor)
            {
                throw new OdinClientException($"Payload sent with key that is not defined in the metadata header: {payloadKey}");
            }

            string extension = DriveFileUtility.GetThumbnailFileExtension(payloadKey, payloadDescriptor.Uid, width, height);
            await _incomingTransferService.AcceptThumbnail(payloadKey, thumbnailUploadKey, extension,
                fileSection.FileStream,
                WebOdinContext);
        }

        private void AssertIsPayloadPart(MultipartSection section, out FileMultipartSection fileSection, out string payloadKey)
        {
            var expectedPart = MultipartHostTransferParts.Payload;
            if (!Enum.TryParse<MultipartHostTransferParts>(GetSectionName(section!.ContentDisposition), true, out var part) || part != expectedPart)
            {
                throw new OdinClientException($"Payloads have name of {Enum.GetName(expectedPart)}", OdinClientErrorCode.InvalidPayloadNameOrKey);
            }

            fileSection = section.AsFileSection();
            DriveFileUtility.AssertValidPayloadKey(fileSection?.FileName);
            payloadKey = fileSection?.FileName;
        }

        private void AssertIsValidThumbnailPart(MultipartSection section, out FileMultipartSection fileSection,
            out string thumbnailUploadKey, out string contentType)
        {
            var expectedPart = MultipartHostTransferParts.Thumbnail;
            if (!Enum.TryParse<MultipartHostTransferParts>(GetSectionName(section!.ContentDisposition), true, out var part) || part != expectedPart)
            {
                throw new OdinClientException($"Thumbnails have name of {Enum.GetName(expectedPart)}", OdinClientErrorCode.InvalidThumnbnailName);
            }

            fileSection = section.AsFileSection();
            if (null == fileSection)
            {
                throw new OdinClientException("Thumbnails must include a filename formatted as 'WidthXHeight' (i.e. '400x200')",
                    OdinClientErrorCode.InvalidThumnbnailName);
            }

            fileSection = section.AsFileSection();

            contentType = section.ContentType;
            if (string.IsNullOrEmpty(contentType) || string.IsNullOrWhiteSpace(contentType))
            {
                throw new OdinClientException(
                    "Thumbnails must include a valid contentType in the multi-part upload.",
                    OdinClientErrorCode.InvalidThumnbnailName);
            }

            thumbnailUploadKey = fileSection?.FileName;
            if (string.IsNullOrEmpty(thumbnailUploadKey) || string.IsNullOrWhiteSpace(thumbnailUploadKey))
            {
                throw new OdinClientException(
                    "Thumbnails must include the thumbnailKey, which matches the key in the InstructionSet.UploadManifest.",
                    OdinClientErrorCode.InvalidThumnbnailName);
            }
        }

        private void AssertIsPart(MultipartSection section, MultipartHostTransferParts expectedPart)
        {
            if (!Enum.TryParse<MultipartHostTransferParts>(GetSectionName(section!.ContentDisposition), true, out var part) || part != expectedPart)
            {
                throw new OdinClientException($"Part must be {Enum.GetName(expectedPart)}");
            }
        }

        private static bool IsMultipartContentType(string contentType)
        {
            return !string.IsNullOrEmpty(contentType) && contentType.IndexOf("multipart/", StringComparison.OrdinalIgnoreCase) >= 0;
        }

        private static string GetBoundary(string contentType)
        {
            var elements = contentType.Split(' ');
            var element = elements.First(entry => entry.StartsWith("boundary="));
            var boundary = element.Substring("boundary=".Length);
            // Remove quotes
            if (boundary.Length >= 2 && boundary[0] == '"' &&
                boundary[boundary.Length - 1] == '"')
            {
                boundary = boundary.Substring(1, boundary.Length - 2);
            }

            return boundary;
        }

        private string GetSectionName(string contentDisposition)
        {
            var cd = ContentDispositionHeaderValue.Parse(contentDisposition);
            return cd.Name?.Trim('"');
        }

        private IDriveFileSystem ResolveFileSystem(FileSystemType fileSystemType)
        {
            //TODO: this is duplicated code

            var ctx = this.HttpContext;

            if (fileSystemType == FileSystemType.Standard)
            {
                return ctx!.RequestServices.GetRequiredService<StandardFileSystem>();
            }

            if (fileSystemType == FileSystemType.Comment)
            {
                return ctx!.RequestServices.GetRequiredService<CommentFileSystem>();
            }

            throw new OdinClientException("Invalid file system type or could not parse instruction set", OdinClientErrorCode.InvalidFileSystemType);
        }

        private PeerDriveIncomingTransferService GetPerimeterService(IDriveFileSystem fileSystem)
        {
            // SEB:TODO DI this?
            return new PeerDriveIncomingTransferService(
                _loggerFactory.CreateLogger<PeerDriveIncomingTransferService>(),
                _driveManager,
                fileSystem,
                _mediator,
                _pushNotificationService,
                _peerOutbox,
                _odinHttpClientFactory,
                _circleNetworkService,
                _fileSystemResolver,
<<<<<<< HEAD
                _odinConfiguration);
=======
                _pushNotificationService,
                _transitInboxBoxStorage);
>>>>>>> 2fce6a5a
        }
    }
}<|MERGE_RESOLUTION|>--- conflicted
+++ resolved
@@ -27,18 +27,12 @@
 using Odin.Services.Peer.Outgoing.Drive;
 using Odin.Services.Util;
 using Odin.Core.Storage;
-<<<<<<< HEAD
 using Odin.Hosting.Authentication.Peer;
 using Odin.Hosting.Controllers.Base;
 using Odin.Services.Configuration;
 using Odin.Services.Membership.Connections;
 using Odin.Services.Peer.Outgoing.Drive.Transfer.Outbox;
-=======
-using Odin.Core.Storage.SQLite;
-using Odin.Hosting.Authentication.Peer;
-using Odin.Hosting.Controllers.Base;
 using Odin.Services.Peer.Incoming.Drive.Transfer.InboxStorage;
->>>>>>> 2fce6a5a
 
 namespace Odin.Hosting.Controllers.PeerIncoming.Drive
 {
@@ -51,14 +45,11 @@
     public class PeerIncomingDriveUploadController : OdinControllerBase
     {
         private readonly ILoggerFactory _loggerFactory;
-<<<<<<< HEAD
         private readonly PeerOutbox _peerOutbox;
         private readonly IOdinHttpClientFactory _odinHttpClientFactory;
         private readonly CircleNetworkService _circleNetworkService;
         private readonly OdinConfiguration _odinConfiguration;
-=======
         private readonly TransitInboxBoxStorage _transitInboxBoxStorage;
->>>>>>> 2fce6a5a
         private readonly DriveManager _driveManager;
 
         private readonly FileSystemResolver _fileSystemResolver;
@@ -69,16 +60,15 @@
 
         /// <summary />
         public PeerIncomingDriveUploadController(DriveManager driveManager,
-<<<<<<< HEAD
-            TenantSystemStorage tenantSystemStorage, IMediator mediator, FileSystemResolver fileSystemResolver, PushNotificationService pushNotificationService,
-            ILoggerFactory loggerFactory, PeerOutbox peerOutbox,
+            IMediator mediator, 
+            FileSystemResolver fileSystemResolver,
+            PushNotificationService pushNotificationService,
+            ILoggerFactory loggerFactory, 
+            PeerOutbox peerOutbox,
             IOdinHttpClientFactory odinHttpClientFactory,
             CircleNetworkService circleNetworkService,
-            OdinConfiguration odinConfiguration)
-=======
-             IMediator mediator, FileSystemResolver fileSystemResolver, PushNotificationService pushNotificationService,
-            ILoggerFactory loggerFactory, TransitInboxBoxStorage transitInboxBoxStorage)
->>>>>>> 2fce6a5a
+            OdinConfiguration odinConfiguration,
+            TransitInboxBoxStorage transitInboxBoxStorage)
         {
             _driveManager = driveManager;
             
@@ -86,14 +76,11 @@
             _fileSystemResolver = fileSystemResolver;
             _pushNotificationService = pushNotificationService;
             _loggerFactory = loggerFactory;
-<<<<<<< HEAD
             _peerOutbox = peerOutbox;
             _odinHttpClientFactory = odinHttpClientFactory;
             _circleNetworkService = circleNetworkService;
             _odinConfiguration = odinConfiguration;
-=======
             _transitInboxBoxStorage = transitInboxBoxStorage;
->>>>>>> 2fce6a5a
         }
 
         /// <summary />
@@ -125,18 +112,15 @@
             //S1000, S2000 - can the sender write the content to the target drive?
             var driveId = WebOdinContext.PermissionsContext.GetDriveId(transferInstructionSet.TargetDrive);
 
-<<<<<<< HEAD
-            await _fileSystem.Storage.AssertCanWriteToDrive(driveId, WebOdinContext, db);
-
-            var drive = await _driveManager.GetDriveAsync(transferInstructionSet.TargetDrive, _tenantSystemStorage.IdentityDatabase);
+            await _fileSystem.Storage.AssertCanWriteToDrive(driveId, WebOdinContext);
+
+            var drive = await _driveManager.GetDriveAsync(transferInstructionSet.TargetDrive);
             if ((transferInstructionSet.AppNotificationOptions?.Recipients?.Any() ?? false) && !drive.AllowSubscriptions)
             {
                 throw new OdinSecurityException("Attempt to distribute app notifications to drive which does not allow subscriptions");
             }
             
-=======
-            await _fileSystem.Storage.AssertCanWriteToDrive(driveId, WebOdinContext);
->>>>>>> 2fce6a5a
+            // await _fileSystem.Storage.AssertCanWriteToDrive(driveId, WebOdinContext);
             //End Optimizations
 
             _incomingTransferService = GetPerimeterService(_fileSystem);
@@ -431,12 +415,8 @@
                 _odinHttpClientFactory,
                 _circleNetworkService,
                 _fileSystemResolver,
-<<<<<<< HEAD
-                _odinConfiguration);
-=======
-                _pushNotificationService,
+                _odinConfiguration,
                 _transitInboxBoxStorage);
->>>>>>> 2fce6a5a
         }
     }
 }