--- conflicted
+++ resolved
@@ -38,16 +38,7 @@
             OdinValidationUtils.AssertNotNull(payload, nameof(payload));
 
             var db = _tenantSystemStorage.IdentityDatabase;
-<<<<<<< HEAD
             var payloadBytes = await _publicPrivatePublicKeyService.EccDecryptPayload(PublicPrivateKeyType.OfflineKey, payload, WebOdinContext);
-=======
-            var (isValidPublicKey, payloadBytes) = await _publicPrivatePublicKeyService.RsaDecryptPayloadAsync(PublicPrivateKeyType.OfflineKey, payload, WebOdinContext, db);
-            if (isValidPublicKey == false)
-            {
-                //TODO: extend with error code indicated a bad public key 
-                return BadRequest("Invalid Public Key");
-            }
->>>>>>> 30089c7b
 
             var request = OdinSystemSerializer.Deserialize<PerimeterFollowRequest>(payloadBytes.ToStringFromUtf8Bytes());
             OdinValidationUtils.AssertNotNull(request, nameof(request));
