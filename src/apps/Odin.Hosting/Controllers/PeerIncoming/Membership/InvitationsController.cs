﻿using System.Threading.Tasks;
using Microsoft.AspNetCore.Authorization;
using Microsoft.AspNetCore.Mvc;
using Odin.Core.Exceptions;
using Odin.Core.Fluff;
using Odin.Services.Base;
using Odin.Services.EncryptionKeyService;
using Odin.Services.Membership.Connections.Requests;
using Odin.Services.Peer;
using Odin.Hosting.Authentication.Peer;
using Odin.Hosting.Controllers.Base;

namespace Odin.Hosting.Controllers.PeerIncoming.Membership
{
    /// <summary>
    /// Controller which accepts various invitations.  This controller 
    /// must only add invitations and make no other changes.
    /// </summary>
    [ApiController]
    [Route(PeerApiPathConstants.InvitationsV1)]
    //so here i could change the transit to have two policies - one that requires an app and one that is an certificate only
    //how do you know it is the owner console tho?
    [Authorize(Policy = PeerPerimeterPolicies.IsInOdinNetwork, AuthenticationSchemes = PeerAuthConstants.PublicTransitAuthScheme)]
    public class InvitationsController(
        CircleNetworkRequestService circleNetworkRequestService,
        TenantSystemStorage tenantSystemStorage) : OdinControllerBase
    {
        [HttpPost("connect")]
        public async Task<IActionResult> ReceiveConnectionRequest([FromBody] EccEncryptedPayload payload)
        {
<<<<<<< HEAD
            await circleNetworkRequestService.ReceiveConnectionRequest(payload, WebOdinContext);
            return Ok();
=======
            var db = tenantSystemStorage.IdentityDatabase;
            await circleNetworkRequestService.ReceiveConnectionRequestAsync(payload, WebOdinContext, db);
            return new JsonResult(new NoResultResponse(true));
>>>>>>> 30089c7b
        }


        [HttpPost("establishconnection")]
        public async Task<IActionResult> EstablishConnection([FromBody] SharedSecretEncryptedPayload payload)
        {
            var db = tenantSystemStorage.IdentityDatabase;
            if (!HttpContext.Request.Headers.TryGetValue(OdinHeaderNames.EstablishConnectionAuthToken, out var authenticationToken64))
            {
                throw new OdinSecurityException("missing auth token");
            }
            await circleNetworkRequestService.EstablishConnection(payload, authenticationToken64, WebOdinContext, db);
            return new JsonResult(new NoResultResponse(true));
        }
    }
}<|MERGE_RESOLUTION|>--- conflicted
+++ resolved
@@ -28,14 +28,8 @@
         [HttpPost("connect")]
         public async Task<IActionResult> ReceiveConnectionRequest([FromBody] EccEncryptedPayload payload)
         {
-<<<<<<< HEAD
-            await circleNetworkRequestService.ReceiveConnectionRequest(payload, WebOdinContext);
+            await circleNetworkRequestService.ReceiveConnectionRequestAsync(payload, WebOdinContext);
             return Ok();
-=======
-            var db = tenantSystemStorage.IdentityDatabase;
-            await circleNetworkRequestService.ReceiveConnectionRequestAsync(payload, WebOdinContext, db);
-            return new JsonResult(new NoResultResponse(true));
->>>>>>> 30089c7b
         }
 
 
