﻿using System.Threading.Tasks;
using MediatR;
using Microsoft.AspNetCore.Mvc;
using Odin.Services.Base;
using Odin.Services.DataSubscription.Follower;
using Odin.Services.DataSubscription.ReceivingHost;
using Odin.Services.DataSubscription.SendingHost;
using Odin.Services.Peer;
using Odin.Hosting.Authentication.Peer;
using Odin.Hosting.Controllers.Base;
using Odin.Services.Peer.Incoming.Drive.Transfer.InboxStorage;

namespace Odin.Hosting.Controllers.PeerIncoming.Membership.Feed
{
    /// <summary>
    /// Receives incoming data transfers from other hosts
    /// </summary>
    [ApiController]
    [Route(PeerApiPathConstants.FeedV1)]
    [Microsoft.AspNetCore.Authorization.Authorize(Policy = PeerPerimeterPolicies.IsInOdinNetwork, AuthenticationSchemes = PeerAuthConstants.FeedAuthScheme)]
    public class FeedDriveIncomingController : OdinControllerBase
    {
        private readonly FileSystemResolver _fileSystemResolver;
        private readonly FollowerService _followerService;
        private readonly IMediator _mediator;
<<<<<<< HEAD
        private readonly TenantSystemStorage _tenantSystemStorage;

        /// <summary />
        public FeedDriveIncomingController(
            FileSystemResolver fileSystemResolver, FollowerService followerService, IMediator mediator, TenantSystemStorage tenantSystemStorage)
=======
        private readonly TransitInboxBoxStorage _transitInboxStorage;

        /// <summary />
        public FeedDriveIncomingController(
            FileSystemResolver fileSystemResolver, FollowerService followerService, IMediator mediator, TransitInboxBoxStorage transitInboxStorage)
>>>>>>> 39d0c6fc
        {
            _fileSystemResolver = fileSystemResolver;
            _followerService = followerService;
            _mediator = mediator;
<<<<<<< HEAD
            _tenantSystemStorage = tenantSystemStorage;
=======
            _transitInboxStorage = transitInboxStorage;
>>>>>>> 39d0c6fc
        }

        [HttpPost("filemetadata")]
        public async Task<PeerTransferResponse> AcceptUpdatedFileMetadata(UpdateFeedFileMetadataRequest payload)
        {
            var perimeterService = GetPerimeterService();
<<<<<<< HEAD
            using var cn = _tenantSystemStorage.CreateConnection();
            return await perimeterService.AcceptUpdatedFileMetadata(payload,WebOdinContext, cn);
=======
            return await perimeterService.AcceptUpdatedFileMetadata(payload, WebOdinContext);
>>>>>>> 39d0c6fc
        }

        [HttpPost("delete")]
        public async Task<PeerTransferResponse> DeleteFileMetadata(DeleteFeedFileMetadataRequest payload)
        {
            var perimeterService = GetPerimeterService();
<<<<<<< HEAD
            using var cn = _tenantSystemStorage.CreateConnection();
            return await perimeterService.Delete(payload,WebOdinContext, cn);
=======
            return await perimeterService.Delete(payload, WebOdinContext);
>>>>>>> 39d0c6fc
        }

        private FeedDistributionPerimeterService GetPerimeterService()
        {
            var fileSystem = GetHttpFileSystemResolver().ResolveFileSystem();
            return new FeedDistributionPerimeterService(
                fileSystem,
                _fileSystemResolver,
                _followerService,
                _mediator,
                _transitInboxStorage);
        }
    }
}<|MERGE_RESOLUTION|>--- conflicted
+++ resolved
@@ -23,52 +23,34 @@
         private readonly FileSystemResolver _fileSystemResolver;
         private readonly FollowerService _followerService;
         private readonly IMediator _mediator;
-<<<<<<< HEAD
+        private readonly TransitInboxBoxStorage _transitInboxStorage;
         private readonly TenantSystemStorage _tenantSystemStorage;
 
         /// <summary />
         public FeedDriveIncomingController(
-            FileSystemResolver fileSystemResolver, FollowerService followerService, IMediator mediator, TenantSystemStorage tenantSystemStorage)
-=======
-        private readonly TransitInboxBoxStorage _transitInboxStorage;
-
-        /// <summary />
-        public FeedDriveIncomingController(
-            FileSystemResolver fileSystemResolver, FollowerService followerService, IMediator mediator, TransitInboxBoxStorage transitInboxStorage)
->>>>>>> 39d0c6fc
+            FileSystemResolver fileSystemResolver, FollowerService followerService, IMediator mediator, TransitInboxBoxStorage transitInboxStorage, TenantSystemStorage tenantSystemStorage)
         {
             _fileSystemResolver = fileSystemResolver;
             _followerService = followerService;
             _mediator = mediator;
-<<<<<<< HEAD
+            _transitInboxStorage = transitInboxStorage;
             _tenantSystemStorage = tenantSystemStorage;
-=======
-            _transitInboxStorage = transitInboxStorage;
->>>>>>> 39d0c6fc
         }
 
         [HttpPost("filemetadata")]
         public async Task<PeerTransferResponse> AcceptUpdatedFileMetadata(UpdateFeedFileMetadataRequest payload)
         {
             var perimeterService = GetPerimeterService();
-<<<<<<< HEAD
             using var cn = _tenantSystemStorage.CreateConnection();
-            return await perimeterService.AcceptUpdatedFileMetadata(payload,WebOdinContext, cn);
-=======
-            return await perimeterService.AcceptUpdatedFileMetadata(payload, WebOdinContext);
->>>>>>> 39d0c6fc
+            return await perimeterService.AcceptUpdatedFileMetadata(payload, WebOdinContext, cn);
         }
 
         [HttpPost("delete")]
         public async Task<PeerTransferResponse> DeleteFileMetadata(DeleteFeedFileMetadataRequest payload)
         {
             var perimeterService = GetPerimeterService();
-<<<<<<< HEAD
             using var cn = _tenantSystemStorage.CreateConnection();
-            return await perimeterService.Delete(payload,WebOdinContext, cn);
-=======
-            return await perimeterService.Delete(payload, WebOdinContext);
->>>>>>> 39d0c6fc
+            return await perimeterService.Delete(payload, WebOdinContext, cn);
         }
 
         private FeedDistributionPerimeterService GetPerimeterService()
