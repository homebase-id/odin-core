﻿using System.Threading.Tasks;
using Microsoft.AspNetCore.Authorization;
using Microsoft.AspNetCore.Mvc;
using Microsoft.Extensions.Logging;
using Odin.Core;
using Odin.Services.EncryptionKeyService;
using Odin.Services.Peer;
using Odin.Hosting.Authentication.Peer;
using Odin.Services.Base;

namespace Odin.Hosting.Controllers.PeerIncoming
{
    /// <summary>
    /// Receives incoming data transfers from other hosts
    /// </summary>
    [ApiController]
    [Route(PeerApiPathConstants.EncryptionV1)]
    [Authorize(Policy = PeerPerimeterPolicies.IsInOdinNetwork, AuthenticationSchemes = PeerAuthConstants.PublicTransitAuthScheme)]
    public class EncryptionPublicKeyController(
        PublicPrivateKeyService publicPrivateKeyService,
        TenantSystemStorage tenantSystemStorage,
        ILogger<EncryptionPublicKeyController> logger) : ControllerBase
    {
        [HttpGet("rsa_public_key")]
        public async Task<GetPublicKeyResponse> GetRsaKey(PublicPrivateKeyType keyType)
        {
            var db = tenantSystemStorage.IdentityDatabase;
<<<<<<< HEAD
            var key = await publicPrivateKeyService.GetPublicRsaKey(keyType);
=======
            var key = await publicPrivateKeyService.GetPublicRsaKeyAsync(keyType, db);
>>>>>>> 30089c7b
            return new GetPublicKeyResponse()
            {
                PublicKey = key.publicKey,
                Crc32 = key.crc32c,
                Expiration = key.expiration.milliseconds
            };
        }

        [HttpGet("ecc_public_key")]
        public async Task<IActionResult> GetEccKey(PublicPrivateKeyType keyType)
        {
<<<<<<< HEAD
            logger.LogDebug("Returning ecc_public_key type: {keyType}", keyType);
            var key = await publicPrivateKeyService.GetPublicEccKey(keyType);

            if (null == key)
=======
            var db = tenantSystemStorage.IdentityDatabase;
            var key = await publicPrivateKeyService.GetPublicEccKeyAsync(keyType, db);
            return new GetPublicKeyResponse()
>>>>>>> 30089c7b
            {
                logger.LogDebug("no ecc_public_key found");
                return NotFound();
            }

            logger.LogDebug("Returning ecc public key: {key}", key);

            var result = new GetEccPublicKeyResponse()
            {
                PublicKeyJwk = key.PublicKeyJwk(),
                Expiration = key.expiration.milliseconds,
                CRC32c = key.crc32c
            };
            return new JsonResult(result);
        }
    }
}<|MERGE_RESOLUTION|>--- conflicted
+++ resolved
@@ -25,11 +25,7 @@
         public async Task<GetPublicKeyResponse> GetRsaKey(PublicPrivateKeyType keyType)
         {
             var db = tenantSystemStorage.IdentityDatabase;
-<<<<<<< HEAD
             var key = await publicPrivateKeyService.GetPublicRsaKey(keyType);
-=======
-            var key = await publicPrivateKeyService.GetPublicRsaKeyAsync(keyType, db);
->>>>>>> 30089c7b
             return new GetPublicKeyResponse()
             {
                 PublicKey = key.publicKey,
@@ -41,16 +37,10 @@
         [HttpGet("ecc_public_key")]
         public async Task<IActionResult> GetEccKey(PublicPrivateKeyType keyType)
         {
-<<<<<<< HEAD
             logger.LogDebug("Returning ecc_public_key type: {keyType}", keyType);
-            var key = await publicPrivateKeyService.GetPublicEccKey(keyType);
+            var key = await publicPrivateKeyService.GetPublicEccKeyAsync(keyType);
 
             if (null == key)
-=======
-            var db = tenantSystemStorage.IdentityDatabase;
-            var key = await publicPrivateKeyService.GetPublicEccKeyAsync(keyType, db);
-            return new GetPublicKeyResponse()
->>>>>>> 30089c7b
             {
                 logger.LogDebug("no ecc_public_key found");
                 return NotFound();
