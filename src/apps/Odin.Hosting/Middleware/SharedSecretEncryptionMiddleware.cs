--- conflicted
+++ resolved
@@ -17,11 +17,9 @@
 using Odin.Services.Authorization.Acl;
 using Odin.Services.Base;
 using Odin.Services.Peer;
-using Odin.Hosting.Controllers.ClientToken;
 using Odin.Hosting.Controllers.ClientToken.App;
 using Odin.Hosting.Controllers.ClientToken.Guest;
 using Odin.Hosting.Controllers.Home.Auth;
-using Odin.Hosting.Controllers.OwnerToken;
 
 namespace Odin.Hosting.Middleware
 {
@@ -96,11 +94,7 @@
 
                 $"{AppApiPathConstants.PeerQueryV1}/payload",
                 $"{AppApiPathConstants.PeerQueryV1}/thumb",
-<<<<<<< HEAD
-                
-=======
-
->>>>>>> 77173de4
+
                 $"{AppApiPathConstants.DriveQuerySpecializedClientUniqueId}/payload",
                 $"{AppApiPathConstants.DriveQuerySpecializedClientUniqueId}/thumb",
                 
@@ -109,11 +103,7 @@
 
                 $"{GuestApiPathConstants.DriveQuerySpecializedClientUniqueId}/payload",
                 $"{GuestApiPathConstants.DriveQuerySpecializedClientUniqueId}/thumb",
-<<<<<<< HEAD
-                
-=======
-
->>>>>>> 77173de4
+
                 $"{GuestApiPathConstants.DriveV1}/files/thumb",
                 $"{GuestApiPathConstants.DriveV1}/files/payload",
                 "/cdn",
