﻿using System;
using System.Collections.Generic;
using System.Security.Claims;
using System.Text.Encodings.Web;
using System.Threading.Tasks;
using System.Web;
using DotYou.Kernel.Cryptography;
using DotYou.Kernel.Services.Admin.Authentication;
using DotYou.Kernel.Services.Identity;
using DotYou.Kernel.Services.Owner.Authentication;
using DotYou.Types;
using DotYou.Types.Admin;
using Microsoft.AspNetCore.Authentication;
using Microsoft.Extensions.DependencyInjection;
using Microsoft.Extensions.Logging;
using Microsoft.Extensions.Options;

namespace DotYou.TenantHost.Security.Authentication
{
    public class DotIdentityOwnerAuthenticationHandler : AuthenticationHandler<DotIdentityOwnerAuthenticationSchemeOptions>, IAuthenticationSignInHandler
    {
        public DotIdentityOwnerAuthenticationHandler(IOptionsMonitor<DotIdentityOwnerAuthenticationSchemeOptions> options, ILoggerFactory logger,
            UrlEncoder encoder, ISystemClock clock)
            : base(options, logger, encoder, clock)
        {
        }

        protected override Task HandleChallengeAsync(AuthenticationProperties properties)
        {
            //HACK: need to review if this makes sense.  maybe instead we just host all API calls on api.frodobaggins.me.
            if (Context.Request.Path.StartsWithSegments("/api", StringComparison.InvariantCultureIgnoreCase) == false)
            {
                return Task.CompletedTask;
            }

            string returnUri = HttpUtility.UrlDecode(Context.Request.Query["return_uri"]);

            var b = new UriBuilder();
            b.Host = Context.Request.Host.Host;
            b.Scheme = Context.Request.Scheme;

            b.Query = $"return_uri={HttpUtility.UrlEncode(returnUri)}";
            b.Path = this.Options.LoginUri;

            Context.Response.Redirect(b.ToString());
            return Task.CompletedTask;
        }


        protected override async Task<AuthenticateResult> HandleAuthenticateAsync()
        {
            const string YouFoundationIssuer = "YouFoundation";

            Guid sessionToken;
            if (GetToken(out sessionToken))
            {
                var authService = Context.RequestServices.GetRequiredService<IOwnerAuthenticationService>();

                if (await authService.IsValidToken(sessionToken))
                {
                    //TODO: this needs to be pulled from context rather than the domain

                    //TODO: need to centralize where these claims are set.  there is duplicate code in the certificate handler in Startup.cs
                    string domain = this.Context.Request.Host.Host;

                    //TODO: we need to avoid using a claim to hold the login kek.  it should just be set duringf the Startup.ResolveContext method
                    var r = GetAuthenticationResult();
                    var loginKek = await authService.GetLoginKek(sessionToken, r.ClientHalfKek);
                    var b64 = Convert.ToBase64String(loginKek.GetKey());

                    var claims = new List<Claim>()
                    {
                        new Claim(ClaimTypes.NameIdentifier, domain, ClaimValueTypes.String, YouFoundationIssuer),
                        new Claim(ClaimTypes.Name, domain, ClaimValueTypes.String, YouFoundationIssuer),
                        new Claim(DotYouClaimTypes.IsIdentityOwner, true.ToString().ToLower(), ClaimValueTypes.Boolean, YouFoundationIssuer),
                        new Claim(DotYouClaimTypes.IsIdentified, true.ToString().ToLower(), ClaimValueTypes.Boolean, YouFoundationIssuer),
                        new Claim(DotYouClaimTypes.LoginKek, b64, ClaimValueTypes.String, YouFoundationIssuer)
                    };

                    var identity = new ClaimsIdentity(claims, DotYouAuthConstants.DotIdentityOwnerScheme);
                    ClaimsPrincipal principal = new ClaimsPrincipal(identity);

                    AuthenticationProperties authProperties = new AuthenticationProperties();
                    authProperties.IssuedUtc = DateTime.UtcNow;
                    authProperties.ExpiresUtc = DateTime.UtcNow.AddDays(1);
                    authProperties.AllowRefresh = true;
                    authProperties.IsPersistent = true;

                    var ticket = new AuthenticationTicket(principal, authProperties, DotYouAuthConstants.DotIdentityOwnerScheme);
                    ticket.Properties.SetParameter(DotYouAuthConstants.TokenKey, sessionToken);
                    return AuthenticateResult.Success(ticket);
                }
            }

            return AuthenticateResult.Fail("Invalid or missing token");
        }

        private DotYouAuthenticationResult GetAuthenticationResult()
        {
            DotYouAuthenticationResult result;
            var value = Context.Request.Cookies[DotYouAuthConstants.TokenKey];
            if (DotYouAuthenticationResult.TryParse(value, out result))
            {
                return result;
            }

            return null;
        }

        protected override Task HandleForbiddenAsync(AuthenticationProperties properties)
        {
            return base.HandleForbiddenAsync(properties);
        }

        public Task SignOutAsync(AuthenticationProperties? properties)
        {
            Guid token;
            if (GetToken(out token))
            {
                var authService = Context.RequestServices.GetRequiredService<IOwnerAuthenticationService>();
                authService.ExpireToken(token);
            }

            return Task.CompletedTask;
        }

        public Task SignInAsync(ClaimsPrincipal user, AuthenticationProperties? properties)
        {
            return Task.CompletedTask;
        }

        private bool GetToken(out Guid token)
        {
            //the header is used by the mobile app
            if (Guid.TryParse(Context.Request.Headers[DotYouHeaderNames.AuthToken], out token))
            {
                return true;
            }

            //the react client app uses the cookie
<<<<<<< HEAD
            string headerToken = Context.Request.Headers[DotYouAuthConstants.TokenKey];
            var value = string.IsNullOrEmpty(headerToken?.Trim()) ? Context.Request.Cookies[DotYouAuthConstants.TokenKey] : headerToken;
            if (AuthenticationResult.TryParse(value, out var result))
=======
            DotYouAuthenticationResult result;
            var value = Context.Request.Cookies[DotYouAuthConstants.TokenKey];
            if (DotYouAuthenticationResult.TryParse(value, out result))
>>>>>>> cadfce73
            {
                token = result.SessionToken;
                return true;
            }

            //TODO: need to avoid the access token on the querystring after #prototrial
            //look for token on querying string as it will come from SignalR
            if (Context.Request.Path.StartsWithSegments("/api/live", StringComparison.OrdinalIgnoreCase) &&
                Context.Request.Query.TryGetValue("access_token", out var accessToken))
            {
                return Guid.TryParse(accessToken, out token);
            }

            return false;
        }
    }
}<|MERGE_RESOLUTION|>--- conflicted
+++ resolved
@@ -138,15 +138,9 @@
             }
 
             //the react client app uses the cookie
-<<<<<<< HEAD
             string headerToken = Context.Request.Headers[DotYouAuthConstants.TokenKey];
             var value = string.IsNullOrEmpty(headerToken?.Trim()) ? Context.Request.Cookies[DotYouAuthConstants.TokenKey] : headerToken;
-            if (AuthenticationResult.TryParse(value, out var result))
-=======
-            DotYouAuthenticationResult result;
-            var value = Context.Request.Cookies[DotYouAuthConstants.TokenKey];
-            if (DotYouAuthenticationResult.TryParse(value, out result))
->>>>>>> cadfce73
+            if (DotYouAuthenticationResult.TryParse(value, out var result))
             {
                 token = result.SessionToken;
                 return true;
