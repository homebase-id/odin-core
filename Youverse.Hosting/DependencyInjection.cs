using System.Runtime.InteropServices;
using Autofac;
using Microsoft.Extensions.DependencyInjection;
using Microsoft.Extensions.Logging;
using Youverse.Core.Identity;
using Youverse.Core.Services.Authentication;
using Youverse.Core.Services.Authorization.Apps;
using Youverse.Core.Services.Base;
using Youverse.Core.Services.Contacts.Circle;
using Youverse.Core.Services.Notifications;
using Youverse.Core.Services.Profile;
using Youverse.Core.Services.Registry;
using Youverse.Core.Services.Storage;
using Youverse.Core.Services.Tenant;
using Youverse.Core.Services.Transit;
using Youverse.Core.Services.Transit.Audit;
using Youverse.Core.Services.Transit.Encryption;
using Youverse.Core.Services.Transit.Inbox;
using Youverse.Core.Services.Transit.Outbox;
using Youverse.Core.Services.Transit.Quarantine;
using Youverse.Core.Services.Transit.Upload;
using Youverse.Services.Messaging.Chat;
using Youverse.Services.Messaging.Demo;
using Youverse.Services.Messaging.Email;

namespace Youverse.Hosting
{
    /// <summary>
    /// Extension methods for setting up SignalR services in an <see cref="IServiceCollection" />.
    /// </summary>
    public static class DependencyInjection
    {

        internal static void ConfigureMultiTenantServices(ContainerBuilder cb, Tenant tenant)
        {
            
            // cb.RegisterType<CorrelationUniqueIdGenerator>().As<ICorrelationIdGenerator>().SingleInstance();
            // cb.RegisterType<CorrelationContext>().As<ICorrelationContext>().SingleInstance();
            // cb.RegisterType<StickyHostnameGenerator>().As<IStickyHostnameGenerator>().SingleInstance();
            // cb.RegisterType<StickyHostname>().As<IStickyHostname>().SingleInstance();

            cb.RegisterType<LiteDbSystemStorage>().As<ISystemStorage>();
            
            cb.RegisterType<SocketConnectionManager>().InstancePerDependency();
            cb.RegisterType<NotificationHandler>().AsSelf().SingleInstance();

            cb.RegisterType<DotYouContext>().AsSelf().SingleInstance();
            cb.RegisterType<DotYouHttpClientFactory>().As<IDotYouHttpClientFactory>().SingleInstance();

<<<<<<< HEAD
            if (RuntimeInformation.IsOSPlatform(OSPlatform.OSX))
            {
                // logger.LogWarning("Running Mac-workaround services");
                cb.RegisterType<MacHackOwnerSecretService>().As<IOwnerSecretService>().SingleInstance();
                cb.RegisterType<MacHackAuthenticationService>().As<IOwnerAuthenticationService>().SingleInstance();
            }
            else
            {
                cb.RegisterType<OwnerSecretService>().As<IOwnerSecretService>().SingleInstance();
                cb.RegisterType<OwnerAuthenticationService>().As<IOwnerAuthenticationService>().SingleInstance();
            }

            cb.RegisterType<ProfileService>().As<IProfileService>().SingleInstance();
            cb.RegisterType<AppRegistrationService>().As<IAppRegistrationService>().SingleInstance();
            cb.RegisterType<CircleNetworkService>().As<ICircleNetworkService>().SingleInstance();
            cb.RegisterType<OwnerDataAttributeManagementService>().As<IOwnerDataAttributeManagementService>().SingleInstance();
            cb.RegisterType<CircleNetworkRequestService>().As<ICircleNetworkRequestService>().SingleInstance();
            cb.RegisterType<OwnerDataAttributeReaderService>().As<IOwnerDataAttributeReaderService>().SingleInstance();
            cb.RegisterType<MessagingService>().As<IMessagingService>().SingleInstance();
            cb.RegisterType<FileBasedStorageService>().As<IStorageService>().SingleInstance();
            cb.RegisterType<ChatService>().As<IChatService>().SingleInstance();
            cb.RegisterType<EncryptionService>().As<IEncryptionService>().SingleInstance();
            cb.RegisterType<OutboxService>().As<IOutboxService>().SingleInstance();
            cb.RegisterType<InboxService>().As<IInboxService>().SingleInstance();
            cb.RegisterType<MultipartPackageStorageWriter>().As<IMultipartPackageStorageWriter>().SingleInstance();
            cb.RegisterType<LiteDbTransitAuditReaderService>().As<ITransitAuditReaderService>().SingleInstance();
            cb.RegisterType<LiteDbTransitAuditWriterService>().As<ITransitAuditWriterService>().SingleInstance();
            cb.RegisterType<TransferKeyEncryptionQueueService>().As<ITransferKeyEncryptionQueueService>().SingleInstance();
            cb.RegisterType<TransitService>().As<ITransitService>().SingleInstance();
            cb.RegisterType<TransitQuarantineService>().As<ITransitQuarantineService>().SingleInstance();
            cb.RegisterType<TransitPerimeterService>().As<ITransitPerimeterService>().SingleInstance();
            cb.RegisterType<PrototrialDemoDataService>().As<IPrototrialDemoDataService>().SingleInstance();
=======
            cb.RegisterType<OwnerSecretService>().As<IOwnerSecretService>().SingleInstance();
            cb.RegisterType<OwnerAuthenticationService>().As<IOwnerAuthenticationService>().SingleInstance();

            cb.RegisterType<ProfileService>().As<IProfileService>();
            cb.RegisterType<AppRegistrationService>().As<IAppRegistrationService>();
            cb.RegisterType<CircleNetworkService>().As<ICircleNetworkService>();
            cb.RegisterType<OwnerDataAttributeManagementService>().As<IOwnerDataAttributeManagementService>();
            cb.RegisterType<CircleNetworkRequestService>().As<ICircleNetworkRequestService>();
            cb.RegisterType<OwnerDataAttributeReaderService>().As<IOwnerDataAttributeReaderService>();
            cb.RegisterType<MessagingService>().As<IMessagingService>();
            cb.RegisterType<FileBasedStorageService>().As<IStorageService>();
            cb.RegisterType<ChatService>().As<IChatService>();
            cb.RegisterType<EncryptionService>().As<IEncryptionService>();
            cb.RegisterType<OutboxService>().As<IOutboxService>();
            cb.RegisterType<InboxService>().As<IInboxService>();
            cb.RegisterType<MultipartPackageStorageWriter>().As<IMultipartPackageStorageWriter>();
            cb.RegisterType<LiteDbTransitAuditReaderService>().As<ITransitAuditReaderService>();
            cb.RegisterType<LiteDbTransitAuditWriterService>().As<ITransitAuditWriterService>();
            cb.RegisterType<TransferKeyEncryptionQueueService>().As<ITransferKeyEncryptionQueueService>();
            cb.RegisterType<TransitService>().As<ITransitService>();
            cb.RegisterType<TransitQuarantineService>().As<ITransitQuarantineService>();
            cb.RegisterType<TransitPerimeterService>().As<ITransitPerimeterService>();
            cb.RegisterType<PrototrialDemoDataService>().As<IPrototrialDemoDataService>();
>>>>>>> 275ac77a
        }

        internal static void InitializeTenant(ILifetimeScope scope, Tenant tenant)
        {
            var logger = scope.Resolve<ILogger<Startup>>();
            logger.LogInformation("Initializing tenant {Tenant}", tenant.Name);

            var registry = scope.Resolve<IIdentityContextRegistry>();

            var ctx = scope.Resolve<DotYouContext>();

            //Note: the rest of DotYouContext will be initialized with DotYouContextMiddleware
            ctx.HostDotYouId = (DotYouIdentity)tenant.Name;
            ctx.StorageConfig = registry.ResolveStorageConfig(tenant.Name);
            ctx.TenantCertificate = registry.ResolveCertificate(tenant.Name);
        }
        
    }
}<|MERGE_RESOLUTION|>--- conflicted
+++ resolved
@@ -30,57 +30,22 @@
     /// </summary>
     public static class DependencyInjection
     {
-
         internal static void ConfigureMultiTenantServices(ContainerBuilder cb, Tenant tenant)
         {
-            
             // cb.RegisterType<CorrelationUniqueIdGenerator>().As<ICorrelationIdGenerator>().SingleInstance();
             // cb.RegisterType<CorrelationContext>().As<ICorrelationContext>().SingleInstance();
             // cb.RegisterType<StickyHostnameGenerator>().As<IStickyHostnameGenerator>().SingleInstance();
             // cb.RegisterType<StickyHostname>().As<IStickyHostname>().SingleInstance();
 
             cb.RegisterType<LiteDbSystemStorage>().As<ISystemStorage>();
-            
+
             cb.RegisterType<SocketConnectionManager>().InstancePerDependency();
             cb.RegisterType<NotificationHandler>().AsSelf().SingleInstance();
 
             cb.RegisterType<DotYouContext>().AsSelf().SingleInstance();
             cb.RegisterType<DotYouHttpClientFactory>().As<IDotYouHttpClientFactory>().SingleInstance();
+            
 
-<<<<<<< HEAD
-            if (RuntimeInformation.IsOSPlatform(OSPlatform.OSX))
-            {
-                // logger.LogWarning("Running Mac-workaround services");
-                cb.RegisterType<MacHackOwnerSecretService>().As<IOwnerSecretService>().SingleInstance();
-                cb.RegisterType<MacHackAuthenticationService>().As<IOwnerAuthenticationService>().SingleInstance();
-            }
-            else
-            {
-                cb.RegisterType<OwnerSecretService>().As<IOwnerSecretService>().SingleInstance();
-                cb.RegisterType<OwnerAuthenticationService>().As<IOwnerAuthenticationService>().SingleInstance();
-            }
-
-            cb.RegisterType<ProfileService>().As<IProfileService>().SingleInstance();
-            cb.RegisterType<AppRegistrationService>().As<IAppRegistrationService>().SingleInstance();
-            cb.RegisterType<CircleNetworkService>().As<ICircleNetworkService>().SingleInstance();
-            cb.RegisterType<OwnerDataAttributeManagementService>().As<IOwnerDataAttributeManagementService>().SingleInstance();
-            cb.RegisterType<CircleNetworkRequestService>().As<ICircleNetworkRequestService>().SingleInstance();
-            cb.RegisterType<OwnerDataAttributeReaderService>().As<IOwnerDataAttributeReaderService>().SingleInstance();
-            cb.RegisterType<MessagingService>().As<IMessagingService>().SingleInstance();
-            cb.RegisterType<FileBasedStorageService>().As<IStorageService>().SingleInstance();
-            cb.RegisterType<ChatService>().As<IChatService>().SingleInstance();
-            cb.RegisterType<EncryptionService>().As<IEncryptionService>().SingleInstance();
-            cb.RegisterType<OutboxService>().As<IOutboxService>().SingleInstance();
-            cb.RegisterType<InboxService>().As<IInboxService>().SingleInstance();
-            cb.RegisterType<MultipartPackageStorageWriter>().As<IMultipartPackageStorageWriter>().SingleInstance();
-            cb.RegisterType<LiteDbTransitAuditReaderService>().As<ITransitAuditReaderService>().SingleInstance();
-            cb.RegisterType<LiteDbTransitAuditWriterService>().As<ITransitAuditWriterService>().SingleInstance();
-            cb.RegisterType<TransferKeyEncryptionQueueService>().As<ITransferKeyEncryptionQueueService>().SingleInstance();
-            cb.RegisterType<TransitService>().As<ITransitService>().SingleInstance();
-            cb.RegisterType<TransitQuarantineService>().As<ITransitQuarantineService>().SingleInstance();
-            cb.RegisterType<TransitPerimeterService>().As<ITransitPerimeterService>().SingleInstance();
-            cb.RegisterType<PrototrialDemoDataService>().As<IPrototrialDemoDataService>().SingleInstance();
-=======
             cb.RegisterType<OwnerSecretService>().As<IOwnerSecretService>().SingleInstance();
             cb.RegisterType<OwnerAuthenticationService>().As<IOwnerAuthenticationService>().SingleInstance();
 
@@ -104,7 +69,6 @@
             cb.RegisterType<TransitQuarantineService>().As<ITransitQuarantineService>();
             cb.RegisterType<TransitPerimeterService>().As<ITransitPerimeterService>();
             cb.RegisterType<PrototrialDemoDataService>().As<IPrototrialDemoDataService>();
->>>>>>> 275ac77a
         }
 
         internal static void InitializeTenant(ILifetimeScope scope, Tenant tenant)
@@ -117,10 +81,9 @@
             var ctx = scope.Resolve<DotYouContext>();
 
             //Note: the rest of DotYouContext will be initialized with DotYouContextMiddleware
-            ctx.HostDotYouId = (DotYouIdentity)tenant.Name;
+            ctx.HostDotYouId = (DotYouIdentity) tenant.Name;
             ctx.StorageConfig = registry.ResolveStorageConfig(tenant.Name);
             ctx.TenantCertificate = registry.ResolveCertificate(tenant.Name);
         }
-        
     }
 }