using System;
using System.IO;
using Microsoft.AspNetCore.Hosting;
using Microsoft.AspNetCore.Server.Kestrel.Https;
using Microsoft.Extensions.Configuration;
using Microsoft.Extensions.DependencyInjection;
using Microsoft.Extensions.Hosting;
using Serilog;
using Serilog.Events;
using Serilog.Sinks.SystemConsole.Themes;
using Youverse.Core.Logging.CorrelationId;
using Youverse.Core.Logging.CorrelationId.Serilog;
using Youverse.Core.Logging.Hostname;
using Youverse.Core.Logging.Hostname.Serilog;
using Youverse.Core.Services.Registry;
using Youverse.Core.Util;
using Youverse.Hosting.IdentityRegistry;
using Youverse.Hosting.Multitenant;

namespace Youverse.Hosting
{
    public static class Program
    {
        private const string LogOutputTemplate = "{Timestamp:o} {Level:u3} {CorrelationId} {Hostname} {Message:lj}{NewLine}{Exception}";
        private static readonly SystemConsoleTheme LogOutputTheme = SystemConsoleTheme.Literate; 
        private static IIdentityContextRegistry _registry;

        public static int Main(string[] args)
        {
            Log.Logger = new LoggerConfiguration()
                .MinimumLevel.Debug()
                .Enrich.WithHostname(new StickyHostnameGenerator())
                .Enrich.WithCorrelationId(new CorrelationUniqueIdGenerator())
                .WriteTo.Console(outputTemplate: LogOutputTemplate, theme: LogOutputTheme)
                .CreateBootstrapLogger();
            
            try
            {
                Log.Information("Starting web host");
                CreateHostBuilder(args).Build().Run(); 
                Log.Information("Stopped web host");
            }
            catch (Exception ex)
            {
                Log.Fatal(ex, "Host terminated unexpectedly");
                return 1;
            }
            finally
            {
                Log.CloseAndFlush();
            }
            
            return 0;            
        }
        
        private static Config LoadConfig()
        {
            var config = new ConfigurationBuilder()
                .AddJsonFile("appsettings.json", optional: false)
                .Build();

            var cfg = new Config();
            config.GetSection("Config").Bind(cfg);
            return cfg;
        }

        public static IHostBuilder CreateHostBuilder(string[] args)
        {
            Config config = LoadConfig();

            //HACK: overriding the data and log file paths so the test runner can set the path.  need to overhaul this config loading process
            if (args.Length >= 1)
            {
                config.TenantDataRootPath = args[0];
            }

            if (args.Length >= 2)
            {
                config.TempTenantDataRootPath = args[1];
            }

            if (args.Length == 3)
            {
                config.LogFilePath = args[2];
            }

            Directory.CreateDirectory(config.LogFilePath);
            Directory.CreateDirectory(config.TenantDataRootPath);
            Directory.CreateDirectory(config.TempTenantDataRootPath);

            var useLocalReg = Environment.GetEnvironmentVariable("USE_LOCAL_DOTYOU_CERT_REGISTRY", EnvironmentVariableTarget.Process) == "1";
            if (useLocalReg)
            {
                _registry = new IdentityContextRegistry(config.TenantDataRootPath, config.TempTenantDataRootPath);
            }
            else
            {
                Console.WriteLine("Using IdentityRegistryRpc");
                _registry = new IdentityRegistryRpc(config);
            }

            _registry.Initialize();

            return Host.CreateDefaultBuilder(args)
<<<<<<< HEAD
                .ConfigureLogging(logConfig =>
                {
                    logConfig.ClearProviders();
                    logConfig.AddConsole();
                    logConfig.AddFile(PathUtil.Combine(config.LogFilePath, "app_{0:yyyy}-{0:MM}-{0:dd}.log"), opts =>
                    {
                        opts.FormatLogEntry = entry => $"{entry.LogName}:{entry.EventId}\t{entry.Message}\nException: {entry.Exception}";
                        opts.FormatLogFileName = name => string.Format(name, DateTime.UtcNow);
                    });
                    //config.AddMultiTenantLogger(
                    //        configuration =>
                    //        {
                    //            configuration.LogLevels.Add(LogLevel.Information, ConsoleColor.Gray);
                    //            configuration.LogLevels.Add(LogLevel.Warning, ConsoleColor.DarkMagenta);
                    //            configuration.LogLevels.Add(LogLevel.Error, ConsoleColor.Red);
                    //        });
                })
=======
                .UseServiceProviderFactory(new MultiTenantServiceProviderFactory(Startup.ConfigureMultiTenantServices, Startup.InitializeTenant))
                .UseSerilog((context, services, configuration) => configuration
                    .ReadFrom.Services(services)
                    .MinimumLevel.Debug()
                    .MinimumLevel.Override("Microsoft", LogEventLevel.Information)
                    .MinimumLevel.Override("Microsoft.AspNetCore", LogEventLevel.Warning)
                    .Enrich.FromLogContext()
                    .Enrich.WithHostname(new StickyHostnameGenerator())
                    .Enrich.WithCorrelationId(new CorrelationUniqueIdGenerator())
                    .WriteTo.Async(sink =>
                        sink.Console(outputTemplate: LogOutputTemplate, theme: LogOutputTheme))
                    .WriteTo.Async(sink => 
                        sink.RollingFile(Path.Combine(config.LogFilePath, "app-{Date}.log"), outputTemplate: LogOutputTemplate)
                    ) 
                )
>>>>>>> c89c2e7c
                .ConfigureServices(services =>
                {
                    //TODO: I'm not sure it's a good idea to add this as a service.
                    services.Add(new ServiceDescriptor(typeof(IIdentityContextRegistry), _registry));
                })
                .ConfigureWebHostDefaults(webBuilder =>
                {
                    webBuilder.ConfigureKestrel(options =>
                        {
                            options.ConfigureHttpsDefaults(opts =>
                            {
                                opts.ClientCertificateValidation = (certificate2, chain, arg3) =>
                                {
                                    //HACK: need to expand this to perform validation.
                                    //HACK: to work around the fact that ISRG Root X1 is not set for Client Certificate authentication
                                    return true;
                                };

                                opts.ServerCertificateSelector = (connectionContext, hostName) =>
                                {
                                    if (!string.IsNullOrEmpty(hostName))
                                    {
                                        //Console.WriteLine($"Resolving certificate for host [{hostName}]");
                                        var certInfo = _registry.ResolveCertificate(hostName);
                                        var cert = certInfo.LoadCertificateWithPrivateKey();

                                        if (null == cert)
                                        {
                                            //TODO: add logging or throw exception
                                            Console.WriteLine($"No certificate configured for {hostName}");
                                        }

                                        return cert;
                                    }

                                    //Console.WriteLine($"Received request with a hostname.  Request Host is [{connectionContext.GetHttpContext()?.Request.Host}]");
                                    return null;
                                };

                                //Let the OS decide
                                //TODO: revisit if we should let the OS decide
                                //opts.SslProtocols = SslProtocols.None;
                                opts.ClientCertificateMode = ClientCertificateMode.AllowCertificate;
                            });
                        })
                        .UseKestrel() //Use Kestrel to ensure we can run this on linux
                        .UseUrls("https://*:443") //you need to configure netsh on windows to allow 443
                        .UseStartup<Startup>();
                });
        }
    }
}<|MERGE_RESOLUTION|>--- conflicted
+++ resolved
@@ -102,25 +102,6 @@
             _registry.Initialize();
 
             return Host.CreateDefaultBuilder(args)
-<<<<<<< HEAD
-                .ConfigureLogging(logConfig =>
-                {
-                    logConfig.ClearProviders();
-                    logConfig.AddConsole();
-                    logConfig.AddFile(PathUtil.Combine(config.LogFilePath, "app_{0:yyyy}-{0:MM}-{0:dd}.log"), opts =>
-                    {
-                        opts.FormatLogEntry = entry => $"{entry.LogName}:{entry.EventId}\t{entry.Message}\nException: {entry.Exception}";
-                        opts.FormatLogFileName = name => string.Format(name, DateTime.UtcNow);
-                    });
-                    //config.AddMultiTenantLogger(
-                    //        configuration =>
-                    //        {
-                    //            configuration.LogLevels.Add(LogLevel.Information, ConsoleColor.Gray);
-                    //            configuration.LogLevels.Add(LogLevel.Warning, ConsoleColor.DarkMagenta);
-                    //            configuration.LogLevels.Add(LogLevel.Error, ConsoleColor.Red);
-                    //        });
-                })
-=======
                 .UseServiceProviderFactory(new MultiTenantServiceProviderFactory(Startup.ConfigureMultiTenantServices, Startup.InitializeTenant))
                 .UseSerilog((context, services, configuration) => configuration
                     .ReadFrom.Services(services)
@@ -136,7 +117,6 @@
                         sink.RollingFile(Path.Combine(config.LogFilePath, "app-{Date}.log"), outputTemplate: LogOutputTemplate)
                     ) 
                 )
->>>>>>> c89c2e7c
                 .ConfigureServices(services =>
                 {
                     //TODO: I'm not sure it's a good idea to add this as a service.
