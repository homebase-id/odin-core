--- conflicted
+++ resolved
@@ -29,12 +29,9 @@
     <PackageReference Include="Microsoft.AspNetCore.Authentication.Certificate" Version="5.0.5" />
     <PackageReference Include="Microsoft.AspNetCore.SpaServices.Extensions" Version="5.0.8" />
     <PackageReference Include="Microsoft.Extensions.Hosting.Systemd" Version="5.0.1" />
-<<<<<<< HEAD
     <PackageReference Include="NReco.Logging.File" Version="1.1.1" />
     <PackageReference Include="Quartz.AspNetCore" Version="3.3.3" />
-=======
     <PackageReference Include="Serilog.AspNetCore" Version="4.1.0" />
->>>>>>> c89c2e7c
   </ItemGroup>
 
   <ItemGroup>
