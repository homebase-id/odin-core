--- conflicted
+++ resolved
@@ -1,21 +1,9 @@
-<<<<<<< HEAD
 import React, {Component, useEffect, useState} from 'react';
 import {Col, Container, Row, Spinner} from "react-bootstrap";
-=======
-import React, {Component} from 'react';
-import {Col, Container, Row} from "react-bootstrap";
->>>>>>> 764bdde0
-import NavMenu from "./NavMenu";
-import Sidebar from "./Sidebar";
-import Footer from "./Footer";
-// import { Route, Switch } from 'react-router-dom';
-<<<<<<< HEAD
 import {Route, Routes} from "react-router";
 import routes, {RouteDefinition} from './Routes';
-import {BrowserRouter} from "react-router-dom";
 import Dashboard from "./Dashboard";
 import {useAppStateStore} from "../provider/AppStateStore";
-
 
 function Layout(props: any) {
 
@@ -34,7 +22,7 @@
             return (<Route path={prop.path} element={prop.component} key={key}/>);
         });
     };
-    
+
     if (isInitializing) {
         return <Container className="h-100 align-content-center text-center">
             <Spinner as="span" animation="border" size="sm" role="status" aria-hidden="true"/>
@@ -43,65 +31,17 @@
 
     if (state.isAuthenticated) {
         return (
-                <Layout>
-                    <Routes>
-                        <Route path='/admin/dashboard' element={<Dashboard/>}/>
-                        <Route path='/admin/' element={<Dashboard/>}/>
-                        <Route path='/admin' element={<Dashboard/>}/>
-                    </Routes>
-                </Layout>
+            <Layout>
+                <Routes>
+                    <Route path='/admin/dashboard' element={<Dashboard/>}/>
+                    <Route path='/admin/' element={<Dashboard/>}/>
+                    <Route path='/admin' element={<Dashboard/>}/>
+                </Routes>
+            </Layout>
         );
     }
 
-    return (
-        <div className="wrapper">
-            <Sidebar routes={routes}/>
-            <div className="main-panel">
-                <NavMenu/>
-                <div className="content">
-                    <Routes>{renderRoutes(routes)}</Routes>
-                </div>
-                <Footer/>
-=======
-import { Route, Routes } from "react-router";
-import routes, { RouteDefinition } from './Routes';
-
-function Layout(props: any) {
-
-    const renderRoutes = (routes: RouteDefinition[]) => {
-        return routes.map((prop:RouteDefinition, key:any) => {
-            return (<Route path={prop.path} element={prop.component} key={key} />); 
-        });
-      };
-
-    return (
-        <div className="wrapper">
-            <Sidebar routes={routes} />
-            <div className="main-panel">
-                <NavMenu />
-                <div className="content">
-                    <Routes>{renderRoutes(routes)}</Routes>
-                </div>
-                <Footer />
->>>>>>> 764bdde0
-            </div>
-        </div>
-        // <body>
-        //     <header>
-        //         <NavMenu/>
-        //     </header>
-        //     <Container>
-        //         <Row className="align-items-start">
-        //             <Col xs={1}>
-        //                 <Sidebar/>
-        //             </Col>
-        //             <Col>
-        //                 {props.children}
-        //             </Col>
-        //         </Row>
-        //     </Container>
-        // </body>
-    );
+    return (<div>Access Denied</div>);
 }
 
 export default Layout;