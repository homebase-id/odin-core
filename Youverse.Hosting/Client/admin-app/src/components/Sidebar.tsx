--- conflicted
+++ resolved
@@ -6,103 +6,7 @@
 
 function Sidebar(props: any) {
 
-    const [collapsed, setCollapsed] = useState<boolean>(false);
-    const [showLogoutModal, setShowLogoutModal] = useState<boolean>(false);
-    const {logout} = useAppStateStore();
-
-    const toggleNavbar = () => {
-        setCollapsed(!collapsed);
-    }
-
-    const handleLogout = () => {
-        setShowLogoutModal(true);
-        logout().then(success => {
-            if (success) {
-                window.location.href = "/"
-            }
-        });
-    }
-
-    const location = useLocation();
-<<<<<<< HEAD
-    const activeRoute = (routeName: string) => {
-        return location.pathname.indexOf(routeName) > -1 ? "active" : "";
-    };
-
-    return (
-        <div className="sidebar" data-image={props.image} data-color={props.color}>
-            <div className="sidebar-background" style={{backgroundImage: "url(" + props.image + ")"}}/>
-            <div className="sidebar-wrapper">
-                <div className="logo d-flex align-items-center justify-content-start">
-                    <a href="/admin" className="simple-text logo-mini mx-1">
-                        <div className="logo-img">
-                            {/* <img
-                src={require("assets/img/reactlogo.png").default}
-                alt="..."
-              /> */}
-                        </div>
-                    </a>
-                    <a className="simple-text" href="">
-                        Youverse
-                    </a>
-                </div>
-                <Nav>
-                    {routes.map((prop, key) => {
-                        return (
-                            <li className={activeRoute(prop.path)} key={key}>
-                                <NavLink
-                                    to={prop.path}
-                                    className="nav-link">
-                                    <i className={prop.icon}/>
-                                    <p>{prop.title}</p>
-                                </NavLink>
-                            </li>
-                        );
-                        return null;
-                    })}
-                </Nav>
-=======
-    const activeRoute = (routeName:string) => {
-        return location.pathname.indexOf(routeName) > -1 ? "active" : "";
-    };
-    
-    return (
-    <div className="sidebar" data-image={props.image} data-color={props.color}>
-            <div className="sidebar-background" style={{ backgroundImage: "url(" + props.image + ")" }} />
-      <div className="sidebar-wrapper">
-        <div className="logo d-flex align-items-center justify-content-start">
-          <a href="/admin" className="simple-text logo-mini mx-1">
-            <div className="logo-img">
-              {/* <img
-                src={require("assets/img/reactlogo.png").default}
-                alt="..."
-              /> */}
->>>>>>> 764bdde0
-            </div>
-          </a>
-          <a className="simple-text" href="">
-            Youverse
-          </a>
-        </div>
-        <Nav>
-          {routes.map((prop, key) => {
-              return (
-                <li className={activeRoute(prop.path)} key={key}>
-                  <NavLink
-                    to={prop.path}
-                    className="nav-link">
-                    <i className={prop.icon} />
-                    <p>{prop.title}</p>
-                  </NavLink>
-                </li>
-              );
-            return null;
-          })}
-        </Nav>
-      </div>
-    </div>
-    );
-
+    return (<div>sidebar</div>);
 }
 
 export default Sidebar;
