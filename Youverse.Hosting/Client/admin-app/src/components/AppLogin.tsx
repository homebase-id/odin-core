--- conflicted
+++ resolved
@@ -1,11 +1,7 @@
-import React, {useState} from 'react';
-<<<<<<< HEAD
-import {Button, Card, Container, FormControl} from "react-bootstrap";
-=======
-import {Button, Card, FormControl} from "react-bootstrap";
->>>>>>> 764bdde0
-import {createAuthenticationProvider} from "../provider/AuthenticationProvider";
+import React, {Component, useState} from 'react';
+import {Button, Card, Col, Container, FormControl, Row} from "react-bootstrap";
 import {useAppStateStore} from "../provider/AppStateStore";
+
 
 function AppLogin(props: any) {
 
@@ -13,7 +9,8 @@
     const [errorText, setErrorText] = useState<string>("");
     const state = useAppStateStore();
 
-    async function handleLoginClick() {
+
+    function handleLoginClick() {
         if (!passwordText) {
             setErrorText("Please enter your password");
             return;
@@ -27,23 +24,6 @@
 
             setErrorText("Invalid password");
         })
-    }
-
-    async function handleForcePassword() {
-        let auth = createAuthenticationProvider();
-        let success = await auth.forceSetPassword_temp("a");
-        if (success) {
-            alert("Password was successfully set to a\n\nPress Sign in now");
-            setPasswordText("a")
-        }
-    }
-
-    if (state.isAuthenticated && state.deviceToken) {
-        //redirect to the app
-        //todo: this is duplicate code
-        console.log('device is authenticated; redirecting')
-        window.location.href = "dotyou://auth/" + state.deviceToken;
-        return;
     }
 
     return (
