--- conflicted
+++ resolved
@@ -1,92 +1,20 @@
 import React, {useEffect, useState} from 'react';
 import {BrowserRouter, Route, Routes} from 'react-router-dom';
-<<<<<<< HEAD
 import 'bootstrap/dist/css/bootstrap.min.css';
 import "@fortawesome/fontawesome-free/css/all.min.css";
 import "./assets/App.css";
-import {Container, Spinner} from "react-bootstrap";
-import {useAppStateStore} from "./provider/AppStateStore";
 import {observer} from "mobx-react-lite";
 import Layout from './components/Layout';
 import AppLogin from "./components/AppLogin";
-import DeviceLogin from "./components/DeviceLogin";
 
 function App() {
+    
     return (<BrowserRouter>
         <Routes>
             <Route path='/admin' element={<Layout/>}/>
-            <Route path='/applogin' element={<DeviceLogin/>}/>
+            <Route path='/applogin' element={<AppLogin/>}/>
         </Routes>
     </BrowserRouter>);
-=======
-import Layout from './components/Layout';
-import Dashboard from './components/Dashboard';
-import 'bootstrap/dist/css/bootstrap.min.css';
-import "@fortawesome/fontawesome-free/css/all.min.css";
-import "./assets/App.css";
-import {Container,Spinner} from "react-bootstrap";
-import {useAppStateStore} from "./provider/AppStateStore";
-import {observer} from "mobx-react-lite";
-import AppLogin from "./components/AppLogin";
-import Login from "./components/Login";
-
-function App() {
-
-    const [isInitializing, setIsInitializing] = useState(true);
-
-    const state = useAppStateStore();
-    useEffect(() => {
-        const init = async () => {
-            await state.initialize();
-            setIsInitializing(false);
-        };
-        init();
-    }, []);
-
-    if (isInitializing) {
-        return <Container className="h-100 align-content-center text-center">
-            <Spinner as="span" animation="border" size="sm" role="status" aria-hidden="true" />
-        </Container>
-    }
-
-    //HACK: if we're asking to authenticate a device
-    if (window.location.href.toLowerCase().includes("?dl777")) {
-
-        if (state.isAuthenticated && state.deviceToken) {
-            //redirect to the app
-            //todo: this is duplicate code
-            console.log('device is authenticated; redirecting')
-            window.location.href = "dotyou://auth/" + state.deviceToken;
-            return;
-        }
-
-        return (
-            <Container className="h-100 align-content-center text-center">
-                <AppLogin/>;
-            </Container>
-        );
-    }
-
-    if (state.isAuthenticated) {
-        return (
-            <BrowserRouter>
-                <Layout>
-                    <Routes>
-                        <Route path='/admin' element={<Dashboard/>}/>
-                        <Route path='/admin' element={<Dashboard/>}/>
-                        <Route path='/admin' element={<Dashboard/>}/>
-                    </Routes>
-                </Layout>
-            </BrowserRouter>
-        );
-    }
- 
-    return (
-        <Container className="h-100 align-content-center text-center">
-            <Login/>
-        </Container>
-    );
->>>>>>> 764bdde0
 }
 
 // @ts-ignore
