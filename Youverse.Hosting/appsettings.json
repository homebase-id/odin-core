{
  "AllowedHosts": "*",

  "Host": {
    "RegistryServerUri": "https://r.youver.se:9443",
<<<<<<< HEAD
    "TenantDataRootPath": "\\tmp\\dotyou\\tenants\\data",
    "TempTenantDataRootPath": "\\tmp\\dotyou\\tenants\\temp",
    "LogFilePath": "\\tmp\\dotyou\\logs\\dihost",
    "SystemDataPath": "\\tmp\\dotyou\\system\\",
    "BackgroundJobStartDelaySeconds": 10,
    "EnableQuartzBackgroundService": true,
=======
    "TenantDataRootPath": "/tmp/dotyou/tenants/data",
    "TempTenantDataRootPath": "/tmp/dotyou/tenants/temp",
>>>>>>> 275ac77a
    "UseLocalCertificateRegistry": true
  },

  "Logging": {
    "LogFilePath": "/tmp/dotyou/logs/dihost"
  },

  "Quartz": {
    "EnableQuartzBackgroundService": true,
    "BackgroundJobStartDelaySeconds": 10
  }
}<|MERGE_RESOLUTION|>--- conflicted
+++ resolved
@@ -1,19 +1,10 @@
 {
   "AllowedHosts": "*",
-
-  "Host": {
+  "Config":
+  {
     "RegistryServerUri": "https://r.youver.se:9443",
-<<<<<<< HEAD
-    "TenantDataRootPath": "\\tmp\\dotyou\\tenants\\data",
-    "TempTenantDataRootPath": "\\tmp\\dotyou\\tenants\\temp",
-    "LogFilePath": "\\tmp\\dotyou\\logs\\dihost",
-    "SystemDataPath": "\\tmp\\dotyou\\system\\",
-    "BackgroundJobStartDelaySeconds": 10,
-    "EnableQuartzBackgroundService": true,
-=======
     "TenantDataRootPath": "/tmp/dotyou/tenants/data",
     "TempTenantDataRootPath": "/tmp/dotyou/tenants/temp",
->>>>>>> 275ac77a
     "UseLocalCertificateRegistry": true
   },
 
