<Project Sdk="Microsoft.NET.Sdk.Web">

    <Import Project="$(ProjectDir)../../lib/CommonProjectConfig.targets"/>

    <PropertyGroup>
        <TargetFramework>net6.0</TargetFramework>
        <DefaultItemExcludes>$(DefaultItemExcludes)</DefaultItemExcludes>
        <RuntimeIdentifiers>win-x64;linux-x64;osx-x64</RuntimeIdentifiers>
        <TypeScriptCompileBlocked>false</TypeScriptCompileBlocked>
        <TypeScriptToolsVersion>Latest</TypeScriptToolsVersion>
        <IsPackable>false</IsPackable>
        <EnableDefaultContentItems>false</EnableDefaultContentItems>
        <GenerateDocumentationFile>true</GenerateDocumentationFile>
        <DockerDefaultTargetOS>Linux</DockerDefaultTargetOS>
    </PropertyGroup>

    <PropertyGroup>
        <ServiceWorkerAssetsManifest>service-worker-assets.js</ServiceWorkerAssetsManifest>
    </PropertyGroup>

    <ItemGroup>
        <ProjectReference Include="..\..\lib\Odin.Core.Cryptography\Odin.Core.Cryptography.csproj"/>
        <ProjectReference Include="..\..\lib\Odin.Core.Storage\Odin.Core.Storage.csproj"/>
        <ProjectReference Include="..\..\lib\Odin.Core\Odin.Core.csproj"/>
        <ProjectReference Include="..\Odin.Core.Services.Background\Odin.Core.Services.Background.csproj"/>
        <ProjectReference Include="..\Odin.Core.Services\Odin.Core.Services.csproj"/>
    </ItemGroup>

    <ItemGroup>
        <PackageReference Include="Autofac" Version="6.3.0"/>
        <PackageReference Include="Autofac.Extensions.DependencyInjection" Version="7.2.0"/>
        <PackageReference Include="Dawn.Guard" Version="1.12.0"/>
        <PackageReference Include="HttpClientFactoryLite" Version="0.4.0"/>
        <PackageReference Include="JsonModelBinder" Version="2.1.1"/>
        <PackageReference Include="MagicOnion.Abstractions" Version="4.3.1"/>
        <PackageReference Include="MagicOnion.Client" Version="4.3.1"/>
        <PackageReference Include="Microsoft.AspNetCore.Authentication.Certificate" Version="6.0.14"/>
        <PackageReference Include="Microsoft.AspNetCore.SpaServices.Extensions" Version="6.0.14"/>
        <PackageReference Include="Microsoft.Extensions.Hosting" Version="6.0.0"/>
        <PackageReference Include="Microsoft.Extensions.Hosting.Systemd" Version="6.0.0"/>
        <PackageReference Include="NReco.Logging.File" Version="1.1.1"/>
        <PackageReference Include="Quartz.AspNetCore" Version="3.3.3"/>
        <PackageReference Include="Serilog.AspNetCore" Version="4.1.0"/>
        <PackageReference Include="Serilog.Sinks.Debug" Version="2.0.0"/>
        <PackageReference Include="Swashbuckle.AspNetCore" Version="6.3.1"/>
        <PackageReference Include="Swashbuckle.AspNetCore.Annotations" Version="6.3.1"/>
    </ItemGroup>

    <ItemGroup>
        <Content Include="https\**\*">
            <CopyToPublishDirectory>Always</CopyToPublishDirectory>
            <CopyToOutputDirectory>Always</CopyToOutputDirectory>
        </Content>
        <Content Include="client\**\*">
            <CopyToPublishDirectory>Always</CopyToPublishDirectory>
            <CopyToOutputDirectory>Always</CopyToOutputDirectory>
        </Content>
        <Content Include="wwwroot\**\*">
            <CopyToPublishDirectory>Always</CopyToPublishDirectory>
            <CopyToOutputDirectory>Always</CopyToOutputDirectory>
        </Content>
        <None Update="appsettings.json">
            <CopyToOutputDirectory>Always</CopyToOutputDirectory>
        </None>
        <None Update="dotyoucore.service">
            <CopyToOutputDirectory>Always</CopyToOutputDirectory>
        </None>
        <None Update="appsettings.development.json">
            <CopyToOutputDirectory>Always</CopyToOutputDirectory>
        </None>
<<<<<<< HEAD
        <None Update="appsettings.demo.json">
            <CopyToOutputDirectory>Always</CopyToOutputDirectory>
        </None>
=======
>>>>>>> f84aa08a
        <None Update="appsettings.production.json">
            <CopyToOutputDirectory>Always</CopyToOutputDirectory>
        </None>
        <None Update="appsettings.ansible-templating.json">
            <CopyToOutputDirectory>Always</CopyToOutputDirectory>
        </None>
    </ItemGroup>
</Project><|MERGE_RESOLUTION|>--- conflicted
+++ resolved
@@ -68,12 +68,6 @@
         <None Update="appsettings.development.json">
             <CopyToOutputDirectory>Always</CopyToOutputDirectory>
         </None>
-<<<<<<< HEAD
-        <None Update="appsettings.demo.json">
-            <CopyToOutputDirectory>Always</CopyToOutputDirectory>
-        </None>
-=======
->>>>>>> f84aa08a
         <None Update="appsettings.production.json">
             <CopyToOutputDirectory>Always</CopyToOutputDirectory>
         </None>
