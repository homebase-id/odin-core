--- conflicted
+++ resolved
@@ -85,11 +85,7 @@
             {
                 throw new OdinSystemException($"Could not find configuration file [{appSettingsFile}]");
             }
-<<<<<<< HEAD
-            
-=======
-            -
->>>>>>> 85b05090
+
             Log.Information($"Loading configuration at [{appSettingsFile}]");
 
             var config = new ConfigurationBuilder()
