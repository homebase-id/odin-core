--- conflicted
+++ resolved
@@ -3,7 +3,6 @@
 using System.Linq;
 using System.Net.Mime;
 using System.Reflection;
-using System.Threading.Tasks;
 using Autofac;
 
 using DnsClient;
@@ -17,11 +16,7 @@
 using Microsoft.Extensions.FileProviders;
 using Microsoft.Extensions.Hosting;
 using Microsoft.Extensions.Logging;
-<<<<<<< HEAD
-using Odin.Core.Logging.CorrelationId;
-=======
 using Odin.Core.Exceptions;
->>>>>>> 1167306c
 using Odin.Core.Serialization;
 using Odin.Core.Services.Admin.Tenants;
 using Odin.Core.Services.Base;
@@ -92,25 +87,11 @@
             services.AddSingleton<ConcurrentFileManager>();
             services.AddSingleton<DriveFileReaderWriter>();
 
-<<<<<<< HEAD
             //
             // Quartz
             //
             services.AddQuartzServices(config);
             services.AddCronJobs();
-=======
-            services.AddSingleton<IExclusiveJobManager, ExclusiveJobManager>();
-            services.AddQuartz(q =>
-            {
-                q.AddTriggerListener(sp => sp.GetRequiredService<IExclusiveJobManager>());
-                if (config.Quartz.EnableQuartzBackgroundService)
-                {
-                    q.UseDefaultCronSchedule(config);
-                    q.UseDefaultCertificateRenewalSchedule(config);
-                }
-            });
-            services.AddQuartzServer(options => { options.WaitForJobsToComplete = true; });
->>>>>>> 1167306c
 
             services.AddControllers()
                 .AddJsonOptions(options =>
