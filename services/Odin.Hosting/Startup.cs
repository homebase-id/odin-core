using System;
using System.IO;
using System.Linq;
using System.Net.Mime;
using System.Reflection;
using Autofac;
using Dawn;
using DnsClient;
using HttpClientFactoryLite;
using Microsoft.AspNetCore.Builder;
using Microsoft.AspNetCore.Hosting;
using Microsoft.AspNetCore.Http;
using Microsoft.AspNetCore.Server.Kestrel.Core;
using Microsoft.Extensions.Configuration;
using Microsoft.Extensions.DependencyInjection;
using Microsoft.Extensions.FileProviders;
using Microsoft.Extensions.Hosting;
using Microsoft.Extensions.Logging;
using Odin.Core.Serialization;
using Odin.Core.Services.Admin.Tenants;
using Odin.Core.Services.Background.Certificate;
using Odin.Core.Services.Background.DefaultCron;
using Odin.Core.Services.Base;
using Odin.Core.Services.Certificate;
using Odin.Core.Services.Configuration;
using Odin.Core.Services.Dns;
using Odin.Core.Services.Dns.PowerDns;
using Odin.Core.Services.Email;
using Odin.Core.Services.Logging;
using Odin.Core.Services.Peer.SendingHost.Outbox;
using Odin.Core.Services.Registry;
using Odin.Core.Services.Registry.Registration;
using Odin.Hosting._dev;
using Odin.Hosting.Authentication.Owner;
using Odin.Hosting.Authentication.Peer;
using Odin.Hosting.Authentication.System;
using Odin.Hosting.Authentication.YouAuth;
using Odin.Hosting.Controllers.Admin;
using Odin.Hosting.Extensions;
using Odin.Hosting.Middleware;
using Odin.Hosting.Middleware.Logging;
using Odin.Hosting.Multitenant;
using Quartz;

namespace Odin.Hosting
{
    public class Startup
    {
        private IConfiguration Configuration { get; }

        public Startup(IConfiguration configuration)
        {
            Configuration = configuration;
        }

        public void ConfigureServices(IServiceCollection services)
        {
            services.Configure<KestrelServerOptions>(options => { options.AllowSynchronousIO = true; });

            var config = new OdinConfiguration(Configuration);
            services.AddSingleton(config);

            PrepareEnvironment(config);
            AssertValidRenewalConfiguration(config.CertificateRenewal);

            //
            // IHttpClientFactory rules when creating a HttpClient:
            // - It is not the HttpClient that is managed by IHttpClientFactory, it is the HttpClientHandler
            //   that is explictly or implicitly attached to the HttpClient instance that is managed and shared by
            //   different HttpClients and on different threads.
            // - It is OK to change properties on the HttpClient instance (e.g. AddDefaultHeaders)
            //   as long as you make sure that the instance is short-lived and not mutated on another thread.
            // - It is OK to create a HttpClientHandler, but it *MUST NOT* hold any instance data. This includes
            //   cookies in a CookieContainer. Therefore avoid using Cookies. If you need cookies, set the headers
            //   manually.
            // - Use SetHandlerLifetime to control how long a connections are pooled (this also controls when existing
            //   HttpClientHandlers are called)
            //
            services.AddSingleton<IHttpClientFactory>(new HttpClientFactory());
            services.AddSingleton<ISystemHttpClient, SystemHttpClient>();

            if (config.Quartz.EnableQuartzBackgroundService)
            {
                services.AddQuartz(q =>
                {
                    //lets use use our normal DI setup
                    q.UseMicrosoftDependencyInjectionJobFactory();
                    q.UseDefaultCronSchedule(config);
                    q.UseDefaultCertificateRenewalSchedule(config);
                });

                services.AddQuartzServer(options => { options.WaitForJobsToComplete = true; });
            }

            services.AddControllers()
                .AddJsonOptions(options =>
                {
                    foreach (var c in OdinSystemSerializer.JsonSerializerOptions!.Converters)
                    {
                        options.JsonSerializerOptions.Converters.Add(c);
                    }

                    options.JsonSerializerOptions.IncludeFields =
                        OdinSystemSerializer.JsonSerializerOptions.IncludeFields;
                    options.JsonSerializerOptions.Encoder = OdinSystemSerializer.JsonSerializerOptions.Encoder;
                    options.JsonSerializerOptions.MaxDepth = OdinSystemSerializer.JsonSerializerOptions.MaxDepth;
                    options.JsonSerializerOptions.NumberHandling =
                        OdinSystemSerializer.JsonSerializerOptions.NumberHandling;
                    options.JsonSerializerOptions.ReferenceHandler =
                        OdinSystemSerializer.JsonSerializerOptions.ReferenceHandler;
                    options.JsonSerializerOptions.WriteIndented =
                        OdinSystemSerializer.JsonSerializerOptions.WriteIndented;
                    options.JsonSerializerOptions.AllowTrailingCommas =
                        OdinSystemSerializer.JsonSerializerOptions.AllowTrailingCommas;
                    options.JsonSerializerOptions.DefaultBufferSize =
                        OdinSystemSerializer.JsonSerializerOptions.DefaultBufferSize;
                    options.JsonSerializerOptions.DefaultIgnoreCondition =
                        OdinSystemSerializer.JsonSerializerOptions.DefaultIgnoreCondition;
                    options.JsonSerializerOptions.DictionaryKeyPolicy =
                        OdinSystemSerializer.JsonSerializerOptions.DictionaryKeyPolicy;
                    options.JsonSerializerOptions.PropertyNamingPolicy =
                        OdinSystemSerializer.JsonSerializerOptions.PropertyNamingPolicy;
                    options.JsonSerializerOptions.ReadCommentHandling =
                        OdinSystemSerializer.JsonSerializerOptions.ReadCommentHandling;
                    options.JsonSerializerOptions.UnknownTypeHandling =
                        OdinSystemSerializer.JsonSerializerOptions.UnknownTypeHandling;
                    options.JsonSerializerOptions.IgnoreReadOnlyFields =
                        OdinSystemSerializer.JsonSerializerOptions.IgnoreReadOnlyFields;
                    options.JsonSerializerOptions.IgnoreReadOnlyProperties =
                        OdinSystemSerializer.JsonSerializerOptions.IgnoreReadOnlyProperties;
                    options.JsonSerializerOptions.PropertyNameCaseInsensitive =
                        OdinSystemSerializer.JsonSerializerOptions.PropertyNameCaseInsensitive;
                });

            //services.AddRazorPages(options => { options.RootDirectory = "/Views"; });

            //Note: this product is designed to avoid use of the HttpContextAccessor in the services
            //All params should be passed into to the services using DotYouContext
            services.AddHttpContextAccessor();
            services.AddResponseCompression(options =>
            {
                options.EnableForHttps = true;
                options.MimeTypes = new[] { "application/json" };
            });

            services.AddEndpointsApiExplorer();
            services.AddSwaggerGen(c =>
            {
                c.IgnoreObsoleteActions();
                c.IgnoreObsoleteProperties();
                c.ResolveConflictingActions(apiDescriptions => apiDescriptions.First());
                c.IncludeXmlComments(Path.Combine(AppContext.BaseDirectory,
                    $"{Assembly.GetExecutingAssembly().GetName().Name}.xml"));
                c.EnableAnnotations();
                c.SwaggerDoc("v1", new()
                {
                    Title = "DotYouCore API",
                    Version = "v1"
                });
            });

            services.AddCorsPolicies();

            services.AddAuthentication(options => { })
                .AddOwnerAuthentication()
                .AddYouAuthAuthentication()
                .AddPeerCertificateAuthentication(PeerAuthConstants.TransitCertificateAuthScheme)
                .AddPeerCertificateAuthentication(PeerAuthConstants.PublicTransitAuthScheme)
                .AddPeerCertificateAuthentication(PeerAuthConstants.FeedAuthScheme)
                .AddSystemAuthentication();

            services.AddAuthorization(policy =>
            {
                OwnerPolicies.AddPolicies(policy);
                SystemPolicies.AddPolicies(policy);
                YouAuthPolicies.AddPolicies(policy);
                PeerPerimeterPolicies.AddPolicies(policy, PeerAuthConstants.TransitCertificateAuthScheme);
                PeerPerimeterPolicies.AddPolicies(policy, PeerAuthConstants.PublicTransitAuthScheme);
            });

            services.AddSingleton<ServerSystemStorage>();
            services.AddSingleton<IPendingTransfersService, PendingTransfersService>();

            // In production, the React files will be served from this directory
            services.AddSpaStaticFiles(configuration => { configuration.RootPath = "client/"; });
            
            services.AddSingleton<IIdentityRegistry>(sp => new FileSystemIdentityRegistry(
                sp.GetRequiredService<ILogger<FileSystemIdentityRegistry>>(),
                sp.GetRequiredService<ICertificateServiceFactory>(),
                sp.GetRequiredService<IHttpClientFactory>(),
                sp.GetRequiredService<ISystemHttpClient>(),
                config));

            services.AddSingleton(new AcmeAccountConfig
            {
                AcmeContactEmail = config.CertificateRenewal.CertificateAuthorityAssociatedEmail,
                AcmeAccountFolder = config.Host.SystemSslRootPath
            });
            services.AddSingleton<IAcmeHttp01TokenCache, AcmeHttp01TokenCache>();
            services.AddSingleton<IIdentityRegistrationService, IdentityRegistrationService>();
            services.AddSingleton<IAuthorativeDnsLookup, AuthorativeDnsLookup>();

            services.AddSingleton<IDnsRestClient>(sp => new PowerDnsRestClient(
                sp.GetRequiredService<ILogger<PowerDnsRestClient>>(),
                sp.GetRequiredService<IHttpClientFactory>(),
                new Uri($"https://{config.Registry.PowerDnsHostAddress}/api/v1"),
                config.Registry.PowerDnsApiKey));

            services.AddSingleton<ICertesAcme>(sp => new CertesAcme(
                sp.GetRequiredService<ILogger<CertesAcme>>(),
                sp.GetRequiredService<IAcmeHttp01TokenCache>(),
                sp.GetRequiredService<IHttpClientFactory>(),
                config.CertificateRenewal.UseCertificateAuthorityProductionServers));

            services.AddSingleton<ICertificateServiceFactory, CertificateServiceFactory>();

            services.AddSingleton<IEmailSender>(sp => new MailgunSender(
                sp.GetRequiredService<ILogger<MailgunSender>>(),
                sp.GetRequiredService<IHttpClientFactory>(),
                config.Mailgun.ApiKey,
                config.Mailgun.EmailDomain,
                config.Mailgun.DefaultFrom));

            services.AddSingleton(sp => new AdminApiRestrictedAttribute(
                sp.GetRequiredService<ILogger<AdminApiRestrictedAttribute>>(),
                config.Admin.ApiEnabled,
                config.Admin.ApiKey,
                config.Admin.ApiKeyHttpHeaderName,
                config.Admin.ApiPort,
                config.Admin.Domain));

            services.AddSingleton<ITenantAdmin, TenantAdmin>();
        }

        // ConfigureContainer is where you can register things directly
        // with Autofac. This runs after ConfigureServices so the things
        // here will override registrations made in ConfigureServices.
        // Don't build the container; that gets done for you. If you
        // need a reference to the container, you need to use the
        // "Without ConfigureContainer" mechanism shown later.
        public void ConfigureContainer(ContainerBuilder builder)
        {
            /*
            AUTOFAC CHEAT SHEET (https://stackoverflow.com/questions/42809618/migration-from-asp-net-cores-container-to-autofac)
            ASP.NET Core container             -> Autofac
            ----------------------                -------
            // the 3 big ones
            services.AddSingleton<IFoo, Foo>() -> builder.RegisterType<Foo>().As<IFoo>().SingleInstance()
            services.AddScoped<IFoo, Foo>()    -> builder.RegisterType<Foo>().As<IFoo>().InstancePerLifetimeScope()
            services.AddTransient<IFoo, Foo>() -> builder.RegisterType<Foo>().As<IFoo>().InstancePerDependency()
            // default
            services.AddTransient<IFoo, Foo>() -> builder.RegisterType<Foo>().As<IFoo>()
            // multiple
            services.AddX<IFoo1, Foo>();
            services.AddX<IFoo2, Foo>();       -> builder.RegisterType<Foo>().As<IFoo1>().As<IFoo2>().X()
            // without interface
            services.AddX<Foo>()               -> builder.RegisterType<Foo>().AsSelf().X()
            */

            // This will all go in the ROOT CONTAINER and is NOT TENANT SPECIFIC.
            //builder.RegisterType<Controllers.Test.TenantDependencyTest2>().As<Controllers.Test.ITenantDependencyTest2>().SingleInstance();
            builder.RegisterModule(new LoggingAutofacModule());
            builder.RegisterModule(new MultiTenantAutofacModule());
        }

        // This method gets called by the runtime. Use this method to configure the HTTP request pipeline.
        public void Configure(IApplicationBuilder app, IWebHostEnvironment env, ILogger<Startup> logger, IHostApplicationLifetime lifetime)
        {
            var config = app.ApplicationServices.GetRequiredService<OdinConfiguration>();
            var registry = app.ApplicationServices.GetRequiredService<IIdentityRegistry>();

            // Note 1: see NotificationSocketController
            // Note 2: UseWebSockets must be before UseLoggingMiddleware
            app.UseWebSockets(new WebSocketOptions
            {
                KeepAliveInterval = TimeSpan.FromMinutes(2)
            });

            app.UseLoggingMiddleware();
            app.UseMiddleware<ExceptionHandlingMiddleware>();
            app.UseMiddleware<RedirectIfNotApexMiddleware>();
            app.UseMiddleware<CertesAcmeMiddleware>();

<<<<<<< HEAD
=======
            // app.UseHsts(); // SEB:TODO will hsts break something?
            app.UseHttpsPortRedirection(config.Host.DefaultHttpsPort);

>>>>>>> 99ae1bc2
            // Provisioning mapping
            app.MapWhen(
                context => context.Request.Host.Host == config.Registry.ProvisioningDomain,
                a => Provisioning.Map(a, env, logger));

            // Admin mapping
            app.MapWhen(
                context => context.Request.Host.Host == config.Admin.Domain,
                a => Admin.Map(a, env, logger));

            app.UseMultiTenancy();

            app.UseDefaultFiles();
            app.UseCertificateForwarding();
            app.UseStaticFiles();

            app.UseRouting();
            app.UseAuthentication();
            app.UseAuthorization();

            app.UseMiddleware<OdinContextMiddleware>();
            app.UseResponseCompression();
            app.UseCors();
            app.UseApiCors();
            app.UseMiddleware<SharedSecretEncryptionMiddleware>();
            app.UseMiddleware<StaticFileCachingMiddleware>();

            app.UseEndpoints(endpoints =>
            {
                // endpoints.MapGet("/", async context =>
                // {
                //     context.Response.Redirect("/home");
                //     await Task.CompletedTask;
                // });
                endpoints.MapControllers();
            });

            if (env.IsDevelopment())
            {
                app.UseSwagger();
                app.UseSwaggerUI(c => c.SwaggerEndpoint("/swagger/v1/swagger.json", "OdinCore v1"));

                app.MapWhen(ctx => ctx.Request.Path.StartsWithSegments("/owner"),
                    homeApp => { homeApp.UseSpa(spa => { spa.UseProxyToSpaDevelopmentServer($"https://dev.dotyou.cloud:3001/owner/"); }); });
                
                // No idea why this should be true instead of `ctx.Request.Path.StartsWithSegments("/")`
                app.MapWhen(ctx => true,
                    homeApp =>
                    {
                        homeApp.UseSpa(
                            spa => { spa.UseProxyToSpaDevelopmentServer($"https://dev.dotyou.cloud:3000/"); });
                    });
            }
            else
            {
                logger.LogInformation("Mapping SPA paths on local disk");
                app.MapWhen(ctx => ctx.Request.Path.StartsWithSegments("/owner"),
                    ownerApp =>
                    {
                        var ownerPath = Path.Combine(env.ContentRootPath, "client", "owner-app");
                        ownerApp.UseStaticFiles(new StaticFileOptions()
                        {
                            FileProvider = new PhysicalFileProvider(ownerPath),
                            RequestPath = "/owner"
                        });

                        ownerApp.Run(async context =>
                        {
                            context.Response.Headers.ContentType = MediaTypeNames.Text.Html;
                            await context.Response.SendFileAsync(Path.Combine(ownerPath, "index.html"));
                            return;
                        });
                    });

                // app.MapWhen(ctx => ctx.Request.Path.StartsWithSegments("/"),
                app.MapWhen(ctx => true,
                    homeApp =>
                    {
                        var publicPath = Path.Combine(env.ContentRootPath, "client", "public-app");

                        homeApp.UseStaticFiles(new StaticFileOptions()
                        {
                            FileProvider = new PhysicalFileProvider(publicPath),
                            // RequestPath = "/"
                        });

                        homeApp.Run(async context =>
                        {
                            context.Response.Headers.ContentType = MediaTypeNames.Text.Html;
                            await context.Response.SendFileAsync(Path.Combine(publicPath, "index.html"));
                            return;
                        });
                    });
            }

            lifetime.ApplicationStarted.Register(() => { DevEnvironmentSetup.ConfigureIfPresent(config, registry); });
        }

        private void PrepareEnvironment(OdinConfiguration cfg)
        {
            Directory.CreateDirectory(cfg.Host.TenantDataRootPath);
            Directory.CreateDirectory(cfg.Host.SystemDataRootPath);
            Directory.CreateDirectory(cfg.Host.SystemSslRootPath);
        }

        private void AssertValidRenewalConfiguration(OdinConfiguration.CertificateRenewalSection section)
        {
            Guard.Argument(section, nameof(section)).NotNull();
            Guard.Argument(section.CertificateAuthorityAssociatedEmail,
                nameof(section.CertificateAuthorityAssociatedEmail)).NotNull().NotEmpty();
        }
    }
}<|MERGE_RESOLUTION|>--- conflicted
+++ resolved
@@ -281,12 +281,9 @@
             app.UseMiddleware<RedirectIfNotApexMiddleware>();
             app.UseMiddleware<CertesAcmeMiddleware>();
 
-<<<<<<< HEAD
-=======
             // app.UseHsts(); // SEB:TODO will hsts break something?
             app.UseHttpsPortRedirection(config.Host.DefaultHttpsPort);
 
->>>>>>> 99ae1bc2
             // Provisioning mapping
             app.MapWhen(
                 context => context.Request.Host.Host == config.Registry.ProvisioningDomain,
