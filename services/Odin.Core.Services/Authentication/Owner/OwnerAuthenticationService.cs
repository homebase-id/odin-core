using System;
using System.Collections.Generic;
using System.Linq;
using System.Threading;
using System.Threading.Tasks;
using Dawn;
using MediatR;
using Microsoft.Extensions.Logging;
using Odin.Core.Cryptography;
using Odin.Core.Cryptography.Data;
using Odin.Core.Exceptions;
using Odin.Core.Services.Authorization.Acl;
using Odin.Core.Services.Authorization.ExchangeGrants;
using Odin.Core.Services.Authorization.Permissions;
using Odin.Core.Services.Base;
using Odin.Core.Services.Configuration;
using Odin.Core.Services.Contacts.Circle.Membership;
using Odin.Core.Services.Drives;
using Odin.Core.Services.Drives.Management;
using Odin.Core.Services.Mediator;
<<<<<<< HEAD
using Odin.Core.Time;
=======
>>>>>>> a81390d7

/// <summary>
/// Goals here are that:
///   * the password never leaves the clients.
///   * the password hash changes with every login request, making playback impossible
///   * the private encryption key on the server is encrypted with a KEK
///   * the KEK is only given by the client to the server once when creating a user / changing password / logging in
///   * all sessions contain server and client data that when merged results in a KEK (using XOR for speed, maybe reconsider)
/// </summary>
namespace Odin.Core.Services.Authentication.Owner
{
    /// <summary>
    /// Methods use for logging into the admin client of an Individual's DigitalIdentity
    /// Basic password authentication.  Returns a token you can use to maintain state of authentication (i.e. store in a cookie)
    /// </summary>
    public class OwnerAuthenticationService : INotificationHandler<DriveDefinitionAddedNotification>
    {
        private readonly TenantSystemStorage _tenantSystemStorage;
        private readonly OwnerSecretService _secretService;

        private readonly OdinContextCache _cache;
        private readonly ILogger<OwnerAuthenticationService> _logger;
        private readonly DriveManager _driveManager;
        private readonly CircleNetworkService _circleNetworkService;
        private readonly TenantContext _tenantContext;
        private readonly IcrKeyService _icrKeyService;

        public OwnerAuthenticationService(ILogger<OwnerAuthenticationService> logger, OwnerSecretService secretService,
            TenantSystemStorage tenantSystemStorage,
            TenantContext tenantContext, OdinConfiguration config, DriveManager driveManager, CircleNetworkService circleNetworkService, IcrKeyService icrKeyService)
        {
            _logger = logger;
            _secretService = secretService;
            _tenantSystemStorage = tenantSystemStorage;
            _tenantContext = tenantContext;
            _driveManager = driveManager;
            _circleNetworkService = circleNetworkService;
            _icrKeyService = icrKeyService;
            _cache = new OdinContextCache(config.Host.CacheSlidingExpirationSeconds);
        }

        /// <summary>
        /// Generates a one time value to used when authenticating a user
        /// </summary>
        public async Task<NonceData> GenerateAuthenticationNonce()
        {
            var salts = await _secretService.GetStoredSalts();
            var (publicKeyCrc32C, publicKeyPem) = await _secretService.GetCurrentAuthenticationRsaKey();

            var nonce = new NonceData(salts.SaltPassword64, salts.SaltKek64, publicKeyPem, publicKeyCrc32C);
            _tenantSystemStorage.SingleKeyValueStorage.Upsert(nonce.Id, nonce);
            return nonce;
        }

        /// <summary>
        /// Authenticates the owner based on the <see cref="IPasswordReply"/> specified.
        /// </summary>
        /// <param name="reply"></param>
        /// <exception cref="OdinSecurityException">Thrown when a user cannot be authenticated</exception>
        public async Task<(ClientAuthenticationToken, SensitiveByteArray)> Authenticate(IPasswordReply reply)
        {
            byte[] key = Convert.FromBase64String(reply.Nonce64);
            // Ensure that the Nonce given by the client can be loaded, throw exception otherwise
            var noncePackage = _tenantSystemStorage.SingleKeyValueStorage.Get<NonceData>(new GuidId(key));

            // TODO TEST Make sure an exception is thrown if it does not exist.
            Guard.Argument(noncePackage, nameof(noncePackage)).NotNull("Invalid nonce specified");

            // TODO TEST Make sure the nonce saved is deleted and can't be replayed.
            _tenantSystemStorage.SingleKeyValueStorage.Delete(new GuidId(key));

            // Here we test if the client's provided nonce is saved on the server and if the
            // client's calculated nonceHash is equal to the same calculation on the server
            await _secretService.AssertPasswordKeyMatch(reply.NonceHashedPassword64, reply.Nonce64);

            //now that the password key matches, we set return the client auth token
            var keys = await this._secretService.GetOfflineRsaKeyList();
            var (clientToken, serverToken) = OwnerConsoleTokenManager.CreateToken(noncePackage, reply, keys);

            _tenantSystemStorage.SingleKeyValueStorage.Upsert(serverToken.Id, serverToken);

            // TODO - where do we set the MasterKek and MasterDek?

            // TODO: audit login some where, or in helper class below

            var auth = new ClientAuthenticationToken()
            {
                Id = serverToken.Id,
                AccessTokenHalfKey = new SensitiveByteArray(clientToken.GetKey()),
                ClientTokenType = ClientTokenType.Other
            };

            EnsureFirstLoginSet();

            return (auth, serverToken.SharedSecret.ToSensitiveByteArray());
        }

        /// <summary>
        /// Determines if the <paramref name="sessionToken"/> is valid and has not expired.  
        /// </summary>
        /// <param name="sessionToken">The token to be validated</param>
        /// <returns></returns>
        public async Task<bool> IsValidToken(Guid sessionToken)
        {
            //TODO: need to add some sort of validation that this deviceUid has not been rejected/blocked
            var entry = _tenantSystemStorage.SingleKeyValueStorage.Get<OwnerConsoleToken>(sessionToken);
            return await Task.FromResult(IsAuthTokenEntryValid(entry));
        }

        /// <summary>
        /// Returns the LoginKek used to access the primary and application data encryption keys
        /// </summary>
        public async Task<(SensitiveByteArray, SensitiveByteArray)> GetMasterKey(Guid sessionToken, SensitiveByteArray clientSecret)
        {
            //TODO: need to audit who and what and why this was accessed (add justification/reason on parameters)
            var loginToken = _tenantSystemStorage.SingleKeyValueStorage.Get<OwnerConsoleToken>(sessionToken);

            if (!IsAuthTokenEntryValid(loginToken))
            {
                throw new OdinClientException("Token is invalid", OdinClientErrorCode.InvalidAuthToken);
            }

            var mk = await _secretService.GetMasterKey(loginToken, clientSecret);

            //HACK: need to clone this here because the owner console token is getting wipe by the owner console token finalizer
            var len = loginToken.SharedSecret.Length;
            var clone = new byte[len];
            Buffer.BlockCopy(loginToken.SharedSecret, 0, clone, 0, len);

            loginToken.Dispose();
            return (mk, clone.ToSensitiveByteArray());
        }

        public async Task<(SensitiveByteArray masterKey, PermissionContext permissionContext)> GetPermissionContext(ClientAuthenticationToken token)
        {
            if (await IsValidToken(token.Id))
            {
                var (masterKey, clientSharedSecret) = await GetMasterKey(token.Id, token.AccessTokenHalfKey);

                var icrKey = _icrKeyService.GetMasterKeyEncryptedIcrKey();

                var allDrives = await _driveManager.GetDrives(PageOptions.All);
                var allDriveGrants = allDrives.Results.Select(d => new DriveGrant()
                {
                    DriveId = d.Id,
                    KeyStoreKeyEncryptedStorageKey = d.MasterKeyEncryptedStorageKey,
                    PermissionedDrive = new PermissionedDrive()
                    {
                        Drive = d.TargetDriveInfo,
                        Permission = DrivePermission.All
                    },
                });

                var permissionGroupMap = new Dictionary<string, PermissionGroup>
                {
                    { "owner_grants", new PermissionGroup(new PermissionSet(PermissionKeys.All), allDriveGrants, masterKey, icrKey) },
                };

                var ctx = new PermissionContext(permissionGroupMap, clientSharedSecret);

                return (masterKey, ctx);
            }

            throw new OdinSecurityException("Invalid owner token");
        }

        /// <summary>
        /// Gets the <see cref="GetDotYouContext"/> for the specified token from cache or disk.
        /// </summary>
        /// <param name="token"></param>
        public Task<OdinContext> GetDotYouContext(ClientAuthenticationToken token)
        {
            var creator = new Func<Task<OdinContext>>(async delegate
            {
                var dotYouContext = new OdinContext();
                var (masterKey, permissionContext) = await GetPermissionContext(token);

                if (null == permissionContext || masterKey.IsEmpty())
                {
                    throw new OdinSecurityException("Invalid owner token");
                }

                dotYouContext.SetPermissionContext(permissionContext);

                dotYouContext.Caller = new CallerContext(
<<<<<<< HEAD
                    odinId: _tenantContext.HostOdinId, //TODO: this works because we only have one identity per host.  this must be updated when i can have multiple identities for a single host
=======
                    odinId: _tenantContext.HostOdinId, 
>>>>>>> a81390d7
                    masterKey: masterKey,
                    securityLevel: SecurityGroupType.Owner);

                return dotYouContext;
            });

            var ctx = _cache.GetOrAddContext(token, creator).GetAwaiter().GetResult();
            return Task.FromResult(ctx);
        }

        /// <summary>
        /// Extends the token life by <param name="ttlSeconds"></param> if it is valid.  Otherwise an <see cref="InvalidTokenException"/> is thrown
        /// </summary>
        /// <param name="token"></param>
        public async Task ExtendTokenLife(Guid token, int ttlSeconds)
        {
            var entry = await GetValidatedEntry(token);

            entry.ExpiryUnixTime = DateTimeOffset.UtcNow.ToUnixTimeSeconds() + ttlSeconds;

            _tenantSystemStorage.SingleKeyValueStorage.Upsert(entry.Id, entry);
        }

        /// <summary>
        /// Expires the <paramref name="token"/> thus making it invalid.  This can be used when a user
        /// clicks logout.  Invalid or expired tokens are ignored.
        /// </summary>
        /// <param name="token"></param>
        public void ExpireToken(Guid token)
        {
            _tenantSystemStorage.SingleKeyValueStorage.Delete(token);
        }

        private Task<OwnerConsoleToken> GetValidatedEntry(Guid token)
        {
            var entry = _tenantSystemStorage.SingleKeyValueStorage.Get<OwnerConsoleToken>(token);
            AssertTokenIsValid(entry);
            return Task.FromResult(entry);
        }

        private bool IsAuthTokenEntryValid(OwnerConsoleToken entry)
        {
            var now = DateTimeOffset.UtcNow.ToUnixTimeSeconds();
            var valid =
                null != entry &&
                entry.Id != Guid.Empty &&
                entry.ExpiryUnixTime > now;

            return valid;
        }

        private void AssertTokenIsValid(OwnerConsoleToken entry)
        {
            if (IsAuthTokenEntryValid(entry) == false)
            {
                throw new OdinSecurityException();
            }
        }

        public Task Handle(DriveDefinitionAddedNotification notification, CancellationToken cancellationToken)
        {
            //reset cache so the drive is reached on the next request
            if (notification.IsNewDrive)
            {
                _logger.LogDebug("New drive created [{0}]; Purging cache ", notification.Drive.TargetDriveInfo);
                _cache.Reset();
            }

            return Task.CompletedTask;
        }

        //

        private void EnsureFirstLoginSet()
        {
            var fli = _tenantSystemStorage.SingleKeyValueStorage.Get<FirstOwnerLoginInfo>(FirstOwnerLoginInfo.Key);
            if (fli == null)
            {
                _tenantSystemStorage.SingleKeyValueStorage.Upsert(FirstOwnerLoginInfo.Key, new FirstOwnerLoginInfo()
                {
                    FirstLoginDate = UnixTimeUtc.Now()
                });
            }
        }
    }
}<|MERGE_RESOLUTION|>--- conflicted
+++ resolved
@@ -18,10 +18,7 @@
 using Odin.Core.Services.Drives;
 using Odin.Core.Services.Drives.Management;
 using Odin.Core.Services.Mediator;
-<<<<<<< HEAD
 using Odin.Core.Time;
-=======
->>>>>>> a81390d7
 
 /// <summary>
 /// Goals here are that:
@@ -207,11 +204,7 @@
                 dotYouContext.SetPermissionContext(permissionContext);
 
                 dotYouContext.Caller = new CallerContext(
-<<<<<<< HEAD
-                    odinId: _tenantContext.HostOdinId, //TODO: this works because we only have one identity per host.  this must be updated when i can have multiple identities for a single host
-=======
                     odinId: _tenantContext.HostOdinId, 
->>>>>>> a81390d7
                     masterKey: masterKey,
                     securityLevel: SecurityGroupType.Owner);
 
