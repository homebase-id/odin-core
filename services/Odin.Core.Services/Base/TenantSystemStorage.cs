--- conflicted
+++ resolved
@@ -49,21 +49,6 @@
 
         public TableConnections Connections { get; }
 
-<<<<<<< HEAD
-        /// <summary>
-        /// Store values using a single key
-        /// </summary>
-        public SingleKeyValueStorage SingleKeyValueStorage { get; }
-
-        /// <summary>
-        /// Store values using a single key while offering 2 other keys to categorize your data
-        /// </summary>
-        public ThreeKeyValueStorage ThreeKeyValueStorage { get; }
-
-        public TwoKeyValueStorage TwoKeyValueStorage { get; }
-
-=======
->>>>>>> c37c27e8
         public TableFeedDistributionOutbox Feedbox { get; }
 
         public TableOutbox Outbox { get; }
