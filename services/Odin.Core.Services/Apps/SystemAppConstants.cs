--- conflicted
+++ resolved
@@ -5,15 +5,7 @@
 public static class SystemAppConstants
 {
     public static Guid OwnerAppId = Guid.Parse("ac126e09-54cb-4878-a690-856be692da16");
-<<<<<<< HEAD
     public static Guid ChatAppId = Guid.Parse("2d781401-3804-4b57-b4aa-d8e4e2ef39f4");
-
     public static Guid FeedAppId = Guid.Parse("5f887d80-0132-4294-ba40-bda79155551d");
     public static Guid PhotoAppId = Guid.Parse("32f0bdbf-017f-4fc0-8004-2d4631182d1e");
-
-
-=======
-    public static Guid FeedAppId = Guid.Parse("5f887d80-0132-4294-ba40-bda79155551d");
-    
->>>>>>> c83436c6
 }