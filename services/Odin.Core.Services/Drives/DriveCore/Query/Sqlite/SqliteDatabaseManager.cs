using System;
using System.Collections.Generic;
using System.Linq;
using System.Threading.Tasks;

using Microsoft.Data.Sqlite;
using Microsoft.Extensions.Logging;
using Odin.Core.Exceptions;
using Odin.Core.Identity;
using Odin.Core.Services.Base;
using Odin.Core.Services.Drives.DriveCore.Storage;
using Odin.Core.Storage;
using Odin.Core.Storage.SQLite.IdentityDatabase;
using Odin.Core.Time;
using Serilog;
using QueryBatchCursor = Odin.Core.Storage.SQLite.IdentityDatabase.QueryBatchCursor;

namespace Odin.Core.Services.Drives.DriveCore.Query.Sqlite;

public class SqliteDatabaseManager : IDriveDatabaseManager
{
    private readonly ILogger<object> _logger;

    private readonly IdentityDatabase _db;

    public SqliteDatabaseManager(TenantSystemStorage tenantSystemStorage, StorageDrive drive, ILogger<object> logger)
    {
        Drive = drive;
        _logger = logger;
        _db = tenantSystemStorage.IdentityDatabase;
    }

    public StorageDrive Drive { get; init; }

    public Task<(long, IEnumerable<Guid>, bool hasMoreRows)> GetModifiedCore(OdinContext odinContext, FileSystemType fileSystemType,
        FileQueryParams qp, QueryModifiedResultOptions options)
    {
        var callerContext = odinContext.Caller;

        var requiredSecurityGroup = new IntRange(0, (int)callerContext.SecurityLevel);
        var aclList = GetAcl(odinContext);
        var cursor = new UnixTimeUtcUnique(options.Cursor);

        // TODO TODD - use moreRows
        var (results, moreRows) = _db.QueryModified(
            Drive.Id,
            noOfItems: options.MaxRecords,
            cursor: ref cursor,
            fileSystemType: (Int32)fileSystemType,
            stopAtModifiedUnixTimeSeconds: new UnixTimeUtcUnique(options.MaxDate),
            requiredSecurityGroup: requiredSecurityGroup,
            filetypesAnyOf: qp.FileType?.ToList(),
            datatypesAnyOf: qp.DataType?.ToList(),
            senderidAnyOf: qp.Sender?.ToList(),
            groupIdAnyOf: qp.GroupId?.ToList(),
            uniqueIdAnyOf: qp.ClientUniqueIdAtLeastOne?.ToList(),
            userdateSpan: qp.UserDate,
            aclAnyOf: aclList,
            tagsAnyOf: qp.TagsMatchAtLeastOne?.ToList(),
            tagsAllOf: qp.TagsMatchAll?.ToList(),
            archivalStatusAnyOf: qp.ArchivalStatus?.ToList());

        return Task.FromResult((cursor.uniqueTime, results.AsEnumerable(), moreRows));
    }


    public Task<(QueryBatchCursor, IEnumerable<Guid>, bool hasMoreRows)> GetBatchCore(OdinContext odinContext,
        FileSystemType fileSystemType, FileQueryParams qp, QueryBatchResultOptions options)
    {
        var securityRange = new IntRange(0, (int)odinContext.Caller.SecurityLevel);
        var aclList = GetAcl(odinContext);
        var cursor = options.Cursor;

        if (options.Ordering == Ordering.Default)
        {
            var (results, moreRows) = _db.QueryBatchAuto(
                Drive.Id,
                noOfItems: options.MaxRecords,
                cursor: ref cursor,
                fileStateAnyOf: qp.FileState?.Select(f => (int)f).ToList(),
                fileSystemType: (Int32)fileSystemType,
                requiredSecurityGroup: securityRange,
                globalTransitIdAnyOf: qp.GlobalTransitId?.ToList(),
                filetypesAnyOf: qp.FileType?.ToList(),
                datatypesAnyOf: qp.DataType?.ToList(),
                senderidAnyOf: qp.Sender?.ToList(),
                groupIdAnyOf: qp.GroupId?.Select(g => g).ToList(),
                userdateSpan: qp.UserDate,
                aclAnyOf: aclList?.ToList(),
                uniqueIdAnyOf: qp.ClientUniqueIdAtLeastOne?.ToList(),
                tagsAnyOf: qp.TagsMatchAtLeastOne?.ToList(),
                tagsAllOf: qp.TagsMatchAll?.ToList(),
                archivalStatusAnyOf: qp.ArchivalStatus?.ToList());

            return Task.FromResult((cursor, results.Select(r => r), moreRows));
        }

        // if the caller was explicit in how they want results...
        return GetBatchExplicitOrdering(odinContext, fileSystemType, qp, options);
    }

    private List<Guid> GetAcl(OdinContext odinContext)
    {
        var callerContext = odinContext.Caller;

        var aclList = new List<Guid>();
        if (callerContext.IsOwner == false)
        {
            if (!callerContext.IsAnonymous)
            {
                aclList.Add(odinContext.GetCallerOdinIdOrFail().ToHashId());
            }

            aclList.AddRange(callerContext.Circles?.Select(c => c.Value) ?? Array.Empty<Guid>());
        }

        return aclList.Any() ? aclList : null;
    }

    public Task UpdateCurrentIndex(ServerFileHeader header)
    {
        if (null == header)
        {
            _logger.LogWarning("UpdateCurrentIndex called on null server file header");
            return Task.CompletedTask;
        }

        var metadata = header.FileMetadata;

        int securityGroup = (int)header.ServerMetadata.AccessControlList.RequiredSecurityGroup;
        var exists = _db.tblDriveMainIndex.Get(Drive.Id, metadata.File.FileId) != null;

        if (header.ServerMetadata.DoNotIndex)
        {
            if (exists) // clean up if the flag was changed after it was indexed
            {
                _db.tblDriveMainIndex.Delete(Drive.Id, metadata.File.FileId);
            }

            return Task.CompletedTask;
        }

        var sender = string.IsNullOrEmpty(metadata.SenderOdinId)
            ? Array.Empty<byte>()
            : ((OdinId)metadata.SenderOdinId).ToByteArray();
        var acl = new List<Guid>();

        acl.AddRange(header.ServerMetadata.AccessControlList.GetRequiredCircles());
        var ids = header.ServerMetadata.AccessControlList.GetRequiredIdentities().Select(odinId =>
            ((OdinId)odinId).ToHashId()
        );
        acl.AddRange(ids.ToList());

        var tags = metadata.AppData.Tags?.ToList();

        if (exists)
        {
            _db.UpdateEntryZapZap(
                Drive.Id,
                fileId: metadata.File.FileId,
                fileType: metadata.AppData.FileType,
                dataType: metadata.AppData.DataType,
                senderId: sender,
                groupId: metadata.AppData.GroupId,
                uniqueId: metadata.AppData.UniqueId,
                archivalStatus: metadata.AppData.ArchivalStatus,
                userDate: metadata.AppData.UserDate,
                requiredSecurityGroup: securityGroup,
                accessControlList: acl,
                tagIdList: tags,
                fileState: (int)metadata.FileState,
                byteCount: header.ServerMetadata.FileByteCount,
                fileSystemType: (int)header.ServerMetadata.FileSystemType);
        }
        else
        {
<<<<<<< HEAD
            _db.AddEntry(
                Drive.Id,
                fileId: metadata.File.FileId,
                globalTransitId: metadata.GlobalTransitId,
                fileType: metadata.AppData.FileType,
                dataType: metadata.AppData.DataType,
                senderId: sender,
                groupId: metadata.AppData.GroupId,
                uniqueId: metadata.AppData.UniqueId,
                archivalStatus: metadata.AppData.ArchivalStatus,
                userDate: metadata.AppData.UserDate.GetValueOrDefault(),
                requiredSecurityGroup: securityGroup,
                accessControlList: acl,
                tagIdList: tags,
                fileState: (int)metadata.FileState,
                fileSystemType: (int)header.ServerMetadata.FileSystemType,
                byteCount: header.ServerMetadata.FileByteCount
            );
=======
            try
            {
                _db.AddEntry(
                    fileId: metadata.File.FileId,
                    globalTransitId: metadata.GlobalTransitId,
                    fileType: metadata.AppData.FileType,
                    dataType: metadata.AppData.DataType,
                    senderId: sender,
                    groupId: metadata.AppData.GroupId,
                    uniqueId: metadata.AppData.UniqueId,
                    archivalStatus: metadata.AppData.ArchivalStatus,
                    userDate: metadata.AppData.UserDate.GetValueOrDefault(),
                    requiredSecurityGroup: securityGroup,
                    accessControlList: acl,
                    tagIdList: tags,
                    fileState: (int)metadata.FileState,
                    fileSystemType: (int)header.ServerMetadata.FileSystemType,
                    byteCount: header.ServerMetadata.FileByteCount
                );
            }
            catch (SqliteException e)
            {
                if (e.SqliteErrorCode == 19 || e.ErrorCode == 19 || e.SqliteExtendedErrorCode == 19)
                {
                    throw new OdinClientException($"UniqueId [{metadata.AppData.UniqueId}] not unique.", OdinClientErrorCode.ExistingFileWithUniqueId);
                }
            }
>>>>>>> 5cb47cd3
        }

        return Task.CompletedTask;
    }

    public Task RemoveFromCurrentIndex(InternalDriveFileId file)
    {
        _db.DeleteEntry(Drive.Id, file.FileId);
        return Task.CompletedTask;
    }

    public Task LoadLatestIndex()
    {
        _db.CreateDatabase(false);
        return Task.CompletedTask;
    }

    public Task AddCommandMessage(List<Guid> fileIds)
    {
        _db.tblDriveCommandMessageQueue.InsertRows(Drive.Id, fileIds);
        return Task.CompletedTask;
    }

    public Task<List<UnprocessedCommandMessage>> GetUnprocessedCommands(int count)
    {
<<<<<<< HEAD
        Guard.Argument(count, nameof(count)).Require(c => c > 0);
        var list = _db.tblDriveCommandMessageQueue.Get(Drive.Id, count) ?? new List<DriveCommandMessageQueueRecord>();
=======
        var list = _db.TblCmdMsgQueue.Get(count) ?? new List<CommandMessageQueueRecord>();
>>>>>>> 5cb47cd3

        var result = list.Select(x => new UnprocessedCommandMessage()
        {
            Id = x.fileId,
            Received = x.timeStamp
        }).ToList();

        return Task.FromResult(result);
    }

    public Task MarkCommandsCompleted(List<Guid> fileIds)
    {
        _db.tblDriveCommandMessageQueue.DeleteRow(Drive.Id, fileIds);
        return Task.CompletedTask;
    }

    public void Dispose()
    {
        _db.Commit();
        _db.Dispose();
    }

    public void AddReaction(OdinId odinId, Guid fileId, string reaction)
    {
        _db.tblDriveReactions.Insert(new DriveReactionsRecord()
        {
            driveId = Drive.Id,
            identity = odinId,
            postId = fileId,
            singleReaction = reaction
        });
    }

    public void DeleteReactions(OdinId odinId, Guid fileId)
    {
        _db.tblDriveReactions.DeleteAllReactions(Drive.Id, odinId, fileId);
    }

    public void DeleteReaction(OdinId odinId, Guid fileId, string reaction)
    {
        _db.tblDriveReactions.Delete(Drive.Id, odinId, fileId, reaction);
    }

    public (List<string>, int) GetReactions(Guid fileId)
    {
        return _db.tblDriveReactions.GetPostReactions(Drive.Id, fileId);
    }

    public (List<ReactionCount> reactions, int total) GetReactionSummaryByFile(Guid fileId)
    {
        var (reactionContentList, countByReactionsList, total) = _db.tblDriveReactions.GetPostReactionsWithDetails(Drive.Id, fileId);

        var results = new List<ReactionCount>();

        for (int i = 0; i < reactionContentList.Count; i++)
        {
            results.Add(new ReactionCount()
            {
                ReactionContent = reactionContentList[i],
                Count = countByReactionsList[i]
            });
        }

        return (results, total);
    }

    public List<string> GetReactionsByIdentityAndFile(OdinId identity, Guid fileId)
    {
        return _db.tblDriveReactions.GetIdentityPostReactionDetails(identity, Drive.Id, fileId);
    }

    public int GetReactionCountByIdentity(OdinId odinId, Guid fileId)
    {
        return _db.tblDriveReactions.GetIdentityPostReactions(odinId, Drive.Id, fileId);
    }

    public (List<Reaction>, Int32? cursor) GetReactionsByFile(int maxCount, int cursor, Guid fileId)
    {
        var items = _db.tblDriveReactions.PagingByRowid(maxCount, inCursor: cursor, out var nextCursor, driveId: Drive.Id, postIdFilter: fileId);

        var results = items.Select(item =>
            new Reaction()
            {
                FileId = new InternalDriveFileId()
                {
                    FileId = item.postId,
                    DriveId = Drive.Id
                },
                OdinId = item.identity,
                ReactionContent = item.singleReaction
            }
        ).ToList();

        return (results, nextCursor);
    }

    private Task<(QueryBatchCursor cursor, IEnumerable<Guid> fileIds, bool hasMoreRows)> GetBatchExplicitOrdering(OdinContext odinContext,
        FileSystemType fileSystemType, FileQueryParams qp, QueryBatchResultOptions options)
    {
        var securityRange = new IntRange(0, (int)odinContext.Caller.SecurityLevel);

        var aclList = GetAcl(odinContext);

        var cursor = options.Cursor;

        var (results, hasMoreRows) = _db.QueryBatch(
            Drive.Id,
            noOfItems: options.MaxRecords,
            cursor: ref cursor,
            fileIdSort: options.Sorting == Sorting.FileId,
            newestFirstOrder: options.Ordering == Ordering.NewestFirst,
            fileSystemType: (Int32)fileSystemType,
            requiredSecurityGroup: securityRange,
            globalTransitIdAnyOf: qp.GlobalTransitId?.ToList(),
            filetypesAnyOf: qp.FileType?.ToList(),
            datatypesAnyOf: qp.DataType?.ToList(),
            fileStateAnyOf: qp.FileState?.Select(f => (int)f).ToList(),
            senderidAnyOf: qp.Sender?.ToList(),
            groupIdAnyOf: qp.GroupId?.Select(g => g).ToList(),
            userdateSpan: qp.UserDate,
            aclAnyOf: aclList?.ToList(),
            uniqueIdAnyOf: qp.ClientUniqueIdAtLeastOne?.ToList(),
            tagsAnyOf: qp.TagsMatchAtLeastOne?.ToList(),
            tagsAllOf: qp.TagsMatchAll?.ToList(),
            archivalStatusAnyOf: qp.ArchivalStatus?.ToList());

        return Task.FromResult((cursor, results.Select(r => r), hasMoreRows));
    }
}

public class ReactionCount
{
    public string ReactionContent { get; set; }
    public int Count { get; set; }
}<|MERGE_RESOLUTION|>--- conflicted
+++ resolved
@@ -2,7 +2,6 @@
 using System.Collections.Generic;
 using System.Linq;
 using System.Threading.Tasks;
-
 using Microsoft.Data.Sqlite;
 using Microsoft.Extensions.Logging;
 using Odin.Core.Exceptions;
@@ -174,29 +173,10 @@
         }
         else
         {
-<<<<<<< HEAD
-            _db.AddEntry(
-                Drive.Id,
-                fileId: metadata.File.FileId,
-                globalTransitId: metadata.GlobalTransitId,
-                fileType: metadata.AppData.FileType,
-                dataType: metadata.AppData.DataType,
-                senderId: sender,
-                groupId: metadata.AppData.GroupId,
-                uniqueId: metadata.AppData.UniqueId,
-                archivalStatus: metadata.AppData.ArchivalStatus,
-                userDate: metadata.AppData.UserDate.GetValueOrDefault(),
-                requiredSecurityGroup: securityGroup,
-                accessControlList: acl,
-                tagIdList: tags,
-                fileState: (int)metadata.FileState,
-                fileSystemType: (int)header.ServerMetadata.FileSystemType,
-                byteCount: header.ServerMetadata.FileByteCount
-            );
-=======
             try
             {
                 _db.AddEntry(
+                    Drive.Id,
                     fileId: metadata.File.FileId,
                     globalTransitId: metadata.GlobalTransitId,
                     fileType: metadata.AppData.FileType,
@@ -221,7 +201,6 @@
                     throw new OdinClientException($"UniqueId [{metadata.AppData.UniqueId}] not unique.", OdinClientErrorCode.ExistingFileWithUniqueId);
                 }
             }
->>>>>>> 5cb47cd3
         }
 
         return Task.CompletedTask;
@@ -247,12 +226,7 @@
 
     public Task<List<UnprocessedCommandMessage>> GetUnprocessedCommands(int count)
     {
-<<<<<<< HEAD
-        Guard.Argument(count, nameof(count)).Require(c => c > 0);
         var list = _db.tblDriveCommandMessageQueue.Get(Drive.Id, count) ?? new List<DriveCommandMessageQueueRecord>();
-=======
-        var list = _db.TblCmdMsgQueue.Get(count) ?? new List<CommandMessageQueueRecord>();
->>>>>>> 5cb47cd3
 
         var result = list.Select(x => new UnprocessedCommandMessage()
         {
