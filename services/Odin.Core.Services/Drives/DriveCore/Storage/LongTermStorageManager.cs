using System.Collections.Generic;
using System.IO;
using System.Linq;
using System.Threading.Tasks;
using Dawn;
using Microsoft.Extensions.Logging;
using Odin.Core.Exceptions;
using Odin.Core.Serialization;
using Odin.Core.Services.Configuration;
using Odin.Core.Services.Drives.FileSystem.Base;
using Odin.Core.Time;

namespace Odin.Core.Services.Drives.DriveCore.Storage
{
    using System;

    public class LongTermStorageManager
    {
        private readonly ILogger<LongTermStorageManager> _logger;

        private readonly StorageDrive _drive;
        private readonly OdinConfiguration _odinConfiguration;
        private readonly DriveFileReaderWriter _driveFileReaderWriter;

        private const string ThumbnailDelimiter = "_";
        private const string ThumbnailSizeDelimiter = "x";
        private static readonly string ThumbnailSuffixFormatSpecifier = $"{ThumbnailDelimiter}{{0}}{ThumbnailSizeDelimiter}{{1}}";

        public LongTermStorageManager(StorageDrive drive, ILogger<LongTermStorageManager> logger, OdinConfiguration odinConfiguration,
            DriveFileReaderWriter driveFileReaderWriter)
        {
            Guard.Argument(drive, nameof(drive)).NotNull();
            // Guard.Argument(drive, nameof(drive)).Require(sd => Directory.Exists(sd.LongTermDataRootPath), sd => $"No directory for drive storage at {sd.LongTermDataRootPath}");
            // Guard.Argument(drive, nameof(drive)).Require(sd => Directory.Exists(sd.TempDataRootPath), sd => $"No directory for drive storage at {sd.TempDataRootPath}");

            drive.EnsureDirectories();

            _logger = logger;
            _odinConfiguration = odinConfiguration;
            _driveFileReaderWriter = driveFileReaderWriter;
            _drive = drive;
        }

        /// <summary>
        /// The drive managed by this instance
        /// </summary>
        public StorageDrive Drive => _drive;

        /// <summary>
        /// Creates an Id for storing a file
        /// </summary>
        /// <returns></returns>
        public Guid CreateFileId()
        {
            return SequentialGuid.CreateGuid();
        }

        /// <summary>
        /// Writes a stream for a given file and part to the configured provider.
        /// </summary>
        public Task WriteHeaderStream(Guid fileId, Stream stream)
        {
            string filePath = GetFilenameAndPath(fileId, FilePart.Header, true);
            var bytesWritten = _driveFileReaderWriter.WriteStream(filePath, stream);

            if (bytesWritten != stream.Length)
            {
                throw new OdinSystemException($"BytesWritten mismatch for file [{filePath}]");
            }

            return Task.CompletedTask;
        }

        public Task DeleteThumbnailFile(Guid fileId, string payloadKey, UnixTimeUtcUnique payloadUid, int height, int width)
        {
            string fileName = GetThumbnailFileName(fileId, width, height, payloadKey, payloadUid);
            string dir = GetFilePath(fileId, FilePart.Thumb);
            string path = Path.Combine(dir, fileName);

            if (File.Exists(path))
            {
                File.Delete(path);
            }

            return Task.CompletedTask;
        }

        public Task DeletePayloadFile(Guid fileId, PayloadDescriptor descriptor)
        {
            string path = GetPayloadFilePath(fileId, descriptor);
            if (File.Exists(path))
            {
                File.Delete(path);
            }

            return Task.CompletedTask;
        }

        public Task DeleteAllPayloadFiles(Guid fileId)
        {
            // string path = GetPayloadPath(fileId);
            var seekPath = this.GetFilename(fileId, "-*", FilePart.Payload);
            string dir = GetFilePath(fileId, FilePart.Payload);

            if (Directory.Exists(dir))
            {
                var payloads = Directory.GetFiles(dir, seekPath);
                foreach (var payload in payloads)
                {
                    File.Delete(payload);
                }
            }

            return Task.CompletedTask;
        }

        public Int64 GetPayloadDiskUsage(Guid fileId)
        {
            string payloadFilePath = GetPayloadPath(fileId);
            if (!Directory.Exists(payloadFilePath))
            {
                return 0;
            }

            Int64 usage = 0;
            var filePaths = Directory.GetFiles(payloadFilePath!);
            foreach (var filePath in filePaths)
            {
                var info = new FileInfo(filePath);
                usage += info.Length;
            }

            return usage;
        }

<<<<<<< HEAD
        public Task<Stream> GetPayloadStream(Guid fileId, PayloadDescriptor descriptor, FileChunk chunk = null)
        {
            var path = GetPayloadFilePath(fileId, descriptor);
=======
        public Task<Stream> GetPayloadStream(Guid fileId, string key, FileChunk chunk = null)
        {
            var path = GetPayloadFilePath(fileId, key);
>>>>>>> 2266e8c0
            return GetChunkedStream(path, chunk);
        }

        private Task<Stream> GetChunkedStream(string path, FileChunk chunk = null)
        {
            if (!File.Exists(path))
            {
                return Task.FromResult(Stream.Null);
            }

            _logger.LogInformation($"Get Chunked Stream called on file [{path}]");
            var fileStream = _driveFileReaderWriter.OpenStreamForReading(path);
            if (null != chunk)
            {
                try
                {
                    var buffer = new byte[chunk.Length];
                    if (chunk.Start > fileStream.Length)
                    {
                        throw new OdinClientException("Chunk start position is greater than length", OdinClientErrorCode.InvalidChunkStart);
                    }

                    fileStream.Position = chunk.Start;
                    var bytesRead = fileStream.Read(buffer);

                    //resize if length requested was too large (happens if we hit the end of the stream)
                    if (bytesRead < buffer.Length)
                    {
                        Array.Resize(ref buffer, bytesRead);
                    }

                    return Task.FromResult((Stream)new MemoryStream(buffer, false));
                }
                finally
                {
                    fileStream.Dispose();
                }
            }

            return Task.FromResult(fileStream);
        }

        /// <summary>
        /// Gets a read stream of the thumbnail
        /// </summary>
        public Task<Stream> GetThumbnailStream(Guid fileId, int width, int height, string payloadKey, UnixTimeUtcUnique payloadUid)
        {
            string fileName = GetThumbnailFileName(fileId, width, height, payloadKey, payloadUid);
            string dir = GetFilePath(fileId, FilePart.Thumb);
            string path = Path.Combine(dir, fileName);
            var fileStream = _driveFileReaderWriter.OpenStreamForReading(path);

            return Task.FromResult(fileStream);
        }

        private string GetThumbnailFileName(Guid fileId, int width, int height, string payloadKey, UnixTimeUtcUnique payloadUid)
        {
            var extension = DriveFileUtility.GetThumbnailFileNameWithExtension(payloadKey, payloadUid, width, height);
            return $"{fileId.ToString()}.{extension}";

            // var suffix = string.Format(ThumbnailSuffixFormatSpecifier, width, height);
            // string fileName = this.GetFilename(fileId, suffix, FilePart.Thumb);
            // return fileName;
        }

        /// <summary>
        /// Ensures there is a valid file available for the given Id.
        /// </summary>
        /// <exception cref="InvalidDataException">Throw if the file for the given Id is invalid or does not exist</exception>
        public void AssertFileIsValid(Guid fileId)
        {
            if (fileId == Guid.Empty)
            {
                throw new OdinClientException("No file specified", OdinClientErrorCode.UnknownId);
            }

            if (!IsFileValid(fileId))
            {
                throw new OdinClientException("File does not contain all parts", OdinClientErrorCode.MissingUploadData);
            }
        }

        /// <summary>
        /// Checks if the file exists.  Returns true if all parts exist, otherwise false
        /// </summary>
        public bool FileExists(Guid fileId)
        {
            return IsFileValid(fileId);
        }

        private bool IsFileValid(Guid fileId)
        {
            string headerPath = GetFilenameAndPath(fileId, FilePart.Header);
            if (!File.Exists(headerPath))
            {
                return false;
            }

            var header = this.GetServerFileHeader(fileId).GetAwaiter().GetResult();
            //TODO: this needs to be optimized by getting all files in the folder; then checking the filename exists
            foreach (var d in header.FileMetadata.Payloads)
            {
                var payloadFilePath = GetPayloadFilePath(fileId, d);
                if (!File.Exists(payloadFilePath))
                {
                    return false;
                }
            }

            return true;
        }

        /// <summary>
        /// Removes all traces of a file and deletes its record from the index
        /// </summary>
        public Task HardDelete(Guid fileId)
        {
            DeleteAllThumbnails(fileId);
            DeleteAllPayloadFiles(fileId);

            string metadata = GetFilenameAndPath(fileId, FilePart.Header);
            if (File.Exists(metadata))
            {
                File.Delete(metadata);
            }

            return Task.CompletedTask;
        }

        /// <summary>
        /// Removes the contents of the meta file while permanently deletes the payload and thumbnails.  Retains some fields of the metafile and updates the index accordingly
        /// </summary>
        /// <param name="fileId"></param>
        public Task DeleteAttachments(Guid fileId)
        {
            DeleteAllThumbnails(fileId);
            DeleteAllPayloadFiles(fileId);
            return Task.CompletedTask;
        }

        /// <summary>
        /// Moves the specified <param name="sourceFile"></param> to long term storage.  Returns the storage UID used in the filename
        /// </summary>
        public Task MovePayloadToLongTerm(Guid targetFileId, PayloadDescriptor descriptor, string sourceFile)
        {
            var destinationFile = GetPayloadFilePath(targetFileId, descriptor, ensureExists: true);

            _logger.LogDebug("MovePayloadToLongTerm: create dir {dir}", Path.GetDirectoryName(destinationFile));
            Directory.CreateDirectory(Path.GetDirectoryName(destinationFile) ?? throw new OdinSystemException("Destination folder was null"));

            _driveFileReaderWriter.MoveFile(sourceFile, destinationFile);

            //
            // if (IoUtils.WaitForFileUnlock(destinationFile,
            //         TimeSpan.FromSeconds(_odinConfiguration.Host.FileMoveWaitTimeoutSeconds)))
            // {
            //     IoUtils.RetryOperation(() => File.Move(sourceFile, destinationFile, true),
            //         _odinConfiguration.Host.FileMoveRetryAttempts,
            //         _odinConfiguration.Host.FileMoveRetryDelayMs,
            //         $"MovePayloadToLongTerm - source ({sourceFile} to {destinationFile})");
            //
            //     _logger.LogInformation("File Moved to {dest}", destinationFile);
            // }
            // else
            // {
            //     _logger.LogWarning($"Timeout waiting {_odinConfiguration.Host.FileMoveWaitTimeoutSeconds} seconds for destination file [{destinationFile}] to be unlocked.");
            //     throw new OdinFileWriteException($"IO Exception while reading file {sourceFile} to write to {destinationFile}");
            // }

            return Task.CompletedTask;
        }

        public Task MoveThumbnailToLongTerm(Guid targetFileId, string sourceThumbnailFilePath, PayloadDescriptor payloadDescriptor,
            ThumbnailDescriptor thumbnailDescriptor)
        {
            var payloadKey = payloadDescriptor.Key;

            DriveFileUtility.AssertValidPayloadKey(payloadKey);
            var destinationFile = GetThumbnailPath(targetFileId, thumbnailDescriptor.PixelWidth, thumbnailDescriptor.PixelHeight, payloadKey,
                payloadDescriptor.Uid);
            Directory.CreateDirectory(Path.GetDirectoryName(destinationFile) ?? throw new OdinSystemException("Destination folder was null"));

            _driveFileReaderWriter.MoveFile(sourceThumbnailFilePath, destinationFile);

            // // File.Move(sourceThumbnail, dest, true);
            // IoUtils.RetryOperation(() => File.Move(sourceThumbnail, destinationFile, true),
            //     _odinConfiguration.Host.FileMoveRetryAttempts,
            //     _odinConfiguration.Host.FileMoveRetryDelayMs,
            //     $"MoveThumbnailToLongTerm source ({sourceThumbnail}) to ({destinationFile})");

            _logger.LogInformation($"File Moved to {destinationFile}");

            return Task.CompletedTask;
        }

        /// <summary>
        /// Returns an enumeration of <see cref="FileMetadata"/>; ordered by the most recently modified
        /// </summary>
        /// <param name="pageOptions"></param>
        public async Task<IEnumerable<ServerFileHeader>> GetServerFileHeaders(PageOptions pageOptions)
        {
            // string path = this.Drive.GetStoragePath(StorageDisposition.LongTerm);
            string path = this.Drive.GetLongTermHeaderStoragePath();
            var options = new EnumerationOptions()
            {
                MatchCasing = MatchCasing.CaseInsensitive,
                RecurseSubdirectories = true,
                ReturnSpecialDirectories = false,
                IgnoreInaccessible = false,
                MatchType = MatchType.Win32
            };

            var results = new List<ServerFileHeader>();
            var filePaths = Directory.EnumerateFiles(path, $"*.{FilePart.Header.ToString().ToLower()}", options);
            foreach (string filePath in filePaths)
            {
                string filename = Path.GetFileNameWithoutExtension(filePath);
                Guid fileId = Guid.Parse(filename);
                var md = await this.GetServerFileHeader(fileId);
                results.Add(md);
            }

            return results;
        }

        public Task<ServerFileHeader> GetServerFileHeader(Guid fileId)
        {
            string headerFilepath = GetFilenameAndPath(fileId, FilePart.Header);
            if (!File.Exists(headerFilepath))
            {
                return Task.FromResult<ServerFileHeader>(null);
            }

            var bytes = _driveFileReaderWriter.GetAllFileBytes(headerFilepath);
            var header = OdinSystemSerializer.Deserialize<ServerFileHeader>(bytes.ToStringFromUtf8Bytes());
            return Task.FromResult(header);
        }

        /// <summary>
        /// Removes any payloads that are not in the provided list
        /// </summary>
        public Task DeleteMissingPayloads(Guid fileId, List<PayloadDescriptor> payloadsToKeep)
        {
            //get all payloads in the path
            var payloadFileDirectory = this.GetPayloadPath(fileId);

            if (Directory.Exists(payloadFileDirectory))
            {
                var searchPattern = string.Format(DriveFileUtility.PayloadExtensionSpecifier, "*");

                var files = Directory.GetFiles(payloadFileDirectory, searchPattern);
                foreach (var payloadFilePath in files)
                {
                    // get the payload key from the filepath
                    // Given a payload key of "test001
                    // Filename w/o extension = "c1c63e18-40a2-9700-7b6a-2f1d51ee3972-test001"
                    var filename = Path.GetFileNameWithoutExtension(payloadFilePath);
                    var payloadKeyOnDisk = filename.Split(DriveFileUtility.PayloadDelimiter)[1];

                    var keepPayload = payloadsToKeep.Exists(p => p.Key == payloadKeyOnDisk);
                    if (!keepPayload)
                    {
                        File.Delete(payloadFilePath);
                    }
                }
            }

            return Task.CompletedTask;
        }

        /// <summary>
        /// Removes all thumbnails on disk which are not in the provided list.
        /// </summary>
        public Task DeleteMissingThumbnailFiles(Guid fileId, IEnumerable<ThumbnailDescriptor> thumbnailsToKeep)
        {
            var list = thumbnailsToKeep?.ToList();
            Guard.Argument(list, nameof(list)).NotNull();

            string dir = GetFilePath(fileId, FilePart.Thumb);

            if (Directory.Exists(dir))
            {
                var thumbnailSearchPattern = string.Format(ThumbnailSuffixFormatSpecifier, "*", "*");
                var seekPath = this.GetFilename(fileId, thumbnailSearchPattern, FilePart.Thumb);

                var files = Directory.GetFiles(dir, seekPath);
                foreach (var thumbnailFilePath in files)
                {
                    // filename w/o extension = "c1c63e18-40a2-9700-7b6a-2f1d51ee3972-300x300"
                    var filename = Path.GetFileNameWithoutExtension(thumbnailFilePath);
                    var sizeParts = filename.Split(ThumbnailDelimiter)[1].Split(ThumbnailSizeDelimiter);
                    var width = int.Parse(sizeParts[0]);
                    var height = int.Parse(sizeParts[1]);

                    var keepThumbnail = list.Exists(thumb => thumb.PixelWidth == width && thumb.PixelHeight == height);
                    if (!keepThumbnail)
                    {
                        File.Delete(thumbnailFilePath);
                    }
                }
            }

            return Task.CompletedTask;
        }

        private string GetThumbnailPath(Guid fileId, int width, int height, string payloadKey, UnixTimeUtcUnique payloadUid)
        {
            var thumbnailFileName = GetThumbnailFileName(fileId, width, height, payloadKey, payloadUid);
            var filePath = GetFilePath(fileId, FilePart.Thumb);
            var thumbnailPath = Path.Combine(filePath, thumbnailFileName);
            return thumbnailPath;
        }

        private string GetFilePath(Guid fileId, FilePart filePart, bool ensureExists = false)
        {
            string path = filePart is FilePart.Payload or FilePart.Thumb ? _drive.GetLongTermPayloadStoragePath() : _drive.GetLongTermHeaderStoragePath();

            //07e5070f-173b-473b-ff03-ffec2aa1b7b8
            //The positions in the time guid are hex values as follows
            //from new DateTimeOffset(2021, 7, 21, 23, 59, 59, TimeSpan.Zero);
            //07e5=year,07=month,0f=day,17=hour,3b=minute

            var parts = fileId.ToString().Split("-");
            var yearMonthDay = parts[0];
            var year = yearMonthDay.Substring(0, 4);
            var month = yearMonthDay.Substring(4, 2);
            var day = yearMonthDay.Substring(6, 2);
            var hourMinute = parts[1];
            var hour = hourMinute[..2];

            string dir = Path.Combine(path, year, month, day, hour);

            if (ensureExists)
            {
                Directory.CreateDirectory(dir);
            }

            return dir;
        }

        private string GetFilename(Guid fileId, string suffix, FilePart part)
        {
            var fn = DriveFileUtility.GetFileIdForStorage(fileId);
            return $"{fn}{suffix}.{part.ToString().ToLower()}";
        }

        private string GetFilenameAndPath(Guid fileId, FilePart part, bool ensureDirectoryExists = false)
        {
            string dir = GetFilePath(fileId, part, ensureDirectoryExists);
            return Path.Combine(dir, GetFilename(fileId, string.Empty, part));
        }

        private string GetPayloadPath(Guid fileId, bool ensureExists = false)
        {
            return this.GetFilePath(fileId, FilePart.Payload, ensureExists);
        }

        private string GetPayloadFilePath(Guid fileId, PayloadDescriptor descriptor, bool ensureExists = false)
        {
            var payloadFileName = DriveFileUtility.GetPayloadFileNameWithExtension(descriptor.Key, descriptor.Uid);
            return Path.Combine(GetPayloadPath(fileId, ensureExists), $"{payloadFileName}");

            // var extension = DriveFileUtility.GetPayloadFileExtension(descriptor.Key);
            // return Path.Combine(GetPayloadPath(fileId, ensureExists), $"{fileId.ToString()}{extension}");
        }

        private void DeleteAllThumbnails(Guid fileId)
        {
            var thumbnailSearchPattern = string.Format(ThumbnailSuffixFormatSpecifier, "*", "*");
            var seekPath = this.GetFilename(fileId, thumbnailSearchPattern, FilePart.Thumb);
            string dir = GetFilePath(fileId, FilePart.Thumb);

            if (Directory.Exists(dir))
            {
                var thumbnails = Directory.GetFiles(dir, seekPath);
                foreach (var thumbnail in thumbnails)
                {
                    File.Delete(thumbnail);
                }
            }
        }
    }
}<|MERGE_RESOLUTION|>--- conflicted
+++ resolved
@@ -133,15 +133,9 @@
             return usage;
         }
 
-<<<<<<< HEAD
         public Task<Stream> GetPayloadStream(Guid fileId, PayloadDescriptor descriptor, FileChunk chunk = null)
         {
             var path = GetPayloadFilePath(fileId, descriptor);
-=======
-        public Task<Stream> GetPayloadStream(Guid fileId, string key, FileChunk chunk = null)
-        {
-            var path = GetPayloadFilePath(fileId, key);
->>>>>>> 2266e8c0
             return GetChunkedStream(path, chunk);
         }
 
