using System;
using System.Collections.Generic;
using System.IO;
using System.Linq;
using System.Text;
using System.Threading.Tasks;
using Dawn;
using MediatR;
using Microsoft.Extensions.Logging;
using Odin.Core.Exceptions;
using Odin.Core.Serialization;
using Odin.Core.Services.Apps;
using Odin.Core.Services.Authorization.Acl;
using Odin.Core.Services.Base;
using Odin.Core.Services.Configuration;
using Odin.Core.Services.Drives.DriveCore.Storage;
using Odin.Core.Services.Drives.Management;
using Odin.Core.Services.Mediator;
using Odin.Core.Services.Peer.Encryption;
using Odin.Core.Storage;
using Odin.Core.Time;


namespace Odin.Core.Services.Drives.FileSystem.Base
{
    public abstract class DriveStorageServiceBase : RequirePermissionsBase
    {
        private readonly IDriveAclAuthorizationService _driveAclAuthorizationService;
        private readonly IMediator _mediator;
        private readonly ILoggerFactory _loggerFactory;
        private readonly DriveManager _driveManager;
        private readonly OdinConfiguration _odinConfiguration;
        private readonly DriveFileReaderWriter _driveFileReaderWriter;

        protected DriveStorageServiceBase(
            OdinContextAccessor contextAccessor,
            ILoggerFactory loggerFactory,
            IMediator mediator,
            IDriveAclAuthorizationService driveAclAuthorizationService,
            DriveManager driveManager,
            OdinConfiguration odinConfiguration,
            DriveFileReaderWriter driveFileReaderWriter)
        {
            ContextAccessor = contextAccessor;
            _loggerFactory = loggerFactory;
            _mediator = mediator;
            _driveAclAuthorizationService = driveAclAuthorizationService;
            _driveManager = driveManager;
            _odinConfiguration = odinConfiguration;
            _driveFileReaderWriter = driveFileReaderWriter;
            DriveManager = driveManager;
        }

        protected override DriveManager DriveManager { get; }
        protected override OdinContextAccessor ContextAccessor { get; }

        /// <summary>
        /// Gets the <see cref="FileSystemType"/> the inheriting class manages
        /// </summary>
        public abstract FileSystemType GetFileSystemType();

        public async Task<SharedSecretEncryptedFileHeader> GetSharedSecretEncryptedHeader(InternalDriveFileId file)
        {
            var serverFileHeader = await this.GetServerFileHeader(file);
            if (serverFileHeader == null)
            {
                return null;
            }

            var result = DriveFileUtility.ConvertToSharedSecretEncryptedClientFileHeader(serverFileHeader, ContextAccessor);
            return result;
        }

        /// <summary>
        /// Gets an EncryptedKeyHeader for a given payload using the payload's IV
        /// </summary>
        public async Task<(ServerFileHeader header, PayloadDescriptor payloadDescriptor, EncryptedKeyHeader encryptedKeyHeader, bool fileExists)>
            GetPayloadSharedSecretEncryptedKeyHeader(InternalDriveFileId file, string payloadKey)
        {
            var serverFileHeader = await this.GetServerFileHeader(file);
            if (serverFileHeader == null)
            {
                return (null, null, null, false);
            }

            var payloadDescriptor = serverFileHeader.FileMetadata.GetPayloadDescriptor(payloadKey);
            if (null == payloadDescriptor)
            {
                return (null, null, null, false);
            }

            var payloadEncryptedKeyHeader = DriveFileUtility.GetPayloadEncryptedKeyHeader(
                serverFileHeader,
                payloadDescriptor,
                ContextAccessor);

            return (serverFileHeader, payloadDescriptor, payloadEncryptedKeyHeader, true);
        }

        public InternalDriveFileId CreateInternalFileId(Guid driveId)
        {
            //TODO: need a permission specifically for writing to the temp drive
            //AssertCanWriteToDrive(driveId);

            var df = new InternalDriveFileId()
            {
                FileId = GetLongTermStorageManager(driveId).CreateFileId(),
                DriveId = driveId,
            };

            return df;
        }

        public async Task UpdateActiveFileHeader(InternalDriveFileId targetFile, ServerFileHeader header, bool raiseEvent = false)
        {
            Guard.Argument(header, nameof(header)).NotNull();
            Guard.Argument(header, nameof(header)).Require(x => x.IsValid());

            AssertCanWriteToDrive(targetFile.DriveId);

            var metadata = header.FileMetadata;

            //TODO: need to encrypt the metadata parts
            metadata.File = targetFile; //TBH it's strange having this but we need the metadata to have the file and drive embedded

            bool wasAnUpdate = false;
            if (this.FileExists(targetFile))
            {
                if (metadata.FileState != FileState.Active)
                {
                    throw new OdinClientException("Cannot update non-active file", OdinClientErrorCode.CannotUpdateNonActiveFile);
                }

                var existingHeader = await this.GetServerFileHeaderInternal(targetFile);
                metadata.Created = existingHeader.FileMetadata.Created;
                metadata.GlobalTransitId = existingHeader.FileMetadata.GlobalTransitId;
                metadata.FileState = existingHeader.FileMetadata.FileState;
                metadata.SenderOdinId = existingHeader.FileMetadata.SenderOdinId;
                wasAnUpdate = true;
            }
            else
            {
                metadata.Created = UnixTimeUtc.Now().milliseconds;
                metadata.FileState = FileState.Active;
            }

            await WriteFileHeaderInternal(header);

            //clean up temp storage
            await GetTempStorageManager(targetFile.DriveId).EnsureDeleted(targetFile.FileId);

            //HACKed in for Feed drive
            if (raiseEvent)
            {
                if (await ShouldRaiseDriveEvent(targetFile))
                {
                    if (wasAnUpdate)
                    {
                        await _mediator.Publish(new DriveFileAddedNotification()
                        {
                            File = targetFile,
                            ServerFileHeader = header,
                        });
                    }
                    else
                    {
                        await _mediator.Publish(new DriveFileChangedNotification()
                        {
                            File = targetFile,
                            ServerFileHeader = header,
                        });
                    }
                }
            }
        }

        public Task<uint> WriteTempStream(InternalDriveFileId file, string extension, Stream stream)
        {
            AssertCanWriteToDrive(file.DriveId);
            return GetTempStorageManager(file.DriveId).WriteStream(file.FileId, extension, stream);
        }

        /// <summary>
        /// Reads the whole file so be sure this is only used on small'ish files; ones you're ok with loaded fully into server-memory
        /// </summary>
        /// <returns></returns>
        public Task<byte[]> GetAllFileBytes(InternalDriveFileId file, string extension)
        {
            this.AssertCanReadDrive(file.DriveId);
            var bytes = GetTempStorageManager(file.DriveId).GetAllFileBytes(file.FileId, extension);
            return bytes;
        }

        public Task<byte[]> GetAllFileBytesForWriting(InternalDriveFileId file, string extension)
        {
            this.AssertCanWriteToDrive(file.DriveId);
            return GetTempStorageManager(file.DriveId).GetAllFileBytes(file.FileId, extension);
        }

        public Task DeleteTempFile(InternalDriveFileId file, string extension)
        {
            AssertCanWriteToDrive(file.DriveId);
            return GetTempStorageManager(file.DriveId).EnsureDeleted(file.FileId, extension);
        }

        public Task DeleteTempFiles(InternalDriveFileId file)
        {
            AssertCanWriteToDrive(file.DriveId);

            return GetTempStorageManager(file.DriveId).EnsureDeleted(file.FileId);
        }

        public Task<IEnumerable<ServerFileHeader>> GetMetadataFiles(Guid driveId, PageOptions pageOptions)
        {
            AssertCanReadDrive(driveId);

            return GetLongTermStorageManager(driveId).GetServerFileHeaders(pageOptions);
        }

        public async Task<(Stream stream, ThumbnailDescriptor thumbnail)> GetThumbnailPayloadStream(InternalDriveFileId file, int width, int height,
            string payloadKey, UnixTimeUtcUnique payloadUid, bool directMatchOnly = false)
        {
            this.AssertCanReadDrive(file.DriveId);

            DriveFileUtility.AssertValidPayloadKey(payloadKey);

            //Note: calling to get the file header so we can ensure the caller can read this file
            var header = await this.GetServerFileHeader(file);
            var thumbs = header?.FileMetadata.GetPayloadDescriptor(payloadKey)?.Thumbnails?.ToList();
            if (null == thumbs || !thumbs.Any())
            {
                return (Stream.Null, null);
            }


            var directMatchingThumb = thumbs.SingleOrDefault(t => t.PixelHeight == height && t.PixelWidth == width);
            if (null != directMatchingThumb)
            {
                return (await GetLongTermStorageManager(file.DriveId).GetThumbnailStream(file.FileId, width, height, payloadKey, payloadUid),
                    directMatchingThumb);
            }

            if (directMatchOnly)
            {
                return (Stream.Null, null);
            }

            //TODO: add more logic here to compare width and height separately or together
            var nextSizeUp = thumbs.FirstOrDefault(t => t.PixelHeight > height || t.PixelWidth > width);
            if (null == nextSizeUp)
            {
                nextSizeUp = thumbs.LastOrDefault();
                if (null == nextSizeUp)
                {
                    return (Stream.Null, null);
                }
            }

            var stream = await GetLongTermStorageManager(file.DriveId).GetThumbnailStream(
                file.FileId,
                nextSizeUp.PixelWidth,
                nextSizeUp.PixelHeight,
                payloadKey, payloadUid);

            return (stream, nextSizeUp);
        }


        public async Task<Guid> DeletePayload(InternalDriveFileId file, string key, Guid versionTag)
        {
            this.AssertCanWriteToDrive(file.DriveId);

            //Note: calling to get the file header so we can ensure the caller can read this file
            var header = await this.GetServerFileHeader(file);
            DriveFileUtility.AssertVersionTagMatch(header.FileMetadata.VersionTag, versionTag);

            var descriptorIndex = header.FileMetadata.Payloads?.FindIndex(p => string.Equals(p.Key, key, StringComparison.InvariantCultureIgnoreCase)) ?? -1;

            if (descriptorIndex == -1)
            {
                return Guid.Empty;
            }

            var lts = GetLongTermStorageManager(file.DriveId);
            var descriptor = header.FileMetadata.Payloads![descriptorIndex];

            // Delete the thumbnail files for this payload
            foreach (var thumb in descriptor.Thumbnails ?? new List<ThumbnailDescriptor>())
            {
                await lts.DeleteThumbnailFile(file.FileId, key, descriptor.Uid, thumb.PixelWidth, thumb.PixelHeight);
            }

            // Delete the payload file
            await lts.DeletePayloadFile(file.FileId, descriptor);

            header.FileMetadata.Payloads!.RemoveAt(descriptorIndex);
            await UpdateActiveFileHeader(file, header);
            return header.FileMetadata.VersionTag.GetValueOrDefault(); // this works because because pass header all the way
        }

        public async Task<ServerFileHeader> CreateServerFileHeader(InternalDriveFileId file, KeyHeader keyHeader, FileMetadata metadata,
            ServerMetadata serverMetadata)
        {
            return await CreateServerHeaderInternal(file, keyHeader, metadata, serverMetadata);
        }

        private async Task<EncryptedKeyHeader> EncryptKeyHeader(Guid driveId, KeyHeader keyHeader)
        {
            var storageKey = ContextAccessor.GetCurrent().PermissionsContext.GetDriveStorageKey(driveId);

            (await this.DriveManager.GetDrive(driveId)).AssertValidStorageKey(storageKey);

            var encryptedKeyHeader = EncryptedKeyHeader.EncryptKeyHeaderAes(keyHeader, keyHeader.Iv, ref storageKey);
            return encryptedKeyHeader;
        }

        public async Task<bool> CallerHasPermissionToFile(InternalDriveFileId file)
        {
            var header = await GetLongTermStorageManager(file.DriveId).GetServerFileHeader(file.FileId);

            if (null == header)
            {
                return false;
            }

            return await _driveAclAuthorizationService.CallerHasPermission(header.ServerMetadata.AccessControlList);
        }

        public async Task<ServerFileHeader> GetServerFileHeader(InternalDriveFileId file)
        {
            this.AssertCanReadDrive(file.DriveId);
            var header = await GetServerFileHeaderInternal(file);

            if (header == null)
            {
                return null;
            }

            AssertValidFileSystemType(header.ServerMetadata);
            return header;
        }

        /// <summary>
        /// Gets the <see cref="FileSystemType"/> of the target file and only enforces the Read
        /// permission; allowing you to determine the file system type when you don't have it.
        /// </summary>
        public async Task<FileSystemType> ResolveFileSystemType(InternalDriveFileId file)
        {
            this.AssertCanReadOrWriteToDrive(file.DriveId);

            var header = await GetServerFileHeaderInternal(file);
            return header.ServerMetadata.FileSystemType;
        }

        public async Task<PayloadStream> GetPayloadStream(InternalDriveFileId file, string key, FileChunk chunk)
        {
            this.AssertCanReadDrive(file.DriveId);
            DriveFileUtility.AssertValidPayloadKey(key);

            //Note: calling to get the file header will also
            //ensure the caller can touch this file.
            var header = await this.GetServerFileHeader(file);
            if (header == null)
            {
                return null;
            }

            var descriptor = header.FileMetadata.GetPayloadDescriptor(key);

            if (descriptor == null)
            {
                return null;
            }

            var stream = await GetLongTermStorageManager(file.DriveId).GetPayloadStream(file.FileId, descriptor, chunk);
            return new PayloadStream(descriptor, stream);
        }

        public void AssertFileIsValid(InternalDriveFileId file)
        {
            GetLongTermStorageManager(file.DriveId).AssertFileIsValid(file.FileId);
        }

        public bool FileExists(InternalDriveFileId file)
        {
            this.AssertCanReadOrWriteToDrive(file.DriveId);
            return GetLongTermStorageManager(file.DriveId).FileExists(file.FileId);
        }

        public async Task SoftDeleteLongTermFile(InternalDriveFileId file)
        {
            AssertCanWriteToDrive(file.DriveId);

            var existingHeader = await this.GetServerFileHeader(file);

            await WriteDeletedFileHeader(existingHeader);
        }

        public Task HardDeleteLongTermFile(InternalDriveFileId file)
        {
            AssertCanWriteToDrive(file.DriveId);

            var result = GetLongTermStorageManager(file.DriveId).HardDelete(file.FileId);

            if (ShouldRaiseDriveEvent(file).GetAwaiter().GetResult())
            {
                _mediator.Publish(new DriveFileDeletedNotification()
                {
                    IsHardDelete = true,
                    File = file,
                    ServerFileHeader = null,
                    SharedSecretEncryptedFileHeader = null
                });
            }

            return result;
        }

        public async Task CommitNewFile(InternalDriveFileId targetFile, KeyHeader keyHeader, FileMetadata metadata, ServerMetadata serverMetadata,
            bool? ignorePayload)
        {
            AssertCanWriteToDrive(targetFile.DriveId);

            metadata.File = targetFile;
            serverMetadata.FileSystemType = GetFileSystemType();

            var storageManager = GetLongTermStorageManager(targetFile.DriveId);
            var tempStorageManager = GetTempStorageManager(targetFile.DriveId);

            //HACK: To the transit system sending the file header and not the payload or thumbnails (via SendContents)
            // ignorePayload and ignoreThumbnail allow it to tell us what to expect.

            bool metadataSaysThisFileHasPayloads = metadata.Payloads?.Any() ?? false;

            if (metadataSaysThisFileHasPayloads && !ignorePayload.GetValueOrDefault(false))
            {
                //TODO: update payload size to be a sum of all payloads
                foreach (var descriptor in metadata.Payloads)
                {
                    //Note: it's just as performant to directly get the file length as it is to perform File.Exists
                    var payloadExtension = DriveFileUtility.GetPayloadFileExtension(descriptor.Key, descriptor.Uid);
                    var sourceFile = await tempStorageManager.GetPath(targetFile.FileId, payloadExtension);
                    await storageManager.MovePayloadToLongTerm(targetFile.FileId, descriptor, sourceFile);

                    foreach (var thumb in descriptor.Thumbnails ?? new List<ThumbnailDescriptor>())
                    {
                        var extension = DriveFileUtility.GetThumbnailFileExtension(descriptor.Key, descriptor.Uid, thumb.PixelWidth,
                            thumb.PixelHeight);
                        var sourceThumbnail = await tempStorageManager.GetPath(targetFile.FileId, extension);
                        await storageManager.MoveThumbnailToLongTerm(targetFile.FileId, sourceThumbnail, descriptor, thumb);
                    }
                }
            }
<<<<<<< HEAD

=======
            
>>>>>>> 3d2cad7d
            //TODO: calculate payload checksum, put on file metadata
            var serverHeader = await CreateServerHeaderInternal(targetFile, keyHeader, metadata, serverMetadata);

            await this.UpdateActiveFileHeader(targetFile, serverHeader);

            //clean up temp storage
            await tempStorageManager.EnsureDeleted(targetFile.FileId);

            if (await ShouldRaiseDriveEvent(targetFile))
            {
                await _mediator.Publish(new DriveFileAddedNotification()
                {
                    File = targetFile,
                    ServerFileHeader = serverHeader,
                });
            }
        }

        public async Task OverwriteFile(InternalDriveFileId tempFile, InternalDriveFileId targetFile, KeyHeader keyHeader, FileMetadata newMetadata,
            ServerMetadata serverMetadata, bool? ignorePayload)
        {
            AssertCanWriteToDrive(targetFile.DriveId);

            var existingServerHeader = await this.GetServerFileHeader(targetFile);
            if (null == existingServerHeader)
            {
                throw new OdinClientException("Cannot overwrite file that does not exist", OdinClientErrorCode.FileNotFound);
            }

            if (existingServerHeader.FileMetadata.FileState != FileState.Active)
            {
                throw new OdinClientException("Cannot update a non-active file", OdinClientErrorCode.CannotUpdateNonActiveFile);
            }

            DriveFileUtility.AssertVersionTagMatch(existingServerHeader.FileMetadata.VersionTag, newMetadata.VersionTag);

            newMetadata.TransitCreated = existingServerHeader.FileMetadata.TransitCreated;
            newMetadata.TransitUpdated = existingServerHeader.FileMetadata.TransitUpdated;
            
            newMetadata.Created = existingServerHeader.FileMetadata.Created;
            newMetadata.GlobalTransitId = existingServerHeader.FileMetadata.GlobalTransitId;
            newMetadata.FileState = existingServerHeader.FileMetadata.FileState;

            newMetadata.File = targetFile;
            //Note: our call to GetServerFileHeader earlier validates the existing
            serverMetadata.FileSystemType = existingServerHeader.ServerMetadata.FileSystemType;

            var storageManager = GetLongTermStorageManager(targetFile.DriveId);
            var tempStorageManager = GetTempStorageManager(tempFile.DriveId);

            //HACK: To support the transit system sending the file header and not the payload or thumbnails (via SendContents)
            // ignorePayload and ignoreThumbnail allow it to tell us what to expect.

            bool metadataSaysThisFileHasPayloads = newMetadata.Payloads?.Any() ?? false;

            await storageManager.DeleteMissingPayloads(newMetadata.File.FileId, newMetadata.Payloads);

            if (metadataSaysThisFileHasPayloads && !ignorePayload.GetValueOrDefault(false))
            {
                foreach (var descriptor in newMetadata.Payloads)
                {
                    //Note: it's just as performant to directly get the file length as it is to perform File.Exists
                    var payloadExtension = DriveFileUtility.GetPayloadFileExtension(descriptor.Key, descriptor.Uid);
                    var sourceFile = await tempStorageManager.GetPath(tempFile.FileId, payloadExtension);
                    await storageManager.MovePayloadToLongTerm(targetFile.FileId, descriptor, sourceFile);

                    // Process thumbnails
                    var thumbs = descriptor.Thumbnails;

                    await storageManager.DeleteMissingThumbnailFiles(targetFile.FileId, thumbs);
                    foreach (var thumb in thumbs)
                    {
                        var extension = DriveFileUtility.GetThumbnailFileExtension(descriptor.Key, descriptor.Uid, thumb.PixelWidth,
                            thumb.PixelHeight);
                        var sourceThumbnail = await tempStorageManager.GetPath(tempFile.FileId, extension);
                        await storageManager.MoveThumbnailToLongTerm(targetFile.FileId, sourceThumbnail, descriptor, thumb);
                    }
                }
            }

            var serverHeader = new ServerFileHeader()
            {
                EncryptedKeyHeader = await this.EncryptKeyHeader(tempFile.DriveId, keyHeader),
                FileMetadata = newMetadata,
                ServerMetadata = serverMetadata
            };

            await WriteFileHeaderInternal(serverHeader);

            //clean up temp storage
            await tempStorageManager.EnsureDeleted(targetFile.FileId);

            if (await ShouldRaiseDriveEvent(targetFile))
            {
                await _mediator.Publish(new DriveFileChangedNotification()
                {
                    File = targetFile,
                    ServerFileHeader = serverHeader,
                });
            }
        }

        public async Task<Guid> UpdatePayloads(
            InternalDriveFileId tempSourceFile,
            InternalDriveFileId targetFile,
            List<PayloadDescriptor> incomingPayloads)
        {
            AssertCanWriteToDrive(targetFile.DriveId);

            var existingServerHeader = await this.GetServerFileHeader(targetFile);
            if (null == existingServerHeader)
            {
                throw new OdinClientException("Invalid target file", OdinClientErrorCode.FileNotFound);
            }

            if (existingServerHeader.FileMetadata.FileState != FileState.Active)
            {
                throw new OdinClientException("Cannot update a non-active file", OdinClientErrorCode.CannotUpdateNonActiveFile);
            }

            var storageManager = GetLongTermStorageManager(targetFile.DriveId);
            var tempStorageManager = GetTempStorageManager(tempSourceFile.DriveId);

            //Note: we do not delete existing payloads.  this feature adds or overwrites existing ones
            foreach (var descriptor in incomingPayloads)
            {
                // if the payload exists by key, overwrite; if not write new payload
                var payloadFileExtension = DriveFileUtility.GetPayloadFileExtension(descriptor.Key, descriptor.Uid);

                string sourceFilePath = await tempStorageManager.GetPath(tempSourceFile.FileId, payloadFileExtension);
                await storageManager.MovePayloadToLongTerm(targetFile.FileId, descriptor, sourceFilePath);

                // Delete any thumbnail that are no longer in the descriptor.Thumbnails from disk
                await storageManager.DeleteMissingThumbnailFiles(targetFile.FileId, descriptor.Thumbnails); //clean up

                foreach (var thumb in descriptor.Thumbnails ?? new List<ThumbnailDescriptor>())
                {
                    var extension = DriveFileUtility.GetThumbnailFileExtension(descriptor.Key, descriptor.Uid, thumb.PixelWidth,
                        thumb.PixelHeight);
                    var sourceThumbnail = await tempStorageManager.GetPath(tempSourceFile.FileId, extension);
                    await storageManager.MoveThumbnailToLongTerm(targetFile.FileId, sourceThumbnail, descriptor, thumb);
                }
            }

            List<PayloadDescriptor> finalPayloads = new List<PayloadDescriptor>();

            // Add the incoming list as the priority
            finalPayloads.AddRange(incomingPayloads);

            // Now Add any that were in the existing server header not already in the list
            var existingFiltered = existingServerHeader.FileMetadata.Payloads.Where(ep => incomingPayloads.All(ip => ip.Key != ep.Key));
            finalPayloads.AddRange(existingFiltered);

            existingServerHeader.FileMetadata.Payloads = finalPayloads;

            await WriteFileHeaderInternal(existingServerHeader);

            //clean up temp storage
            await tempStorageManager.EnsureDeleted(targetFile.FileId);

            if (await ShouldRaiseDriveEvent(targetFile))
            {
                await _mediator.Publish(new DriveFileChangedNotification()
                {
                    File = targetFile,
                    ServerFileHeader = existingServerHeader,
                });
            }

            return existingServerHeader.FileMetadata.VersionTag.GetValueOrDefault();
        }

        public async Task OverwriteMetadata(InternalDriveFileId targetFile, FileMetadata newMetadata, ServerMetadata newServerMetadata)
        {
            AssertCanWriteToDrive(targetFile.DriveId);

            var existingServerHeader = await this.GetServerFileHeader(targetFile);
            if (null == existingServerHeader)
            {
                throw new OdinClientException("Cannot overwrite file that does not exist", OdinClientErrorCode.FileNotFound);
            }

            if (existingServerHeader.FileMetadata.FileState != FileState.Active)
            {
                throw new OdinClientException("Cannot update a non-active file", OdinClientErrorCode.CannotUpdateNonActiveFile);
            }

            DriveFileUtility.AssertVersionTagMatch(existingServerHeader.FileMetadata.VersionTag, newMetadata.VersionTag);

            newMetadata.File = targetFile;
            newMetadata.Created = existingServerHeader.FileMetadata.Created;
            newMetadata.GlobalTransitId = existingServerHeader.FileMetadata.GlobalTransitId;
            newMetadata.FileState = existingServerHeader.FileMetadata.FileState;
            newMetadata.Payloads = existingServerHeader.FileMetadata.Payloads;

            newServerMetadata.FileSystemType = existingServerHeader.ServerMetadata.FileSystemType;

            existingServerHeader.FileMetadata = newMetadata;
            existingServerHeader.ServerMetadata = newServerMetadata;

            await WriteFileHeaderInternal(existingServerHeader);

            //clean up temp storage
            await GetTempStorageManager(targetFile.DriveId).EnsureDeleted(targetFile.FileId);

            if (await ShouldRaiseDriveEvent(targetFile))
            {
                await _mediator.Publish(new DriveFileChangedNotification()
                {
                    File = targetFile,
                    ServerFileHeader = existingServerHeader,
                });
            }
        }

        public async Task UpdateReactionPreview(InternalDriveFileId targetFile, ReactionSummary summary)
        {
            ContextAccessor.GetCurrent().PermissionsContext
                .AssertHasAtLeastOneDrivePermission(targetFile.DriveId, DrivePermission.React, DrivePermission.Comment);
            var existingHeader = await GetLongTermStorageManager(targetFile.DriveId).GetServerFileHeader(targetFile.FileId);
            existingHeader.FileMetadata.ReactionPreview = summary;
            await WriteFileHeaderInternal(existingHeader);

            //clean up temp storage
            await GetTempStorageManager(targetFile.DriveId).EnsureDeleted(targetFile.FileId);

            if (await ShouldRaiseDriveEvent(targetFile))
            {
                await _mediator.Publish(new ReactionPreviewUpdatedNotification()
                {
                    File = targetFile,
                    ServerFileHeader = existingHeader,
                    SharedSecretEncryptedFileHeader = DriveFileUtility.ConvertToSharedSecretEncryptedClientFileHeader(existingHeader, ContextAccessor)
                });
            }
        }

        // Feed drive hacks

        public async Task WriteNewFileToFeedDrive(KeyHeader keyHeader, FileMetadata fileMetadata)
        {
            // Method assumes you ensured the file was unique by some other method

            var feedDriveId = await _driveManager.GetDriveIdByAlias(SystemDriveConstants.FeedDrive);
            this.AssertCanWriteToDrive(feedDriveId.GetValueOrDefault());
            var file = this.CreateInternalFileId(feedDriveId.GetValueOrDefault());

            var serverMetadata = new ServerMetadata()
            {
                AccessControlList = AccessControlList.OwnerOnly,
                AllowDistribution = false
            };

            var serverFileHeader = await this.CreateServerFileHeader(file, keyHeader, fileMetadata, serverMetadata);

            await this.UpdateActiveFileHeader(file, serverFileHeader, raiseEvent: true);
        }

        public async Task ReplaceFileMetadataOnFeedDrive(InternalDriveFileId file, FileMetadata fileMetadata, bool bypassCallerCheck = false)
        {
            this.AssertCanWriteToDrive(file.DriveId);
            var header = await GetServerFileHeaderInternal(file);
            AssertValidFileSystemType(header.ServerMetadata);
            var feedDriveId = await _driveManager.GetDriveIdByAlias(SystemDriveConstants.FeedDrive);

            if (file.DriveId != feedDriveId)
            {
                throw new OdinSystemException("Method cannot be used on drive");
            }

            if (!bypassCallerCheck) //eww
            {
                //S0510
                if (header.FileMetadata.SenderOdinId != ContextAccessor.GetCurrent().GetCallerOdinIdOrFail())
                {
                    throw new OdinSecurityException("Invalid caller");
                }
            }

            header.FileMetadata = fileMetadata;

            await this.UpdateActiveFileHeader(file, header, raiseEvent: true);
        }

        public async Task RemoveFeedDriveFile(InternalDriveFileId file)
        {
            this.AssertCanWriteToDrive(file.DriveId);
            var header = await GetServerFileHeaderInternal(file);
            AssertValidFileSystemType(header.ServerMetadata);
            var feedDriveId = await _driveManager.GetDriveIdByAlias(SystemDriveConstants.FeedDrive);

            if (file.DriveId != feedDriveId)
            {
                throw new OdinSystemException("Method cannot be used on drive");
            }

            //S0510
            if (header.FileMetadata.SenderOdinId != ContextAccessor.GetCurrent().GetCallerOdinIdOrFail())
            {
                throw new OdinSecurityException("Invalid caller");
            }

            await WriteDeletedFileHeader(header);
        }

        public async Task UpdateReactionPreviewOnFeedDrive(InternalDriveFileId targetFile, ReactionSummary summary)
        {
            AssertCanWriteToDrive(targetFile.DriveId);
            var feedDriveId = await _driveManager.GetDriveIdByAlias(SystemDriveConstants.FeedDrive);
            if (targetFile.DriveId != feedDriveId)
            {
                throw new OdinSystemException("Cannot update reaction preview on this drive");
            }

            var existingHeader = await GetLongTermStorageManager(targetFile.DriveId).GetServerFileHeader(targetFile.FileId);

            //S0510
            if (existingHeader.FileMetadata.SenderOdinId != ContextAccessor.GetCurrent().Caller.OdinId)
            {
                throw new OdinSecurityException("Invalid caller");
            }

            existingHeader.FileMetadata.ReactionPreview = summary;
            await WriteFileHeaderInternal(existingHeader);

            //clean up temp storage
            await GetTempStorageManager(targetFile.DriveId).EnsureDeleted(targetFile.FileId);

            if (await ShouldRaiseDriveEvent(targetFile))
            {
                await _mediator.Publish(new ReactionPreviewUpdatedNotification()
                {
                    File = targetFile,
                    ServerFileHeader = existingHeader,
                    SharedSecretEncryptedFileHeader = DriveFileUtility.ConvertToSharedSecretEncryptedClientFileHeader(existingHeader, ContextAccessor)
                });
            }
        }

        private LongTermStorageManager GetLongTermStorageManager(Guid driveId)
        {
            var logger = _loggerFactory.CreateLogger<LongTermStorageManager>();
            var drive = this.DriveManager.GetDrive(driveId, failIfInvalid: true).GetAwaiter().GetResult();
            var manager = new LongTermStorageManager(drive, logger, _odinConfiguration, _driveFileReaderWriter);
            return manager;
        }

        private TempStorageManager GetTempStorageManager(Guid driveId)
        {
            var drive = this.DriveManager.GetDrive(driveId, failIfInvalid: true).GetAwaiter().GetResult();
            var logger = _loggerFactory.CreateLogger<TempStorageManager>();
            return new TempStorageManager(drive, logger, _driveFileReaderWriter);
        }

        private async Task WriteFileHeaderInternal(ServerFileHeader header)
        {
            header.FileMetadata.VersionTag = SequentialGuid.CreateGuid();
            header.FileMetadata.Updated = UnixTimeUtc.Now().milliseconds;

            var file = header.FileMetadata.File;
            var payloadDiskUsage = GetLongTermStorageManager(file.DriveId).GetPayloadDiskUsage(file.FileId);

            var json = OdinSystemSerializer.Serialize(header);
            header.ServerMetadata.FileByteCount = payloadDiskUsage + Encoding.UTF8.GetBytes(json).Length;

            json = OdinSystemSerializer.Serialize(header);
            var stream = new MemoryStream(Encoding.UTF8.GetBytes(json));

            await GetLongTermStorageManager(header.FileMetadata.File.DriveId).WriteHeaderStream(header.FileMetadata.File.FileId, stream);
        }

        /// <summary>
        /// Protects against using the wrong filesystem with a fileId
        /// </summary>
        /// <param name="serverMetadata"></param>
        /// <exception cref="OdinClientException"></exception>
        private void AssertValidFileSystemType(ServerMetadata serverMetadata)
        {
            if (serverMetadata.FileSystemType != GetFileSystemType())
            {
                //just in case the caller used the wrong drive service instance
                throw new OdinClientException($"Invalid SystemFileCategory.  This service only handles the FileSystemType of {GetFileSystemType()}");
            }
        }

        private async Task<bool> ShouldRaiseDriveEvent(InternalDriveFileId file)
        {
            return file.DriveId != (await _driveManager.GetDriveIdByAlias(SystemDriveConstants.TransientTempDrive));
        }

        private async Task WriteDeletedFileHeader(ServerFileHeader existingHeader)
        {
            var file = existingHeader.FileMetadata.File;

            var deletedServerFileHeader = new ServerFileHeader()
            {
                EncryptedKeyHeader = existingHeader.EncryptedKeyHeader,
                FileMetadata = new FileMetadata(existingHeader.FileMetadata.File)
                {
                    FileState = FileState.Deleted,
                    Updated = UnixTimeUtc.Now().milliseconds,
                    GlobalTransitId = existingHeader.FileMetadata.GlobalTransitId
                },
                ServerMetadata = existingHeader.ServerMetadata
            };

            await GetLongTermStorageManager(file.DriveId).DeleteAttachments(file.FileId);
            await this.WriteFileHeaderInternal(deletedServerFileHeader);

            if (await ShouldRaiseDriveEvent(file))
            {
                await _mediator.Publish(new DriveFileDeletedNotification()
                {
                    PreviousServerFileHeader = existingHeader,
                    IsHardDelete = false,
                    File = file,
                    ServerFileHeader = deletedServerFileHeader,
                    SharedSecretEncryptedFileHeader = DriveFileUtility.ConvertToSharedSecretEncryptedClientFileHeader(deletedServerFileHeader, ContextAccessor)
                });
            }
        }

        private async Task<ServerFileHeader> CreateServerHeaderInternal(InternalDriveFileId targetFile, KeyHeader keyHeader, FileMetadata metadata,
            ServerMetadata serverMetadata)
        {
            serverMetadata.FileSystemType = GetFileSystemType();

            return new ServerFileHeader()
            {
                EncryptedKeyHeader = metadata.IsEncrypted ? await this.EncryptKeyHeader(targetFile.DriveId, keyHeader) : EncryptedKeyHeader.Empty(),
                FileMetadata = metadata,
                ServerMetadata = serverMetadata
            };
        }

        private async Task<ServerFileHeader> GetServerFileHeaderInternal(InternalDriveFileId file)
        {
            var header = await GetLongTermStorageManager(file.DriveId).GetServerFileHeader(file.FileId);

            if (null == header)
            {
                return null;
            }

            await _driveAclAuthorizationService.AssertCallerHasPermission(header.ServerMetadata.AccessControlList);

            return header;
        }
    }
}<|MERGE_RESOLUTION|>--- conflicted
+++ resolved
@@ -451,11 +451,7 @@
                     }
                 }
             }
-<<<<<<< HEAD
-
-=======
-            
->>>>>>> 3d2cad7d
+
             //TODO: calculate payload checksum, put on file metadata
             var serverHeader = await CreateServerHeaderInternal(targetFile, keyHeader, metadata, serverMetadata);
 
