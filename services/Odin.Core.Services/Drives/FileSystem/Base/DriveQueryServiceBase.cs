using System;
using System.Collections.Generic;
using System.Linq;
using System.Threading.Tasks;
using Odin.Core.Exceptions;
using Odin.Core.Services.Apps;
using Odin.Core.Services.Authorization.Acl;
using Odin.Core.Services.Base;
using Odin.Core.Services.Drives.DriveCore.Query;
using Odin.Core.Services.Drives.Management;
using Odin.Core.Storage;
using Odin.Core.Time;
using Serilog;

namespace Odin.Core.Services.Drives.FileSystem.Base
{
    public abstract class DriveQueryServiceBase : RequirePermissionsBase
    {
        private readonly DriveStorageServiceBase _storage;
        private readonly DriveDatabaseHost _driveDatabaseHost;


        protected DriveQueryServiceBase(OdinContextAccessor contextAccessor, DriveDatabaseHost driveDatabaseHost,
            DriveManager driveManager, DriveStorageServiceBase storage)
        {
            ContextAccessor = contextAccessor;
            DriveManager = driveManager;
            _driveDatabaseHost = driveDatabaseHost;
            _storage = storage;
        }

        protected override DriveManager DriveManager { get; }

        protected override OdinContextAccessor ContextAccessor { get; }

        /// <summary>
        /// Gets the <see cref="FileSystemType"/> the inheriting class manages
        /// </summary>
        protected abstract FileSystemType GetFileSystemType();

        public async Task<QueryModifiedResult> GetModified(Guid driveId, FileQueryParams qp, QueryModifiedResultOptions options)
        {
            AssertCanReadDrive(driveId);

            var o = options ?? QueryModifiedResultOptions.Default();

            var queryManager = await TryGetOrLoadQueryManager(driveId);
            if (queryManager != null)
            {
                var (updatedCursor, fileIdList, hasMoreRows) =
                    await queryManager.GetModifiedCore(ContextAccessor.GetCurrent(), GetFileSystemType(), qp, o);
                var headers = await CreateClientFileHeaders(driveId, fileIdList, o);

                //TODO: can we put a stop cursor and update time on this too?  does that make any sense? probably not
                return new QueryModifiedResult()
                {
                    IncludesJsonContent = o.IncludeJsonContent,
                    Cursor = updatedCursor,
                    SearchResults = headers,
                    HasMoreRows = hasMoreRows
                };
            }

            throw new NoValidIndexClientException(driveId);
        }

        public async Task<QueryBatchResult> GetBatch(Guid driveId, FileQueryParams qp, QueryBatchResultOptions options, bool forceIncludeServerMetadata = false)
        {
            AssertCanReadDrive(driveId);

            var queryManager = await TryGetOrLoadQueryManager(driveId);
            if (queryManager != null)
            {
                var queryTime = UnixTimeUtcUnique.Now();
                var (cursor, fileIdList, hasMoreRows) = await queryManager.GetBatchCore(ContextAccessor.GetCurrent(),
                    GetFileSystemType(),
                    qp,
                    options);


                var headers = await CreateClientFileHeaders(driveId, fileIdList, options, forceIncludeServerMetadata);
                return new QueryBatchResult()
                {
                    QueryTime = queryTime.uniqueTime,
                    IncludeMetadataHeader = options.IncludeJsonContent,
                    Cursor = cursor,
                    SearchResults = headers,
                    HasMoreRows = hasMoreRows
                };
            }

            throw new NoValidIndexClientException(driveId);
        }

        public async Task<SharedSecretEncryptedFileHeader> GetFileByClientUniqueId(Guid driveId, Guid clientUniqueId, bool excludePreviewThumbnail = true)
        {
            AssertCanReadDrive(driveId);

            var qp = new FileQueryParams()
            {
                ClientUniqueIdAtLeastOne = new List<Guid>() { clientUniqueId }
            };

            var options = new QueryBatchResultOptions()
            {
                Cursor = null,
                MaxRecords = 10,
                ExcludePreviewThumbnail = excludePreviewThumbnail
            };

            var results = await this.GetBatch(driveId, qp, options);

            return results.SearchResults.SingleOrDefault();
        }

        public async Task<QueryBatchCollectionResponse> GetBatchCollection(QueryBatchCollectionRequest request)
        {
            if (request.Queries.DistinctBy(q => q.Name).Count() != request.Queries.Count())
            {
                throw new OdinClientException("The Names of Queries must be unique", OdinClientErrorCode.InvalidQuery);
            }

            var permissionContext = ContextAccessor.GetCurrent().PermissionsContext;

            var collection = new QueryBatchCollectionResponse();
            foreach (var query in request.Queries)
            {
                var targetDrive = query.QueryParams.TargetDrive;

                var canReadDrive = permissionContext.HasDriveId(targetDrive, out var driveIdValue) &&
                                   permissionContext.HasDrivePermission(driveIdValue.GetValueOrDefault(), DrivePermission.Read);

                if (canReadDrive)
                {
                    var driveId = driveIdValue.GetValueOrDefault();
                    var options = query.ResultOptionsRequest?.ToQueryBatchResultOptions() ?? new QueryBatchResultOptions()
                    {
                        IncludeJsonContent = true,
                        ExcludePreviewThumbnail = false
                    };

                    var result = await this.GetBatch(driveId, query.QueryParams, options);

                    var response = QueryBatchResponse.FromResult(result);
                    response.Name = query.Name;
                    collection.Results.Add(response);
                }
                else
                {
                    collection.Results.Add(QueryBatchResponse.FromInvalidDrive(query.Name));
                }
            }

            return collection;
        }

        public async Task<SharedSecretEncryptedFileHeader> GetFileByGlobalTransitId(Guid driveId, Guid globalTransitId, bool forceIncludeServerMetadata = false)
        {
            AssertCanReadDrive(driveId);
            var qp = new FileQueryParams()
            {
                GlobalTransitId = new List<Guid>() { globalTransitId }
            };

            var options = new QueryBatchResultOptions()
            {
                Cursor = null,
                MaxRecords = 10,
                ExcludePreviewThumbnail = true
            };

            var results = await this.GetBatch(driveId, qp, options, forceIncludeServerMetadata);

            return results.SearchResults.SingleOrDefault();
        }

        private async Task<IEnumerable<SharedSecretEncryptedFileHeader>> CreateClientFileHeaders(Guid driveId,
            IEnumerable<Guid> fileIdList, ResultOptions options, bool forceIncludeServerMetadata = false)
        {
            var results = new List<SharedSecretEncryptedFileHeader>();

            foreach (var fileId in fileIdList)
            {
                var file = new InternalDriveFileId()
                {
                    DriveId = driveId,
                    FileId = fileId
                };

                var hasPermissionToFile = await _storage.CallerHasPermissionToFile(file);
                if (!hasPermissionToFile)
                {
                    Log.Error($"Caller with OdinId [{ContextAccessor.GetCurrent().Caller.OdinId}] received the file from the drive search index but does not have read access to the file {file}.");
                }
                else
                {
                    var serverFileHeader = await _storage.GetServerFileHeader(file);
<<<<<<< HEAD

                    var header = DriveFileUtility.ConvertToSharedSecretEncryptedClientFileHeader(serverFileHeader, ContextAccessor, forceIncludeServerMetadata);
                    if (!options.IncludeJsonContent)
=======
                    var isEncrypted = serverFileHeader.FileMetadata.PayloadIsEncrypted;
                    var hasStorageKey = ContextAccessor.GetCurrent().PermissionsContext.TryGetDriveStorageKey(file.DriveId, out var _);
                    
                    //Note: it is possible that an app can have read access to a drive that allows anonymous but the file is encrypted
                    var shouldReceiveFile = (isEncrypted && hasStorageKey) || !isEncrypted;  
                    if (shouldReceiveFile)
>>>>>>> d99fce09
                    {
                        var header = Utility.ConvertToSharedSecretEncryptedClientFileHeader(serverFileHeader, ContextAccessor, forceIncludeServerMetadata);
                        if (!options.IncludeJsonContent)
                        {
                            header.FileMetadata.AppData.JsonContent = string.Empty;
                        }

                        if (options.ExcludePreviewThumbnail)
                        {
                            header.FileMetadata.AppData.PreviewThumbnail = null;
                        }

                        results.Add(header);
                    }
                    else
                    {
                        Log.Error($"Caller with OdinId [{ContextAccessor.GetCurrent().Caller.OdinId}] received the file from the drive search " +
                                  $"index with (isPayloadEncrypted: {serverFileHeader.FileMetadata.PayloadIsEncrypted}) but does not have the " +
                                  $"storage key to decrypt the file {file}.");
                    }
                }
            }

            return results;
        }

        private async Task<IDriveDatabaseManager> TryGetOrLoadQueryManager(Guid driveId)
        {
            return await _driveDatabaseHost.TryGetOrLoadQueryManager(driveId);
        }

        /// <summary>
        /// Gets the file Id a file by its <see cref="GlobalTransitIdFileIdentifier"/>
        /// </summary>
        /// <returns>The fileId; otherwise null if the file does not exist</returns>
        public async Task<InternalDriveFileId?> ResolveFileId(GlobalTransitIdFileIdentifier file)
        {
            var driveId = ContextAccessor.GetCurrent().PermissionsContext.GetDriveId(file.TargetDrive);
            AssertCanReadOrWriteToDrive(driveId);

            var qp = new FileQueryParams()
            {
                GlobalTransitId = new List<Guid>() { file.GlobalTransitId }
            };

            var options = new QueryBatchResultOptions()
            {
                Cursor = null,
                MaxRecords = 10,
                ExcludePreviewThumbnail = true
            };

            var queryManager = await TryGetOrLoadQueryManager(driveId);
            if (queryManager != null)
            {
                var (_, fileIdList, _) = await queryManager.GetBatchCore(ContextAccessor.GetCurrent(),
                    GetFileSystemType(),
                    qp,
                    options);

                var fileId = fileIdList.FirstOrDefault();

                if (fileId == Guid.Empty)
                {
                    return null;
                }

                return new InternalDriveFileId()
                {
                    FileId = fileId,
                    DriveId = driveId
                };
            }

            throw new NoValidIndexClientException(driveId);
        }
    }
}<|MERGE_RESOLUTION|>--- conflicted
+++ resolved
@@ -195,20 +195,14 @@
                 else
                 {
                     var serverFileHeader = await _storage.GetServerFileHeader(file);
-<<<<<<< HEAD
-
-                    var header = DriveFileUtility.ConvertToSharedSecretEncryptedClientFileHeader(serverFileHeader, ContextAccessor, forceIncludeServerMetadata);
-                    if (!options.IncludeJsonContent)
-=======
                     var isEncrypted = serverFileHeader.FileMetadata.PayloadIsEncrypted;
                     var hasStorageKey = ContextAccessor.GetCurrent().PermissionsContext.TryGetDriveStorageKey(file.DriveId, out var _);
                     
                     //Note: it is possible that an app can have read access to a drive that allows anonymous but the file is encrypted
                     var shouldReceiveFile = (isEncrypted && hasStorageKey) || !isEncrypted;  
                     if (shouldReceiveFile)
->>>>>>> d99fce09
                     {
-                        var header = Utility.ConvertToSharedSecretEncryptedClientFileHeader(serverFileHeader, ContextAccessor, forceIncludeServerMetadata);
+                        var header = DriveFileUtility.ConvertToSharedSecretEncryptedClientFileHeader(serverFileHeader, ContextAccessor, forceIncludeServerMetadata);
                         if (!options.IncludeJsonContent)
                         {
                             header.FileMetadata.AppData.JsonContent = string.Empty;
