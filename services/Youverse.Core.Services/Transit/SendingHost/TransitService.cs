--- conflicted
+++ resolved
@@ -1,4 +1,4 @@
-﻿using System;
+using System;
 using System.Collections.Generic;
 using System.IO;
 using System.Linq;
@@ -33,14 +33,7 @@
         private readonly DotYouContextAccessor _contextAccessor;
         private readonly IDotYouHttpClientFactory _dotYouHttpClientFactory;
         private readonly TenantContext _tenantContext;
-<<<<<<< HEAD
         private readonly YouverseConfiguration _youverseConfiguration;
-=======
-        private readonly ICircleNetworkService _circleNetworkService;
-        private readonly FollowerService _followerService;
-        private readonly IPublicKeyService _publicKeyService;
-
->>>>>>> bb104382
         public TransitService(
             DotYouContextAccessor contextAccessor,
             ITransitOutbox transitOutbox,
@@ -50,11 +43,7 @@
             ICircleNetworkService circleNetworkService,
             FollowerService followerService,
             DriveManager driveManager,
-<<<<<<< HEAD
             FileSystemResolver fileSystemResolver, YouverseConfiguration youverseConfiguration) : base(dotYouHttpClientFactory, circleNetworkService, contextAccessor, followerService, fileSystemResolver)
-=======
-            FileSystemResolver fileSystemResolver) : base(dotYouHttpClientFactory, circleNetworkService, contextAccessor, followerService, fileSystemResolver)
->>>>>>> bb104382
         {
             _contextAccessor = contextAccessor;
             _transitOutbox = transitOutbox;
