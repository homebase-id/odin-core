--- conflicted
+++ resolved
@@ -36,11 +36,7 @@
         /// Indicates the file should be read from the temp folder of the drive and deleted after it is sent to all recipients
         /// </summary>
         public bool IsTransientFile { get; set; }
-<<<<<<< HEAD
-
-=======
         
->>>>>>> 806798c7
         public RsaEncryptedRecipientTransferInstructionSet TransferInstructionSet { get; set; }
     }
 }