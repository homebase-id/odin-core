using System;
using System.Collections.Concurrent;
using System.Collections.Generic;
using System.Linq;
using System.Threading;
using System.Threading.Tasks;
using MediatR;
using Microsoft.Extensions.Logging;
using Youverse.Core.Serialization;
using Youverse.Core.Services.Apps;
using Youverse.Core.Services.Apps.CommandMessaging;
using Youverse.Core.Services.Base;
using Youverse.Core.Services.Drive.Query;
using Youverse.Core.Services.Drive.Query.Sqlite;
using Youverse.Core.Services.Drive.Storage;
using Youverse.Core.Services.Mediator;

namespace Youverse.Core.Services.Drive
{
<<<<<<< HEAD
    public class DriveQueryService : IDriveQueryService,
        INotificationHandler<DriveFileChangedNotification>,
        INotificationHandler<DriveFileDeletedNotification>,
        INotificationHandler<DriveFileAddedNotification>
=======
    public class DriveQueryService : IDriveQueryService, INotificationHandler<DriveFileChangedNotification>,
        INotificationHandler<DriveFileDeletedNotification>, IDisposable
>>>>>>> 9ce7ff24
    {
        private readonly DotYouContextAccessor _contextAccessor;
        private readonly IDriveService _driveService;
        private readonly ConcurrentDictionary<Guid, IDriveQueryManager> _queryManagers;
        private readonly ILoggerFactory _loggerFactory;
        private readonly IAppService _appService;

        public DriveQueryService(IDriveService driveService, ILoggerFactory loggerFactory, DotYouContextAccessor contextAccessor, IAppService appService)
        {
            _driveService = driveService;
            _loggerFactory = loggerFactory;
            _contextAccessor = contextAccessor;
            _appService = appService;
            _queryManagers = new ConcurrentDictionary<Guid, IDriveQueryManager>();

            InitializeQueryManagers();
        }

        public Task RebuildAllIndices()
        {
            //TODO: optimize by making this parallel processed or something
            foreach (var qm in _queryManagers.Values)
            {
                //intentionally not awaiting the result
                this.RebuildBackupIndex(qm.Drive.Id);
            }

            return Task.CompletedTask;
        }

        public async Task RebuildBackupIndex(Guid driveId)
        {
            //TODO: add looping for paging so we work in chunks instead of all files at once.
            var paging = PageOptions.All;
            var metaDataList = await _driveService.GetMetadataFiles(driveId, paging);

            await this.TryGetOrLoadQueryManager(driveId, out var manager, false);
            await manager.PrepareSecondaryIndexForRebuild();
            foreach (ServerFileHeader header in metaDataList)
            {
                //intentionally letting this run w/o await
                manager.UpdateSecondaryIndex(header);
            }

            await manager.SwitchIndex();
        }

        public async Task<QueryModifiedResult> GetModified(Guid driveId, FileQueryParams qp, QueryModifiedResultOptions options)
        {
            if (await TryGetOrLoadQueryManager(driveId, out var queryManager))
            {
                var (updatedCursor, fileIdList) = await queryManager.GetModified(_contextAccessor.GetCurrent().Caller, qp, options);
                var headers = await CreateClientFileHeaders(driveId, fileIdList, options);

                //TODO: can we put a stop cursor and update time on this too?  does that make any sense? probably not
                return new QueryModifiedResult()
                {
                    IncludesJsonContent = options.IncludeJsonContent,
                    Cursor = updatedCursor,
                    SearchResults = headers
                };
            }

            throw new NoValidIndexClientException(driveId);
        }

        public async Task<QueryBatchResult> GetBatch(Guid driveId, FileQueryParams qp, QueryBatchResultOptions options)
        {
            if (await TryGetOrLoadQueryManager(driveId, out var queryManager))
            {
                var (cursor, fileIdList) = await queryManager.GetBatch(_contextAccessor.GetCurrent().Caller, qp, options);

                var headers = await CreateClientFileHeaders(driveId, fileIdList, options);
                return new QueryBatchResult()
                {
                    IncludeMetadataHeader = options.IncludeJsonContent,
                    Cursor = cursor,
                    SearchResults = headers
                };
            }

            throw new NoValidIndexClientException(driveId);
        }

        public async Task<ClientFileHeader> GetFileByClientUniqueId(Guid driveId, Guid clientUniqueId)
        {
            var qp = new FileQueryParams()
            {
                ClientUniqueIdAtLeastOne = new List<Guid>() { clientUniqueId }
            };

            var options = new QueryBatchResultOptions()
            {
                Cursor = null,
                MaxRecords = 10,
                ExcludePreviewThumbnail = true
            };

            var results = await this.GetBatch(driveId, qp, options);

            return results.SearchResults.SingleOrDefault();
        }

        public Task EnqueueCommandMessage(Guid driveId, List<Guid> fileIds)
        {
            TryGetOrLoadQueryManager(driveId, out var manager);
            return manager.AddCommandMessage(fileIds);
        }

        public async Task<List<ReceivedCommand>> GetUnprocessedCommands(Guid driveId, int count)
        {
            await TryGetOrLoadQueryManager(driveId, out var manager);
            var unprocessedCommands = await manager.GetUnprocessedCommands(count);

            var result = new List<ReceivedCommand>();

            foreach (var cmd in unprocessedCommands)
            {
                var file = new InternalDriveFileId()
                {
                    DriveId = driveId,
                    FileId = cmd.Id
                };

                var commandFileHeader = await _appService.GetClientEncryptedFileHeader(file);
                var command = DotYouSystemSerializer.Deserialize<CommandTransferMessage>(commandFileHeader.FileMetadata.AppData.JsonContent);

                result.Add(new ReceivedCommand()
                {
                    Id = commandFileHeader.FileId, //TODO: should this be the ID?
                    Sender = commandFileHeader.FileMetadata.SenderDotYouId,
                    ClientCode = commandFileHeader.FileMetadata.AppData.DataType,
                    ClientJsonMessage = command.ClientJsonMessage,
                    GlobalTransitIdList = command!.GlobalTransitIdList
                });
            }

            return result;
        }

        public async Task MarkCommandsProcessed(Guid driveId, List<Guid> idList)
        {
            await TryGetOrLoadQueryManager(driveId, out var manager);
            await manager.MarkCommandsCompleted(idList);
        }

        public async Task<QueryBatchCollectionResponse> GetBatchCollection(QueryBatchCollectionRequest request)
        {
            var collection = new QueryBatchCollectionResponse();
            foreach (var query in request.Queries)
            {
                var driveId = (await _driveService.GetDriveIdByAlias(query.QueryParams.TargetDrive, true)).GetValueOrDefault();
                var result = await this.GetBatch(driveId, query.QueryParams, query.ResultOptions);

                var response = QueryBatchResponse.FromResult(result);
                response.Name = query.Name;
                collection.Results.Add(response);
            }

            return collection;
        }

        public Task EnsureIndexerCommits(IEnumerable<Guid> driveIdList)
        {
            foreach (var driveId in driveIdList)
            {
                if(this.TryGetOrLoadQueryManager(driveId, out var manager, false).GetAwaiter().GetResult())
                {
                    manager.EnsureIndexDataCommitted();
                }
            }
            
            return Task.CompletedTask;
        }

        public async Task<ClientFileHeader> GetFileByGlobalTransitId(Guid driveId, Guid globalTransitId)
        {
            var qp = new FileQueryParams()
            {
                GlobalTransitId = new List<Guid>() { globalTransitId }
            };

            var options = new QueryBatchResultOptions()
            {
                Cursor = null,
                MaxRecords = 10,
                ExcludePreviewThumbnail = true
            };

            var results = await this.GetBatch(driveId, qp, options);

            return results.SearchResults.SingleOrDefault();
        }

        private async Task<IEnumerable<ClientFileHeader>> CreateClientFileHeaders(Guid driveId, IEnumerable<Guid> fileIdList, ResultOptions options)
        {
            var results = new List<ClientFileHeader>();

            foreach (var fileId in fileIdList)
            {
                var file = new InternalDriveFileId()
                {
                    DriveId = driveId,
                    FileId = fileId
                };

                var header = await _appService.GetClientEncryptedFileHeader(file);
                if (!options.IncludeJsonContent)
                {
                    header.FileMetadata.AppData.JsonContent = string.Empty;
                }

                if (options.ExcludePreviewThumbnail)
                {
                    header.FileMetadata.AppData.PreviewThumbnail = null;
                }

                results.Add(header);
            }

            return results;
        }

        private async void InitializeQueryManagers()
        {
            var allDrives = await _driveService.GetDrives(new PageOptions(1, Int32.MaxValue));
            foreach (var drive in allDrives.Results)
            {
                await this.LoadQueryManager(drive, out var _);
            }
        }

        private async Task RebuildCurrentIndex(Guid driveId)
        {
            //TODO: add looping for paging so we work in chunks instead of all files at once.
            var paging = PageOptions.All;
            var metaDataList = await _driveService.GetMetadataFiles(driveId, paging);

            await this.TryGetOrLoadQueryManager(driveId, out var manager, false);
            manager.IndexReadyState = IndexReadyState.IsRebuilding;

            foreach (ServerFileHeader header in metaDataList)
            {
                //intentionally letting this run w/o await
                manager.UpdateCurrentIndex(header);
            }

            manager.IndexReadyState = IndexReadyState.Ready;
        }

        private Task<bool> TryGetOrLoadQueryManager(Guid driveId, out IDriveQueryManager manager,
            bool onlyReadyManagers = true)
        {
            if (_queryManagers.TryGetValue(driveId, out manager))
            {
                if (onlyReadyManagers && manager.IndexReadyState != IndexReadyState.Ready)
                {
                    manager = null;
                    return Task.FromResult(false);
                }

                return Task.FromResult(true);
            }

            var drive = _driveService.GetDrive(driveId, failIfInvalid: true).GetAwaiter().GetResult();
            LoadQueryManager(drive, out manager);

            if (onlyReadyManagers && manager.IndexReadyState != IndexReadyState.Ready)
            {
                manager = null;
                return Task.FromResult(false);
            }

            return Task.FromResult(true);
        }

        private Task LoadQueryManager(StorageDrive drive, out IDriveQueryManager manager)
        {
            var logger = _loggerFactory.CreateLogger<IDriveQueryManager>();

//            manager = new LiteDbDriveQueryManager(drive, logger, _accessor);
            manager = new SqliteQueryManager(drive, logger);
            //add it first in case load latest fails.  we want to ensure the
            //rebuild process can still access this manager to rebuild its index
            _queryManagers.TryAdd(drive.Id, manager);
            manager.LoadLatestIndex().GetAwaiter().GetResult();
            if (manager.IndexReadyState == IndexReadyState.RequiresRebuild)
            {
                //start a rebuild in the background for this index
                //this.RebuildCurrentIndex(drive.Id);
            }

            return Task.CompletedTask;
        }

        public Task Handle(DriveFileChangedNotification notification, CancellationToken cancellationToken)
        {
            this.TryGetOrLoadQueryManager(notification.File.DriveId, out var manager, false);
            return manager.UpdateCurrentIndex(notification.ServerFileHeader);
        }

        public Task Handle(DriveFileDeletedNotification notification, CancellationToken cancellationToken)
        {
            this.TryGetOrLoadQueryManager(notification.File.DriveId, out var manager, false);
            return manager.RemoveFromCurrentIndex(notification.File);
        }

<<<<<<< HEAD
        public Task Handle(DriveFileAddedNotification notification, CancellationToken cancellationToken)
        {
            this.TryGetOrLoadQueryManager(notification.File.DriveId, out var manager, false);
            return manager.UpdateCurrentIndex(notification.ServerFileHeader);
=======
        public void Dispose()
        {
            foreach (var manager in _queryManagers.Values)
            {
                try
                {
                    manager.Dispose();
                }
                catch 
                {
                }
            }
>>>>>>> 9ce7ff24
        }
    }
}<|MERGE_RESOLUTION|>--- conflicted
+++ resolved
@@ -17,15 +17,10 @@
 
 namespace Youverse.Core.Services.Drive
 {
-<<<<<<< HEAD
     public class DriveQueryService : IDriveQueryService,
         INotificationHandler<DriveFileChangedNotification>,
         INotificationHandler<DriveFileDeletedNotification>,
         INotificationHandler<DriveFileAddedNotification>
-=======
-    public class DriveQueryService : IDriveQueryService, INotificationHandler<DriveFileChangedNotification>,
-        INotificationHandler<DriveFileDeletedNotification>, IDisposable
->>>>>>> 9ce7ff24
     {
         private readonly DotYouContextAccessor _contextAccessor;
         private readonly IDriveService _driveService;
@@ -333,25 +328,24 @@
             return manager.RemoveFromCurrentIndex(notification.File);
         }
 
-<<<<<<< HEAD
+        public void Dispose()
+        {
+            foreach (var manager in _queryManagers.Values)
+            {
+                try
+                {
+                    manager.Dispose();
+                }
+                catch 
+                {
+                }
+            }
+        }
+
         public Task Handle(DriveFileAddedNotification notification, CancellationToken cancellationToken)
         {
             this.TryGetOrLoadQueryManager(notification.File.DriveId, out var manager, false);
             return manager.UpdateCurrentIndex(notification.ServerFileHeader);
-=======
-        public void Dispose()
-        {
-            foreach (var manager in _queryManagers.Values)
-            {
-                try
-                {
-                    manager.Dispose();
-                }
-                catch 
-                {
-                }
-            }
->>>>>>> 9ce7ff24
         }
     }
 }