--- conflicted
+++ resolved
@@ -187,7 +187,7 @@
         {
             foreach (var driveId in driveIdList)
             {
-                if (this.TryGetOrLoadQueryManager(driveId, out var manager, false).GetAwaiter().GetResult())
+                if(this.TryGetOrLoadQueryManager(driveId, out var manager, false).GetAwaiter().GetResult())
                 {
                     manager.EnsureIndexDataCommitted();
                 }
@@ -319,14 +319,7 @@
         public Task Handle(DriveFileChangedNotification notification, CancellationToken cancellationToken)
         {
             this.TryGetOrLoadQueryManager(notification.File.DriveId, out var manager, false);
-<<<<<<< HEAD
             return manager.UpdateCurrentIndex(notification.ServerFileHeader);
-=======
-            manager.UpdateCurrentIndex(notification.FileHeader);
-            manager.EnsureIndexDataCommitted();
-            // return manager.UpdateCurrentIndex(notification.FileHeader);
-            return Task.CompletedTask;
->>>>>>> 2c6842ed
         }
 
         public Task Handle(DriveFileDeletedNotification notification, CancellationToken cancellationToken)
