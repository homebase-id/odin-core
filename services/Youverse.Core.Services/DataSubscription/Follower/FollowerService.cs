﻿using System;
using System.Collections.Generic;
using System.Diagnostics;
using System.Linq;
using System.Threading.Tasks;
using Dawn;
using Youverse.Core.Exceptions;
using Youverse.Core.Identity;
using Youverse.Core.Serialization;
using Youverse.Core.Services.Authorization.ExchangeGrants;
using Youverse.Core.Services.Authorization.Permissions;
using Youverse.Core.Services.Base;
using Youverse.Core.Services.Drives;
using Youverse.Core.Services.Drives.Management;
using Youverse.Core.Services.EncryptionKeyService;
using Youverse.Core.Storage;
using Youverse.Core.Storage.Sqlite.IdentityDatabase;

namespace Youverse.Core.Services.DataSubscription.Follower
{
    /// <summary/>
    public class FollowerService
    {
        private readonly ITenantSystemStorage _tenantStorage;
        private readonly DriveManager _driveManager;
        private readonly IDotYouHttpClientFactory _httpClientFactory;
        private readonly IPublicKeyService _rsaPublicKeyService;
        private readonly TenantContext _tenantContext;
        private readonly DotYouContextAccessor _contextAccessor;

        public FollowerService(ITenantSystemStorage tenantStorage, DriveManager driveManager, IDotYouHttpClientFactory httpClientFactory,
            IPublicKeyService rsaPublicKeyService,
            TenantContext tenantContext, DotYouContextAccessor contextAccessor)
        {
            _tenantStorage = tenantStorage;
            _driveManager = driveManager;
            _httpClientFactory = httpClientFactory;
            _rsaPublicKeyService = rsaPublicKeyService;
            _tenantContext = tenantContext;
            _contextAccessor = contextAccessor;
        }

        /// <summary>
        /// Establishes a follower connection with the recipient
        /// </summary>
        public async Task Follow(FollowRequest request)
        {
            _contextAccessor.GetCurrent().Caller.AssertHasMasterKey();

            if (_contextAccessor.GetCurrent().Caller.OdinId == (OdinId)request.OdinId)
            {
                throw new YouverseClientException("Cannot follow yourself; at least not in this dimension because that would be like chasing your own tail",
                    YouverseClientErrorCode.InvalidRecipient);
            }

            //TODO: use the exchange grant service to create the access reg and CAT 

            var followRequest = new PerimterFollowRequest()
            {
                OdinId = _tenantContext.HostOdinId,
                NotificationType = request.NotificationType,
                Channels = request.Channels,
                // PortableClientAuthToken = accessToken.ToPortableBytes()
            };

            // var payloadBytes = DotYouSystemSerializer.Serialize(followRequest).ToUtf8ByteArray();
            var json = DotYouSystemSerializer.Serialize(followRequest);
            var rsaEncryptedPayload = await _rsaPublicKeyService.EncryptPayloadForRecipient(request.OdinId, json.ToUtf8ByteArray());
            var client = CreateClient((OdinId)request.OdinId);
            var response = await client.Follow(rsaEncryptedPayload);

            if (response.IsSuccessStatusCode == false)
            {
                //public key might be invalid, destroy the cache item
                await _rsaPublicKeyService.InvalidatePublicKey((OdinId)request.OdinId);

                rsaEncryptedPayload = await _rsaPublicKeyService.EncryptPayloadForRecipient(request.OdinId, json.ToUtf8ByteArray());
                response = await client.Follow(rsaEncryptedPayload);

                //round 2, fail all together
                if (response.IsSuccessStatusCode == false)
                {
                    throw new YouverseRemoteIdentityException("Remote Server failed to accept follow");
                }
            }

            using (_tenantStorage.CreateCommitUnitOfWork())
            {
                //delete all records and update according to the latest follow request.
                _tenantStorage.WhoIFollow.DeleteFollower(new OdinId(request.OdinId));
                if (request.NotificationType == FollowerNotificationType.AllNotifications)
                {
                    _tenantStorage.WhoIFollow.Insert(new ImFollowingRecord() { identity = new OdinId(request.OdinId), driveId = Guid.Empty });
                }

                if (request.NotificationType == FollowerNotificationType.SelectedChannels)
                {
                    if (request.Channels.Any(c => c.Type != SystemDriveConstants.ChannelDriveType))
                    {
                        throw new YouverseClientException("Only drives of type channel can be followed", YouverseClientErrorCode.InvalidTargetDrive);
                    }

                    //use the alias because we don't most likely will not have the channel on the callers identity
                    foreach (var channel in request.Channels)
                    {
                        _tenantStorage.WhoIFollow.Insert(new ImFollowingRecord() { identity = new OdinId(request.OdinId), driveId = channel.Alias });
                    }
                }
            }
        }

        /// <summary>
        /// Notifies the recipient you are no longer following them.  This means they
        /// should no longer send you updates/notifications
        /// </summary>
        public async Task Unfollow(OdinId recipient)
        {
            _contextAccessor.GetCurrent().Caller.AssertHasMasterKey();

            var client = CreateClient(recipient);
            var response = await client.Unfollow();

            if (!response.IsSuccessStatusCode)
            {
                throw new YouverseRemoteIdentityException("Failed to unfollow");
            }

            _tenantStorage.WhoIFollow.DeleteFollower(recipient);
        }

        public async Task<FollowerDefinition> GetFollower(OdinId odinId)
        {
            //a follower is allowed to read their own configuration
            if (odinId != _contextAccessor.GetCurrent().Caller.OdinId)
            {
                _contextAccessor.GetCurrent().PermissionsContext.HasPermission(PermissionKeys.ReadWhoIFollow);
            }

            return await GetFollowerInternal(odinId);
        }

        /// <summary>
        /// Gets the details (channels, etc.) of an identity that you follow.
        /// </summary>
        public Task<FollowerDefinition> GetIdentityIFollow(OdinId odinId)
        {
            _contextAccessor.GetCurrent().Caller.AssertHasMasterKey();
            return GetIdentityIFollowInternal(odinId);
        }

        public async Task<CursoredResult<string>> GetAllFollowers(int max, string cursor)
        {
            _contextAccessor.GetCurrent().PermissionsContext.HasPermission(PermissionKeys.ReadMyFollowers);

            var dbResults = _tenantStorage.Followers.GetAllFollowers(DefaultMax(max), cursor, out var nextCursor);

            var result = new CursoredResult<string>()
            {
                Cursor = nextCursor,
                Results = dbResults
            };

            return await Task.FromResult(result);
        }

        /// <summary>
        /// Gets a list of identities that follow me
        /// </summary>
        public async Task<CursoredResult<OdinId>> GetFollowers(TargetDrive targetDrive, int max, string cursor)
        {
            _contextAccessor.GetCurrent().PermissionsContext.HasPermission(PermissionKeys.ReadMyFollowers);
            
            if (targetDrive.Type != SystemDriveConstants.ChannelDriveType)
            {
                throw new YouverseClientException("Invalid Drive Type", YouverseClientErrorCode.InvalidTargetDrive);
            }

            var dbResults = _tenantStorage.Followers.GetFollowers(DefaultMax(max), targetDrive.Alias, cursor, out var nextCursor);
            var result = new CursoredResult<OdinId>()
            {
                Cursor = nextCursor,
                Results = dbResults.Select(ident => new OdinId(ident))
            };

            return await Task.FromResult(result);
        }

        /// <summary>
        /// Gets followers who want notifications for all channels
        /// </summary>
        public async Task<CursoredResult<OdinId>> GetFollowersOfAllNotifications(int max, string cursor)
        {
            _contextAccessor.GetCurrent().PermissionsContext.HasPermission(PermissionKeys.ReadMyFollowers);

            var dbResults = _tenantStorage.Followers.GetFollowers(DefaultMax(max), Guid.Empty, cursor, out var nextCursor);

            var result = new CursoredResult<OdinId>()
            {
                Cursor = nextCursor,
                Results = dbResults.Select(ident => new OdinId(ident))
            };

            return await Task.FromResult(result);
        }

        /// <summary>
        /// Gets a list of identities I follow
        /// </summary>
        public async Task<CursoredResult<string>> GetIdentitiesIFollow(int max, string cursor)
        {
            _contextAccessor.GetCurrent().PermissionsContext.HasPermission(PermissionKeys.ReadWhoIFollow);

            var dbResults = _tenantStorage.WhoIFollow.GetAllFollowers(DefaultMax(max), cursor, out var nextCursor);
            var result = new CursoredResult<string>()
            {
                Cursor = nextCursor,
                Results = dbResults
            };
            return await Task.FromResult(result);
        }

        public async Task<CursoredResult<string>> GetIdentitiesIFollow(Guid driveAlias, int max, string cursor)
        {
            _contextAccessor.GetCurrent().PermissionsContext.HasPermission(PermissionKeys.ReadWhoIFollow);

            var drive = await _driveManager.GetDrive(driveAlias, true);
            if (drive.TargetDriveInfo.Type != SystemDriveConstants.ChannelDriveType)
            {
                throw new YouverseClientException("Invalid Drive Type", YouverseClientErrorCode.InvalidTargetDrive);
            }

            var dbResults = _tenantStorage.WhoIFollow.GetFollowers(DefaultMax(max), driveAlias, cursor, out var nextCursor);
            return new CursoredResult<string>()
            {
                Cursor = nextCursor,
                Results = dbResults
            };
        }

        /// <summary>
        /// Allows my followers to write reactions. 
        /// </summary>
        public async Task<PermissionContext> CreateFollowerPermissionContext(OdinId odinId, ClientAuthenticationToken token)
        {
            //Note: this check here is basically a replacement for the token
            // meaning - it is required to be an owner to follow an identity
            // so they will only be in the list if the owner added them
            var definition = await GetFollowerInternal(odinId);
            if (null == definition)
            {
                throw new YouverseSecurityException($"Not following {odinId}");
            }

            var permissionSet = new PermissionSet(); //no permissions
            var sharedSecret = Guid.Empty.ToByteArray().ToSensitiveByteArray();

            //need to grant access to connected drives

            var driveGrants = new List<DriveGrant>()
            {
            };

            var groups = new Dictionary<string, PermissionGroup>()
            {
                { "follower", new PermissionGroup(permissionSet, driveGrants, sharedSecret) }
            };

            return new PermissionContext(groups, null);
        }

        /// <summary>
        /// Allows an identity I follow to write to my feed drive.
        /// </summary>
        public async Task<PermissionContext> CreatePermissionContextForIdentityIFollow(OdinId odinId, ClientAuthenticationToken token)
        {
            // Note: this check here is basically a replacement for the token
            // meaning - it is required to be an owner to follow an identity
            // so they will only be in the list if the owner added them
            var definition = await GetIdentityIFollowInternal(odinId);
            if (null == definition)
            {
                throw new YouverseSecurityException($"Not following {odinId}");
            }

            var feedDrive = SystemDriveConstants.FeedDrive;
            var permissionSet = new PermissionSet(); //no permissions
            var sharedSecret = Guid.Empty.ToByteArray().ToSensitiveByteArray(); //TODO: what shared secret for this?
            
            var driveId = (await _driveManager.GetDriveIdByAlias(feedDrive, true)).GetValueOrDefault();
<<<<<<< HEAD
            
=======
            var thing = new
            {
                Caller = odinId,
                Recipient = _tenantContext.HostOdinId,
                DriveId = driveId,
            };

            Debug.WriteLine($"Caller={thing.Caller}\tRecipient={thing.Recipient}\tDriveId={thing.DriveId}");

>>>>>>> bb104382
            var driveGrants = new List<DriveGrant>()
            {
                new()
                {
                    DriveId = driveId,
                    KeyStoreKeyEncryptedStorageKey = null,
                    PermissionedDrive = new PermissionedDrive()
                    {
                        Drive = feedDrive,
                        Permission = DrivePermission.Write
                    }
                }
            };

            var groups = new Dictionary<string, PermissionGroup>()
            {
                { "data_subscriber", new PermissionGroup(permissionSet, driveGrants, null) }
            };

            return new PermissionContext(groups, sharedSecret);
        }

        public async Task AssertTenantFollowsTheCaller()
        {
            var odinId = _contextAccessor.GetCurrent().GetCallerOdinIdOrFail();
            var definition = await this.GetIdentityIFollowInternal(odinId);
            if (null == definition)
            {
                throw new YouverseSecurityException($"Not following {odinId}");
            }
        }

        ///
        private int DefaultMax(int max)
        {
            return Math.Max(max, 10);
        }

        private IFollowerHttpClient CreateClient(OdinId odinId)
        {
            var httpClient = _httpClientFactory.CreateClient<IFollowerHttpClient>((OdinId)odinId);
            return httpClient;
        }

        private Task<FollowerDefinition> GetIdentityIFollowInternal(OdinId odinId)
        {
            Guard.Argument(odinId, nameof(odinId)).Require(d => d.HasValue());

            var dbRecords = _tenantStorage.WhoIFollow.Get(odinId);
            if (!dbRecords?.Any() ?? false)
            {
                return null;
            }

            if (dbRecords!.Any(f => odinId != (OdinId)f.identity))
            {
                throw new YouverseSystemException($"Follower data for [{odinId}] is corrupt");
            }

            if (dbRecords.Any(r => r.driveId == Guid.Empty) && dbRecords.Count > 1)
            {
                throw new YouverseSystemException($"Follower data for [{odinId}] is corrupt");
            }

            if (dbRecords.All(r => r.driveId == Guid.Empty))
            {
                return Task.FromResult(new FollowerDefinition()
                {
                    OdinId = odinId,
                    NotificationType = FollowerNotificationType.AllNotifications
                });
            }

            return Task.FromResult(new FollowerDefinition()
            {
                OdinId = odinId,
                NotificationType = FollowerNotificationType.SelectedChannels,
                Channels = dbRecords.Select(record => new TargetDrive()
                {
                    Alias = record.driveId,
                    Type = SystemDriveConstants.ChannelDriveType
                }).ToList()
            });
        }

        private async Task<FollowerDefinition> GetFollowerInternal(OdinId odinId)
        {
            Guard.Argument(odinId, nameof(odinId)).Require(d => d.HasValue());

            var dbRecords = _tenantStorage.Followers.Get(odinId);
            if (!dbRecords?.Any() ?? false)
            {
                return null;
            }

            if (dbRecords!.Any(f => odinId != (OdinId)f.identity))
            {
                throw new YouverseSystemException($"Follower data for [{odinId}] is corrupt");
            }

            if (dbRecords.Any(r => r.driveId == Guid.Empty) && dbRecords.Count > 1)
            {
                throw new YouverseSystemException($"Follower data for [{odinId}] is corrupt");
            }

            if (dbRecords.All(r => r.driveId == Guid.Empty))
            {
                return new FollowerDefinition()
                {
                    OdinId = odinId,
                    NotificationType = FollowerNotificationType.AllNotifications
                };
            }

            var result = new FollowerDefinition()
            {
                OdinId = odinId,
                NotificationType = FollowerNotificationType.SelectedChannels,
                Channels = dbRecords.Select(record => new TargetDrive()
                {
                    Alias = record.driveId, //Note: i really store the alias
                    Type = SystemDriveConstants.ChannelDriveType
                }).ToList()
            };

            return await Task.FromResult(result);
        }
    }
}<|MERGE_RESOLUTION|>--- conflicted
+++ resolved
@@ -1,4 +1,4 @@
-﻿using System;
+using System;
 using System.Collections.Generic;
 using System.Diagnostics;
 using System.Linq;
@@ -287,19 +287,6 @@
             var sharedSecret = Guid.Empty.ToByteArray().ToSensitiveByteArray(); //TODO: what shared secret for this?
             
             var driveId = (await _driveManager.GetDriveIdByAlias(feedDrive, true)).GetValueOrDefault();
-<<<<<<< HEAD
-            
-=======
-            var thing = new
-            {
-                Caller = odinId,
-                Recipient = _tenantContext.HostOdinId,
-                DriveId = driveId,
-            };
-
-            Debug.WriteLine($"Caller={thing.Caller}\tRecipient={thing.Recipient}\tDriveId={thing.DriveId}");
-
->>>>>>> bb104382
             var driveGrants = new List<DriveGrant>()
             {
                 new()
