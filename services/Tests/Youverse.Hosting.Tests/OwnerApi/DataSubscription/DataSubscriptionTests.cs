--- conflicted
+++ resolved
@@ -1016,20 +1016,11 @@
         var uploadResult = await UploadStandardUnencryptedFileToChannel(frodoOwnerClient, frodoChannelDrive, uploadedContent, fileType);
 
         //Process the outbox since we're sending an encrypted file
-<<<<<<< HEAD
         await frodoOwnerClient.Cron.DistributeFeedFiles();
 
         await samOwnerClient.Transit.ProcessIncomingInstructionSet(SystemDriveConstants.FeedDrive);
         await pippinOwnerClient.Transit.ProcessIncomingInstructionSet(SystemDriveConstants.FeedDrive);
         await merryOwnerClient.Transit.ProcessIncomingInstructionSet(SystemDriveConstants.FeedDrive);
-=======
-        await frodoOwnerClient.Transit.ProcessOutbox(1);
-
-        await samOwnerClient.Transit.ProcessIncomingInstructionSet(SystemDriveConstants.FeedDrive);
-        // await pippinOwnerClient.Transit.ProcessIncomingInstructionSet(SystemDriveConstants.FeedDrive);
-        // await merryOwnerClient.Transit.ProcessIncomingInstructionSet(SystemDriveConstants.FeedDrive);
->>>>>>> bb104382
-
 
         var qp = new FileQueryParams()
         {
@@ -1037,20 +1028,12 @@
             // FileType = new List<int>() { fileType }
             GlobalTransitId = new List<Guid>() { uploadResult.GlobalTransitId.GetValueOrDefault() }
         };
-<<<<<<< HEAD
-
-=======
-        
->>>>>>> bb104382
+
         //All should have the file
         await AssertFeedDriveHasFile(samOwnerClient, qp, uploadedContent, uploadResult);
         await AssertFeedDriveHasFile(pippinOwnerClient, qp, uploadedContent, uploadResult);
         await AssertFeedDriveHasFile(merryOwnerClient, qp, uploadedContent, uploadResult);
-<<<<<<< HEAD
-
-=======
-        
->>>>>>> bb104382
+
         //All done
         await frodoOwnerClient.Network.DisconnectFrom(samOwnerClient.Identity);
         await samOwnerClient.Network.DisconnectFrom(frodoOwnerClient.Identity);
