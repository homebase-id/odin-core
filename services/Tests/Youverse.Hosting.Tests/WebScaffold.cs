﻿using System;
using System.Diagnostics;
using System.IO;
using System.Net;
using System.Net.Http;
using System.Threading;
using Microsoft.Extensions.Hosting;
using Microsoft.Extensions.Logging;
using Moq;
using NUnit.Framework;
using Refit;
using Youverse.Core;
using Youverse.Core.Exceptions;
using Youverse.Core.Identity;
using Youverse.Core.Serialization;
using Youverse.Core.Services.Base;
using Youverse.Core.Services.Certificate;
using Youverse.Core.Services.Dns.PowerDns;
using Youverse.Core.Services.Drives.FileSystem;
using Youverse.Core.Services.Registry;
using Youverse.Core.Storage;
using Youverse.Core.Trie;
using Youverse.Core.Util;
using Youverse.Hosting._dev;
using Youverse.Hosting.Tests.AppAPI.ApiClient;
using Youverse.Hosting.Tests.AppAPI.Utils;
using Youverse.Hosting.Tests.OwnerApi.ApiClient;
using Youverse.Hosting.Tests.OwnerApi.Utils;

namespace Youverse.Hosting.Tests
{
    public class WebScaffold
    {
        private readonly string _folder;

        // private readonly string _password = "EnSøienØ";
        private IHost _webserver;

        private readonly OwnerApiTestUtils _oldOwnerApi;

        // private readonly OwnerApiClient _ownerApiClient;
        private AppApiTestUtils _appApi;
        private ScenarioBootstrapper _scenarios;
        private IIdentityRegistry _registry;
        private readonly string _uniqueSubPath;
        private string _testInstancePrefix;

        public WebScaffold(string folder)
        {
            this._folder = folder;
            this._uniqueSubPath = Guid.NewGuid().ToString();
            _oldOwnerApi = new OwnerApiTestUtils();
        }

        public void RunBeforeAnyTests(bool initializeIdentity = true)
        {
            _testInstancePrefix = Guid.NewGuid().ToString("N");

            Environment.SetEnvironmentVariable("ASPNETCORE_ENVIRONMENT", "Development");
            Environment.SetEnvironmentVariable("DOTYOU_ENVIRONMENT", "Development");

            Environment.SetEnvironmentVariable("Development__SslSourcePath", "./https/");
            Environment.SetEnvironmentVariable("Development__PreconfiguredDomains",
                "[\"frodo.dotyou.cloud\",\"sam.dotyou.cloud\", \"merry.dotyou.cloud\",\"pippin.dotyou.cloud\"]");

            Environment.SetEnvironmentVariable("Registry__ProvisioningDomain", "provisioning-dev.youfoundation.id");
            Environment.SetEnvironmentVariable("Registry__ManagedDomains", "[\"dev.dominion.id\"]");
            Environment.SetEnvironmentVariable("Registry__DnsTargetRecordType", "[\"dev.dominion.id\"]");
            Environment.SetEnvironmentVariable("Registry__DnsTargetAddress", "[\"dev.dominion.id\"]");

            Environment.SetEnvironmentVariable("Registry__DnsRecordValues__BareARecords", "[\"127.0.0.1\"]");
            Environment.SetEnvironmentVariable("Registry__DnsRecordValues__WwwCnameTarget", "");
            Environment.SetEnvironmentVariable("Registry__DnsRecordValues__ApiCnameTarget", "");
            Environment.SetEnvironmentVariable("Registry__DnsRecordValues__CApiCnameTarget", "");
            Environment.SetEnvironmentVariable("Registry__DnsRecordValues__FileCnameTarget", "");

            Environment.SetEnvironmentVariable("Host__TenantDataRootPath", TestDataPath);
            Environment.SetEnvironmentVariable("Host__TenantPayloadRootPath", TestPayloadPath);
            Environment.SetEnvironmentVariable("Host__SystemDataRootPath", TestDataPath);
            Environment.SetEnvironmentVariable("Host__IPAddressListenList", "[{ \"Ip\": \"*\",\"HttpsPort\": 443,\"HttpPort\": 80 }]");


            Environment.SetEnvironmentVariable("Logging__LogFilePath", TempDataPath);
            Environment.SetEnvironmentVariable("Logging__Level", "ErrorsOnly"); //Verbose

            Environment.SetEnvironmentVariable("Quartz__EnableQuartzBackgroundService", "false");
            Environment.SetEnvironmentVariable("Quartz__CronBatchSize", "100");
            Environment.SetEnvironmentVariable("Quartz__BackgroundJobStartDelaySeconds", "10");
            Environment.SetEnvironmentVariable("Quartz__CronProcessingInterval", "5");
            Environment.SetEnvironmentVariable("Quartz__EnsureCertificateProcessorIntervalSeconds", "1000");
            Environment.SetEnvironmentVariable("Quartz__ProcessPendingCertificateOrderIntervalInSeconds", "1000");


            Environment.SetEnvironmentVariable("CertificateRenewal__NumberOfCertificateValidationTries", "3");
            Environment.SetEnvironmentVariable("CertificateRenewal__UseCertificateAuthorityProductionServers", "false");
            Environment.SetEnvironmentVariable("CertificateRenewal__CertificateAuthorityAssociatedEmail", "email@nowhere.com");
            Environment.SetEnvironmentVariable("CertificateRenewal__CsrCountryName", "US");
            Environment.SetEnvironmentVariable("CertificateRenewal__CsrState", "CA");
            Environment.SetEnvironmentVariable("CertificateRenewal__CsrLocality", "Berkeley");
            Environment.SetEnvironmentVariable("CertificateRenewal__CsrOrganization", "YF");
            Environment.SetEnvironmentVariable("CertificateRenewal__CsrOrganizationUnit", "Dev");

            CreateData();
            CreateLogs();

<<<<<<< HEAD
            _registry = new FileSystemIdentityRegistry(TestDataPath, null, TestPayloadPath);
            _registry.Initialize();
=======
            var trie = new Trie<IdentityRegistration>();
            
            
            var certificateServiceFactory = CreateCertificateFactoryServiceMock();
            _registry = new FileSystemIdentityRegistry(trie, certificateServiceFactory, TestDataPath, null);
>>>>>>> ed8ada42

            var (config, _) = Program.LoadConfig();
            DevEnvironmentSetup.RegisterPreconfiguredDomains(config, _registry);

            _webserver = Program.CreateHostBuilder(Array.Empty<string>()).Build();
            _webserver.Start();

            foreach (var odinId in TestIdentities.All.Keys)
            {
                _oldOwnerApi.SetupOwnerAccount((OdinId)odinId, initializeIdentity).GetAwaiter().GetResult();
            }

            _appApi = new AppApiTestUtils(_oldOwnerApi);
            _scenarios = new ScenarioBootstrapper(_oldOwnerApi, _appApi);
        }

        public void RunAfterAnyTests()
        {
            if (null != _webserver)
            {
                _webserver.StopAsync().GetAwaiter().GetResult();
                _webserver.Dispose();
            }

            this.DeleteData();
            this.DeleteLogs();
        }

        public OwnerApiTestUtils OldOwnerApi =>
            this._oldOwnerApi ?? throw new NullReferenceException("Check if the owner app was initialized in method RunBeforeAnyTests");

        public OwnerApiClient CreateOwnerApiClient(TestIdentity identity)
        {
            return new OwnerApiClient(this._oldOwnerApi, identity);
        }

        public AppApiClient CreateAppClient(TestIdentity identity, Guid appId)
        {
            return new AppApiClient(this._oldOwnerApi, identity, appId);
        }

        public AppApiTestUtils AppApi => this._appApi ?? throw new NullReferenceException("Check if the owner app was initialized in method RunBeforeAnyTests");

        public ScenarioBootstrapper Scenarios => this._scenarios ?? throw new NullReferenceException("");

        /// <summary>
        /// Creates an http client that has a cookie jar but no authentication tokens.  This is useful for testing token exchanges.
        /// </summary>
        /// <returns></returns>
        public HttpClient CreateAnonymousApiHttpClient(OdinId identity, FileSystemType fileSystemType = FileSystemType.Standard)
        {
            var cookieJar = new CookieContainer();
            HttpMessageHandler handler = new HttpClientHandler()
            {
                CookieContainer = cookieJar
            };

            HttpClient client = new(handler);
            client.Timeout = TimeSpan.FromMinutes(15);
            client.DefaultRequestHeaders.Add(DotYouHeaderNames.FileSystemTypeHeader, Enum.GetName(fileSystemType));
            client.BaseAddress = new Uri($"https://{identity}");
            return client;
        }


        public T RestServiceFor<T>(HttpClient client, byte[] sharedSecret)
        {
            return RefitCreator.RestServiceFor<T>(client, sharedSecret.ToSensitiveByteArray());
        }

        /// <summary>
        /// Creates a Refit service using the shared secret encrypt/decrypt wrapper
        /// </summary>
        public T RestServiceFor<T>(HttpClient client, SensitiveByteArray sharedSecret)
        {
            return RefitCreator.RestServiceFor<T>(client, sharedSecret);
        }


        public YouverseClientErrorCode GetErrorCode(ApiException apiException)
        {
            var problemDetails = DotYouSystemSerializer.Deserialize<ProblemDetails>(apiException.Content!);
            Assert.IsNotNull(problemDetails);
            return (YouverseClientErrorCode)int.Parse(problemDetails.Extensions["errorCode"].ToString() ?? string.Empty);
        }

        public CertificateServiceFactory CreateCertificateFactoryServiceMock()
        {
            var certesAcme = new CertesAcme(
                new Mock<ILogger<CertesAcme>>().Object,
                new Mock<IAcmeHttp01TokenCache>().Object,
                new Mock<IHttpClientFactory>().Object,
                false);

            return new CertificateServiceFactory(
                new Mock<ILogger<CertificateService>>().Object,
                certesAcme,
                new AcmeAccountConfig());
        }

        private void CreateData()
        {
            Directory.CreateDirectory(TestDataPath);
            Directory.CreateDirectory(TestPayloadPath);
            Directory.CreateDirectory(TempDataPath);
        }

        private void DeleteData()
        {
            if (Directory.Exists(TestDataPath))
            {
                Console.WriteLine($"Removing data in [{TestDataPath}]");
                Directory.Delete(TestDataPath, true);
            }

            if (Directory.Exists(TestPayloadPath))
            {
                Console.WriteLine($"Removing data in [{TestPayloadPath}]");
                Directory.Delete(TestPayloadPath, true);
            }

            if (Directory.Exists(TempDataPath))
            {
                Console.WriteLine($"Removing data in [{TempDataPath}]");
                Directory.Delete(TempDataPath, true);
            }
        }

        private void CreateLogs()
        {
            Directory.CreateDirectory(LogFilePath);
        }

        private void DeleteLogs()
        {
            if (Directory.Exists(LogFilePath))
            {
                Console.WriteLine($"Removing data in [{LogFilePath}]");
                Directory.Delete(LogFilePath, true);
            }
        }

        private string TestPayloadPath
        {
            get
            {
                var p = PathUtil.Combine(Path.DirectorySeparatorChar.ToString(), "tmp", "payloads", _uniqueSubPath, "dotyoudata", _folder);
                string x = isDev ? PathUtil.Combine(home, p.Substring(1)) : p;
                return Path.Combine(_testInstancePrefix, x);
            }
        }

        private string TestDataPath
        {
            get
            {
                var p = PathUtil.Combine(Path.DirectorySeparatorChar.ToString(), "tmp", "testsdata", _uniqueSubPath, "dotyoudata", _folder);
                string x = isDev ? PathUtil.Combine(home, p.Substring(1)) : p;
                return Path.Combine(_testInstancePrefix, x);
            }
        }

        private bool isDev => Environment.GetEnvironmentVariable("ASPNETCORE_ENVIRONMENT") == "Development";
        private string home => Environment.GetEnvironmentVariable("HOME") ?? Environment.GetEnvironmentVariable("HOMEPATH");

        private string TempDataPath
        {
            get
            {
                var p = PathUtil.Combine(Path.DirectorySeparatorChar.ToString(), "tmp", "tempdata", _uniqueSubPath, "dotyoudata", _folder);
                //return isDev ? PathUtil.Combine(home, p.Substring(1)) : p;
                string x = isDev ? PathUtil.Combine(home, p.Substring(1)) : p;
                return Path.Combine(_testInstancePrefix, x);
            }
        }

        private string LogFilePath
        {
            get
            {
                var p = PathUtil.Combine(Path.DirectorySeparatorChar.ToString(), "tmp", "testsdata", _uniqueSubPath, "dotyoulogs", _folder);
                string x = isDev ? PathUtil.Combine(home, p.Substring(1)) : p;
                return Path.Combine(_testInstancePrefix, x);
            }
        }
    }
}<|MERGE_RESOLUTION|>--- conflicted
+++ resolved
@@ -103,16 +103,11 @@
             CreateData();
             CreateLogs();
 
-<<<<<<< HEAD
-            _registry = new FileSystemIdentityRegistry(TestDataPath, null, TestPayloadPath);
-            _registry.Initialize();
-=======
             var trie = new Trie<IdentityRegistration>();
             
             
             var certificateServiceFactory = CreateCertificateFactoryServiceMock();
-            _registry = new FileSystemIdentityRegistry(trie, certificateServiceFactory, TestDataPath, null);
->>>>>>> ed8ada42
+            _registry = new FileSystemIdentityRegistry(trie, certificateServiceFactory, TestDataPath, null, TestPayloadPath);
 
             var (config, _) = Program.LoadConfig();
             DevEnvironmentSetup.RegisterPreconfiguredDomains(config, _registry);
