﻿using System;
using System.Diagnostics;
using System.IO;
using System.Net;
using System.Net.Http;
using System.Threading;
using Microsoft.Extensions.Hosting;
using NUnit.Framework;
using Youverse.Core;
using Youverse.Core.Identity;
using Youverse.Core.Services.Base;
using Youverse.Core.Services.Drives.FileSystem;
using Youverse.Core.Services.Registry;
using Youverse.Core.Storage;
using Youverse.Core.Util;
using Youverse.Hosting._dev;
using Youverse.Hosting.Tests.AppAPI.Utils;
using Youverse.Hosting.Tests.OwnerApi.ApiClient;
using Youverse.Hosting.Tests.OwnerApi.Utils;

namespace Youverse.Hosting.Tests
{
    public class WebScaffold
    {
        private readonly string _folder;
        // private readonly string _password = "EnSøienØ";
        private IHost _webserver;
        private readonly OwnerApiTestUtils _oldOwnerApi;
        // private readonly OwnerApiClient _ownerApiClient;
        private AppApiTestUtils _appApi;
        private ScenarioBootstrapper _scenarios;
        private IIdentityRegistry _registry;
        private string _uniqueSubPath;
        private string _testInstancePrefix;

        public WebScaffold(string folder)
        {
            this._folder = folder;
            this._uniqueSubPath = Guid.NewGuid().ToString();
            _oldOwnerApi = new OwnerApiTestUtils();
        }

        public void RunBeforeAnyTests(bool initializeIdentity = true)
        {

            _testInstancePrefix = Guid.NewGuid().ToString("N");
            
            Environment.SetEnvironmentVariable("ASPNETCORE_ENVIRONMENT", "Development");
            Environment.SetEnvironmentVariable("DOTYOU_ENVIRONMENT", "Development");

            Environment.SetEnvironmentVariable("Development__SslSourcePath", "./https/");
            Environment.SetEnvironmentVariable("Development__PreconfiguredDomains", "[\"frodo.digital\",\"samwise.digital\", \"merry.youfoundation.id\",\"pippin.youfoundation.id\"]");

            Environment.SetEnvironmentVariable("Registry__ProvisioningDomain", "provisioning-dev.youfoundation.id");
            Environment.SetEnvironmentVariable("Registry__ManagedDomains", "[\"dev.dominion.id\"]");
            Environment.SetEnvironmentVariable("Registry__DnsTargetRecordType", "[\"dev.dominion.id\"]");
            Environment.SetEnvironmentVariable("Registry__DnsTargetAddress", "[\"dev.dominion.id\"]");

            Environment.SetEnvironmentVariable("Host__TenantDataRootPath", TestDataPath);
            Environment.SetEnvironmentVariable("Host__SystemDataRootPath", TestDataPath);
            Environment.SetEnvironmentVariable("Host__IPAddressListenList", "[{ \"Ip\": \"*\",\"HttpsPort\": 443,\"HttpPort\": 80 }]");


            Environment.SetEnvironmentVariable("Logging__LogFilePath", TempDataPath);
            Environment.SetEnvironmentVariable("Logging__Level", "ErrorsOnly"); //Verbose


<<<<<<< HEAD
            Environment.SetEnvironmentVariable("Quartz__EnableQuartzBackgroundService", "true");
=======
            Environment.SetEnvironmentVariable("Quartz__EnableQuartzBackgroundService", "false");
>>>>>>> 3f5ae3c4
            Environment.SetEnvironmentVariable("Quartz__CronBatchSize", "100");
            Environment.SetEnvironmentVariable("Quartz__BackgroundJobStartDelaySeconds", "10");
            Environment.SetEnvironmentVariable("Quartz__CronProcessingInterval", "5");
            Environment.SetEnvironmentVariable("Quartz__EnsureCertificateProcessorIntervalSeconds", "1000");
            Environment.SetEnvironmentVariable("Quartz__ProcessPendingCertificateOrderIntervalInSeconds", "1000");


            Environment.SetEnvironmentVariable("CertificateRenewal__NumberOfCertificateValidationTries", "3");
            Environment.SetEnvironmentVariable("CertificateRenewal__UseCertificateAuthorityProductionServers", "false");
            Environment.SetEnvironmentVariable("CertificateRenewal__CertificateAuthorityAssociatedEmail", "email@nowhere.com");
            Environment.SetEnvironmentVariable("CertificateRenewal__CsrCountryName", "US");
            Environment.SetEnvironmentVariable("CertificateRenewal__CsrState", "CA");
            Environment.SetEnvironmentVariable("CertificateRenewal__CsrLocality", "Berkeley");
            Environment.SetEnvironmentVariable("CertificateRenewal__CsrOrganization", "YF");
            Environment.SetEnvironmentVariable("CertificateRenewal__CsrOrganizationUnit", "Dev");

            CreateData();
            CreateLogs();

            _registry = new FileSystemIdentityRegistry(TestDataPath, null);
            _registry.Initialize();

            var (config, _) = Program.LoadConfig();
            DevEnvironmentSetup.RegisterPreconfiguredDomains(config, _registry);

            _webserver = Program.CreateHostBuilder(Array.Empty<string>()).Build();
            _webserver.Start();

            foreach (var odinId in TestIdentities.All.Keys)
            {
                _oldOwnerApi.SetupOwnerAccount((OdinId)odinId, initializeIdentity).GetAwaiter().GetResult();
            }

            _appApi = new AppApiTestUtils(_oldOwnerApi);
            _scenarios = new ScenarioBootstrapper(_oldOwnerApi, _appApi);
        }

        public void RunAfterAnyTests()
        {
            if (null != _webserver)
            {
                _webserver.StopAsync().GetAwaiter().GetResult();
                _webserver.Dispose();
            }
            this.DeleteData();
            this.DeleteLogs();
        }

        public OwnerApiTestUtils OldOwnerApi => this._oldOwnerApi ?? throw new NullReferenceException("Check if the owner app was initialized in method RunBeforeAnyTests");

        public OwnerApiClient CreateOwnerApiClient(TestIdentity identity)
        {
            return new OwnerApiClient(this._oldOwnerApi, identity);
        }

        public AppApiTestUtils AppApi => this._appApi ?? throw new NullReferenceException("Check if the owner app was initialized in method RunBeforeAnyTests");

        public ScenarioBootstrapper Scenarios => this._scenarios ?? throw new NullReferenceException("");

        /// <summary>
        /// Creates an http client that has a cookie jar but no authentication tokens.  This is useful for testing token exchanges.
        /// </summary>
        /// <returns></returns>
        public HttpClient CreateAnonymousApiHttpClient(OdinId identity, FileSystemType fileSystemType = FileSystemType.Standard)
        {
            var cookieJar = new CookieContainer();
            HttpMessageHandler handler = new HttpClientHandler()
            {
                CookieContainer = cookieJar
            };

            HttpClient client = new(handler);
            client.Timeout = TimeSpan.FromMinutes(15);
            client.DefaultRequestHeaders.Add(DotYouHeaderNames.FileSystemTypeHeader, Enum.GetName(fileSystemType));
            client.BaseAddress = new Uri($"https://{identity}");
            return client;
        }


        public T RestServiceFor<T>(HttpClient client, byte[] sharedSecret)
        {
            return RefitCreator.RestServiceFor<T>(client, sharedSecret.ToSensitiveByteArray());
        }

        /// <summary>
        /// Creates a Refit service using the shared secret encrypt/decrypt wrapper
        /// </summary>
        public T RestServiceFor<T>(HttpClient client, SensitiveByteArray sharedSecret)
        {
            return RefitCreator.RestServiceFor<T>(client, sharedSecret);
        }

        private void CreateData()
        {
            Directory.CreateDirectory(TestDataPath);
            Directory.CreateDirectory(TempDataPath);
        }

        private void DeleteData()
        {
            if (Directory.Exists(TestDataPath))
            {
                Console.WriteLine($"Removing data in [{TestDataPath}]");
                Directory.Delete(TestDataPath, true);
            }
           

            if (Directory.Exists(TempDataPath))
            {
                Console.WriteLine($"Removing data in [{TempDataPath}]");
                Directory.Delete(TempDataPath, true);
            }
           
        }

        private void CreateLogs()
        {
            Directory.CreateDirectory(LogFilePath);
        }

        private void DeleteLogs()
        {
            if (Directory.Exists(LogFilePath))
            {
                Console.WriteLine($"Removing data in [{LogFilePath}]");
                Directory.Delete(LogFilePath, true);
            }
        }

        private string TestDataPath
        {
            get
            {
                var p = PathUtil.Combine(Path.DirectorySeparatorChar.ToString(), "tmp", "testsdata", _uniqueSubPath, "dotyoudata", _folder);
                string x = isDev ? PathUtil.Combine(home, p.Substring(1)) : p;
                return Path.Combine(_testInstancePrefix, x);
                // return x;
            }
        }

        private bool isDev => Environment.GetEnvironmentVariable("ASPNETCORE_ENVIRONMENT") == "Development";
        private string home => Environment.GetEnvironmentVariable("HOME") ?? Environment.GetEnvironmentVariable("HOMEPATH");

        private string TempDataPath
        {
            get
            {
                var p = PathUtil.Combine(Path.DirectorySeparatorChar.ToString(), "tmp", "tempdata", _uniqueSubPath, "dotyoudata", _folder);
                //return isDev ? PathUtil.Combine(home, p.Substring(1)) : p;
                string x = isDev ? PathUtil.Combine(home, p.Substring(1)) : p;
                return Path.Combine(_testInstancePrefix, x);
            }
        }

        private string LogFilePath
        {
            get
            {
                var p = PathUtil.Combine(Path.DirectorySeparatorChar.ToString(), "tmp", "testsdata", _uniqueSubPath, "dotyoulogs", _folder);
                string x = isDev ? PathUtil.Combine(home, p.Substring(1)) : p;
                return Path.Combine(_testInstancePrefix, x);
            }
        }
    }
}<|MERGE_RESOLUTION|>--- conflicted
+++ resolved
@@ -64,12 +64,7 @@
             Environment.SetEnvironmentVariable("Logging__LogFilePath", TempDataPath);
             Environment.SetEnvironmentVariable("Logging__Level", "ErrorsOnly"); //Verbose
 
-
-<<<<<<< HEAD
-            Environment.SetEnvironmentVariable("Quartz__EnableQuartzBackgroundService", "true");
-=======
             Environment.SetEnvironmentVariable("Quartz__EnableQuartzBackgroundService", "false");
->>>>>>> 3f5ae3c4
             Environment.SetEnvironmentVariable("Quartz__CronBatchSize", "100");
             Environment.SetEnvironmentVariable("Quartz__BackgroundJobStartDelaySeconds", "10");
             Environment.SetEnvironmentVariable("Quartz__CronProcessingInterval", "5");
