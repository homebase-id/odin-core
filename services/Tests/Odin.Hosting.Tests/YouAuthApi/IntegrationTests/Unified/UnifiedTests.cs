--- conflicted
+++ resolved
@@ -312,7 +312,7 @@
         //
 
         [Test]
-        public async Task c1_GivingConsentShouldYieldAuthorizationCode()
+        public async Task c1_app_GivingConsentShouldYieldAuthorizationCode()
         {
             const string hobbit = "sam.dotyou.cloud";
             var apiClient = WebScaffold.CreateDefaultHttpClient();
@@ -362,7 +362,7 @@
                 var consentUri = new Uri(location);
                 Assert.That(consentUri.Scheme, Is.EqualTo("https"));
                 Assert.That(consentUri.Host, Is.EqualTo($"{hobbit}"));
-                Assert.That(consentUri.AbsolutePath, Is.EqualTo("/owner/youauth/consent"));
+                Assert.That(consentUri.AbsolutePath, Is.EqualTo("/owner/appreg"));
 
                 // ... ?returnUrl= ...
                 var qs = YouAuthTestHelper.ParseQueryString(location);
@@ -477,12 +477,8 @@
         {
             const string hobbit = "sam.dotyou.cloud";
             var apiClient = WebScaffold.CreateDefaultHttpClient();
-<<<<<<< HEAD
-            var (ownerCookie, ownerSharedSecret) = await AuthenticateOwnerReturnOwnerCookieAndSharedSecret(hobbit);
-=======
             Guid appId = Guid.NewGuid();
             var (ownerCookie, ownerSharedSecret) = await AuthenticateOwnerReturnOwnerCookieAndSharedSecret(hobbit, appId);
->>>>>>> 83e4f514
 
             //
             // [010] Generate code verifier
@@ -490,35 +486,25 @@
             var codeVerifier = Guid.NewGuid().ToString();
             var codeChallenge = SHA256.Create().ComputeHash(Encoding.ASCII.GetBytes(codeVerifier)).ToBase64();
 
-<<<<<<< HEAD
+            //
+            // [030] Request authorization code
+            Uri returnUrl;
+
             const string thirdParty = "frodo.dotyou.cloud";
             var finalRedirectUri = new Uri($"https://{thirdParty}/foo/code/callback");
-=======
-            Uri returnUrl;
-            var finalRedirectUri = new Uri($"https://{hobbit}/foo/code/callback");
->>>>>>> 83e4f514
-
+            
             //
             // [030] Request authorization code
-            // [070] Create auth code
-            // [080] return auth code to client
-            //
-            string code;
+            //
             {
                 var payload = new YouAuthAuthorizeRequest
                 {
-<<<<<<< HEAD
-                    ClientId = thirdParty,
-                    ClientType = ClientType.domain,
-                    ClientInfo = "",
-=======
                     ClientId = appId.ToString(),
                     ClientType = ClientType.app,
                     ClientInfo = "My Awesome App",
->>>>>>> 83e4f514
                     CodeChallenge = codeChallenge,
-                    PermissionRequest = "",
-                    RedirectUri = $"https://{thirdParty}/foo/code/callback"
+                    PermissionRequest = "identity:read identity:write",
+                    RedirectUri = finalRedirectUri.ToString()
                 };
 
                 var uri =
@@ -536,17 +522,6 @@
 
                 Assert.That(response.StatusCode, Is.EqualTo(HttpStatusCode.Redirect));
 
-<<<<<<< HEAD
-                var location = response.GetHeaderValue("Location") ?? throw new Exception("missing location");
-                var redirectUri = new Uri(location);
-                Assert.That(redirectUri.Scheme, Is.EqualTo("https"));
-                Assert.That(redirectUri.Host, Is.EqualTo($"{thirdParty}"));
-                Assert.That(redirectUri.AbsolutePath, Is.EqualTo(finalRedirectUri.AbsolutePath));
-
-                var qs = HttpUtility.ParseQueryString(redirectUri.Query);
-                Assert.That(qs["code"], Is.Not.Null.And.Not.Empty);
-                code = qs["code"]!;
-=======
                 // ... /owner/youauth/authorize
                 var location = response.GetHeaderValue("Location") ?? throw new Exception("missing location");
                 var consentUri = new Uri(location);
@@ -561,29 +536,13 @@
                 var qs = YouAuthTestHelper.ParseQueryString(location);
                 returnUrl = new Uri(qs["returnUrl"]);
                 Assert.That(returnUrl.ToString(), Does.StartWith($"https://{hobbit}{OwnerApiPathConstants.YouAuthV1Authorize}"));
->>>>>>> 83e4f514
-            }
-
-            //
-            // [100] Exchange auth code for access token
-            // [140] Return client access token to client
-            //
-            {
-<<<<<<< HEAD
-                var uri = new UriBuilder($"https://{hobbit}{OwnerApiPathConstants.YouAuthV1Token}");
-                var tokenRequest = new YouAuthTokenRequest
-                {
-                    Code = code,
-                    CodeVerifier = codeVerifier,
-                    TokenDeliveryOption = TokenDeliveryOption.cookie
-                };
-                var body = OdinSystemSerializer.Serialize(tokenRequest);
-                
-                var request = new HttpRequestMessage(HttpMethod.Post, uri.ToString())
-                {
-                    Headers = { { "Cookie", new Cookie(YouAuthTestHelper.OwnerCookieName, ownerCookie).ToString() } },
-                    Content = new StringContent(body, Encoding.UTF8, "application/json")
-=======
+            }
+
+            //
+            // [050] Consent needed, give consent
+            //
+            Uri authorizeUri;
+            {
                 //
                 // The frontend consent page (/owner/youauth/authorize) shows a form
                 // with app name, app description and scopes the user must authorize.
@@ -600,38 +559,9 @@
                     {
                         { YouAuthAuthorizeConsentGiven.ReturnUrlName, returnUrl.ToString() }
                     })
->>>>>>> 83e4f514
-                };
-
-                var response = await apiClient.SendAsync(request);
-<<<<<<< HEAD
-                Assert.That(response.StatusCode, Is.EqualTo(HttpStatusCode.OK));
-
-                var content = await response.Content.ReadAsStringAsync();
-                var token = OdinSystemSerializer.Deserialize<YouAuthTokenResponse>(content);
-                
-                Assert.That(token!.Base64SharedSecret, Is.Not.Null.And.Not.Empty);
-            }
-        }
-        
-        //
-        
-        [Test]
-        public async Task d2_domain_WithImplicitConsentClientAccessTokenShouldBeDeliveredAsCookieWhenTokenDeliveryOptionIsCookie()
-        {
-            const string hobbit = "sam.dotyou.cloud";
-            var apiClient = WebScaffold.CreateDefaultHttpClient();
-            var (ownerCookie, ownerSharedSecret) = await AuthenticateOwnerReturnOwnerCookieAndSharedSecret(hobbit);
-
-            //
-            // [010] Generate code verifier
-            //
-            var codeVerifier = Guid.NewGuid().ToString();
-            var codeChallenge = SHA256.Create().ComputeHash(Encoding.ASCII.GetBytes(codeVerifier)).ToBase64();
-
-            const string thirdParty = "frodo.dotyou.cloud";
-            var finalRedirectUri = new Uri($"https://{thirdParty}/foo/code/callback");
-=======
+                };
+
+                var response = await apiClient.SendAsync(request);
 
                 Assert.That(response.StatusCode, Is.EqualTo(HttpStatusCode.Redirect));
 
@@ -641,10 +571,8 @@
                 Assert.That(authorizeUri.Host, Is.EqualTo($"{hobbit}"));
                 Assert.That(authorizeUri.AbsolutePath, Is.EqualTo(OwnerApiPathConstants.YouAuthV1Authorize));
             }
->>>>>>> 83e4f514
-
-            //
-            // [030] Request authorization code
+
+            //
             // [070] Create auth code
             // [080] return auth code to client
             //
@@ -713,21 +641,14 @@
                 var token = OdinSystemSerializer.Deserialize<YouAuthTokenResponse>(content);
 
                 Assert.That(token!.Base64SharedSecret, Is.Not.Null.And.Not.Empty);
-                Assert.That(token!.Base64ClientAuthToken, Is.Null.Or.Empty);
-
-                var cookies = response.GetCookies();
-                Assert.That(cookies.ContainsKey(YouAuthTestHelper.HomeCookieName), Is.True);
-                var homeCookie = cookies[YouAuthTestHelper.HomeCookieName];
-                Assert.That(homeCookie, Is.Not.Null.And.Not.Empty);
             }
         }
 
         //
 
         [Test]
-        public async Task d3_domain_WithImplicitConsentClientAccessTokenShouldBeDeliveredAsJsonResponseWhenTokenDeliveryOptionIsJson()
-        {
-<<<<<<< HEAD
+        public async Task d2_domain_WithImplicitConsentClientAccessTokenShouldBeDeliveredAsCookieWhenTokenDeliveryOptionIsCookie()
+        {
             const string hobbit = "sam.dotyou.cloud";
             var apiClient = WebScaffold.CreateDefaultHttpClient();
             var (ownerCookie, ownerSharedSecret) = await AuthenticateOwnerReturnOwnerCookieAndSharedSecret(hobbit);
@@ -794,7 +715,7 @@
                 {
                     Code = code,
                     CodeVerifier = codeVerifier,
-                    TokenDeliveryOption = TokenDeliveryOption.json
+                    TokenDeliveryOption = TokenDeliveryOption.cookie
                 };
                 var body = OdinSystemSerializer.Serialize(tokenRequest);
 
@@ -811,14 +732,19 @@
                 var token = OdinSystemSerializer.Deserialize<YouAuthTokenResponse>(content);
 
                 Assert.That(token!.Base64SharedSecret, Is.Not.Null.And.Not.Empty);
-                Assert.That(token!.Base64ClientAuthToken, Is.Not.Null.And.Not.Empty);
+                Assert.That(token!.Base64ClientAuthToken, Is.Null.Or.Empty);
 
                 var cookies = response.GetCookies();
-                Assert.That(cookies.ContainsKey(YouAuthTestHelper.HomeCookieName), Is.False);
-            }
-        }
-        [Test]
-        public async Task d4_domain_WithExplicitConsentClientAccessTokenShouldBeDeliveredAsCookieWhenTokenDeliveryOptionIsCookie()
+                Assert.That(cookies.ContainsKey(YouAuthTestHelper.HomeCookieName), Is.True);
+                var homeCookie = cookies[YouAuthTestHelper.HomeCookieName];
+                Assert.That(homeCookie, Is.Not.Null.And.Not.Empty);
+            }
+        }
+
+        //
+
+        [Test]
+        public async Task d3_domain_WithImplicitConsentClientAccessTokenShouldBeDeliveredAsJsonResponseWhenTokenDeliveryOptionIsJson()
         {
             const string hobbit = "sam.dotyou.cloud";
             var apiClient = WebScaffold.CreateDefaultHttpClient();
@@ -830,13 +756,15 @@
             var codeVerifier = Guid.NewGuid().ToString();
             var codeChallenge = SHA256.Create().ComputeHash(Encoding.ASCII.GetBytes(codeVerifier)).ToBase64();
 
-            Uri returnUrl;
             const string thirdParty = "frodo.dotyou.cloud";
             var finalRedirectUri = new Uri($"https://{thirdParty}/foo/code/callback");
 
             //
             // [030] Request authorization code
-            //
+            // [070] Create auth code
+            // [080] return auth code to client
+            //
+            string code;
             {
                 var payload = new YouAuthAuthorizeRequest
                 {
@@ -863,66 +791,6 @@
 
                 Assert.That(response.StatusCode, Is.EqualTo(HttpStatusCode.Redirect));
 
-                // ... /owner/youauth/authorize
-                var location = response.GetHeaderValue("Location") ?? throw new Exception("missing location");
-                var consentUri = new Uri(location);
-                Assert.That(consentUri.Scheme, Is.EqualTo("https"));
-                Assert.That(consentUri.Host, Is.EqualTo($"{hobbit}"));
-                Assert.That(consentUri.AbsolutePath, Is.EqualTo("/owner/consent"));
-
-                // ... ?returnUrl= ...
-                var qs = YouAuthTestHelper.ParseQueryString(location);
-                returnUrl = new Uri(qs["returnUrl"]);
-                Assert.That(returnUrl.ToString(), Does.StartWith($"https://{hobbit}{OwnerApiPathConstants.YouAuthV1Authorize}"));
-            }
-
-            //
-            // [050] Consent needed
-            //
-            Uri authorizeUri;
-            {
-                //
-                // The frontend consent page (/owner/youauth/authorize) shows a form
-                // with app name, app description and scopes the user must authorize.
-                //
-                // When the user consents, i.e. clicks OK, the form does a POST to the backend authorize endpoint:
-                //
-
-                var uri = new UriBuilder($"https://{hobbit}{OwnerApiPathConstants.YouAuthV1Authorize}");
-
-                var request = new HttpRequestMessage(HttpMethod.Post, uri.ToString())
-                {
-                    Headers = { { "Cookie", new Cookie(YouAuthTestHelper.OwnerCookieName, ownerCookie).ToString() } },
-                    Content = new FormUrlEncodedContent(new Dictionary<string, string>
-                    {
-                        { YouAuthAuthorizeConsentGiven.ReturnUrlName, returnUrl.ToString() }
-                    })
-                };
-
-                var response = await apiClient.SendAsync(request);
-
-                Assert.That(response.StatusCode, Is.EqualTo(HttpStatusCode.Redirect));
-
-                var location = response.GetHeaderValue("Location") ?? throw new Exception("missing location");
-                authorizeUri = new Uri(location);
-                Assert.That(authorizeUri.Scheme, Is.EqualTo("https"));
-                Assert.That(authorizeUri.Host, Is.EqualTo($"{hobbit}"));
-                Assert.That(authorizeUri.AbsolutePath, Is.EqualTo(OwnerApiPathConstants.YouAuthV1Authorize));
-            }
-
-            //
-            // [070] Create auth code
-            //
-            string code;
-            {
-                var request = new HttpRequestMessage(HttpMethod.Get, authorizeUri.ToString())
-                {
-                    Headers = { { "Cookie", new Cookie(YouAuthTestHelper.OwnerCookieName, ownerCookie).ToString() } },
-                };
-
-                var response = await apiClient.SendAsync(request);
-                Assert.That(response.StatusCode, Is.EqualTo(HttpStatusCode.Redirect));
-
                 var location = response.GetHeaderValue("Location") ?? throw new Exception("missing location");
                 var redirectUri = new Uri(location);
                 Assert.That(redirectUri.Scheme, Is.EqualTo("https"));
@@ -944,7 +812,7 @@
                 {
                     Code = code,
                     CodeVerifier = codeVerifier,
-                    TokenDeliveryOption = TokenDeliveryOption.cookie
+                    TokenDeliveryOption = TokenDeliveryOption.json
                 };
                 var body = OdinSystemSerializer.Serialize(tokenRequest);
 
@@ -961,23 +829,15 @@
                 var token = OdinSystemSerializer.Deserialize<YouAuthTokenResponse>(content);
 
                 Assert.That(token!.Base64SharedSecret, Is.Not.Null.And.Not.Empty);
-                Assert.That(token!.Base64ClientAuthToken, Is.Null.Or.Empty);
+                Assert.That(token!.Base64ClientAuthToken, Is.Not.Null.And.Not.Empty);
 
                 var cookies = response.GetCookies();
-                Assert.That(cookies.ContainsKey(YouAuthTestHelper.HomeCookieName), Is.True);
-                var homeCookie = cookies[YouAuthTestHelper.HomeCookieName];
-                Assert.That(homeCookie, Is.Not.Null.And.Not.Empty);
-            }
-=======
-            // The CAT is stored as a cookie, shared secret returned in response.
-            Assert.Fail("SEB:TODO implement me, lazy hooman!");
->>>>>>> 83e4f514
-        }
-
-        //
-
-        [Test]
-        public async Task d5_domain_WithExplicitConsentClientAccessTokenShouldBeDeliveredAsJsonResponseWhenTokenDeliveryOptionIsJson()
+                Assert.That(cookies.ContainsKey(YouAuthTestHelper.HomeCookieName), Is.False);
+            }
+        }
+
+        [Test]
+        public async Task d4_domain_WithExplicitConsentClientAccessTokenShouldBeDeliveredAsCookieWhenTokenDeliveryOptionIsCookie()
         {
             const string hobbit = "sam.dotyou.cloud";
             var apiClient = WebScaffold.CreateDefaultHttpClient();
@@ -1103,7 +963,7 @@
                 {
                     Code = code,
                     CodeVerifier = codeVerifier,
-                    TokenDeliveryOption = TokenDeliveryOption.json
+                    TokenDeliveryOption = TokenDeliveryOption.cookie
                 };
                 var body = OdinSystemSerializer.Serialize(tokenRequest);
 
@@ -1120,15 +980,166 @@
                 var token = OdinSystemSerializer.Deserialize<YouAuthTokenResponse>(content);
 
                 Assert.That(token!.Base64SharedSecret, Is.Not.Null.And.Not.Empty);
+                Assert.That(token!.Base64ClientAuthToken, Is.Null.Or.Empty);
+
+                var cookies = response.GetCookies();
+                Assert.That(cookies.ContainsKey(YouAuthTestHelper.HomeCookieName), Is.True);
+                var homeCookie = cookies[YouAuthTestHelper.HomeCookieName];
+                Assert.That(homeCookie, Is.Not.Null.And.Not.Empty);
+            }
+        }
+
+        //
+
+        [Test]
+        public async Task d5_domain_WithExplicitConsentClientAccessTokenShouldBeDeliveredAsJsonResponseWhenTokenDeliveryOptionIsJson()
+        {
+            const string hobbit = "sam.dotyou.cloud";
+            var apiClient = WebScaffold.CreateDefaultHttpClient();
+            var (ownerCookie, ownerSharedSecret) = await AuthenticateOwnerReturnOwnerCookieAndSharedSecret(hobbit);
+
+            //
+            // [010] Generate code verifier
+            //
+            var codeVerifier = Guid.NewGuid().ToString();
+            var codeChallenge = SHA256.Create().ComputeHash(Encoding.ASCII.GetBytes(codeVerifier)).ToBase64();
+
+            Uri returnUrl;
+            const string thirdParty = "frodo.dotyou.cloud";
+            var finalRedirectUri = new Uri($"https://{thirdParty}/foo/code/callback");
+
+            //
+            // [030] Request authorization code
+            //
+            {
+                var payload = new YouAuthAuthorizeRequest
+                {
+                    ClientId = thirdParty,
+                    ClientType = ClientType.domain,
+                    ClientInfo = "",
+                    CodeChallenge = codeChallenge,
+                    PermissionRequest = "",
+                    RedirectUri = $"https://{thirdParty}/foo/code/callback"
+                };
+
+                var uri =
+                    new UriBuilder($"https://{hobbit}{OwnerApiPathConstants.YouAuthV1Authorize}")
+                    {
+                        Query = payload.ToQueryString()
+                    }.ToString();
+
+                var request = new HttpRequestMessage(HttpMethod.Get, uri)
+                {
+                    Headers = { { "Cookie", new Cookie(YouAuthTestHelper.OwnerCookieName, ownerCookie).ToString() } },
+                };
+
+                var response = await apiClient.SendAsync(request);
+
+                Assert.That(response.StatusCode, Is.EqualTo(HttpStatusCode.Redirect));
+
+                // ... /owner/youauth/authorize
+                var location = response.GetHeaderValue("Location") ?? throw new Exception("missing location");
+                var consentUri = new Uri(location);
+                Assert.That(consentUri.Scheme, Is.EqualTo("https"));
+                Assert.That(consentUri.Host, Is.EqualTo($"{hobbit}"));
+                Assert.That(consentUri.AbsolutePath, Is.EqualTo("/owner/consent"));
+
+                // ... ?returnUrl= ...
+                var qs = YouAuthTestHelper.ParseQueryString(location);
+                returnUrl = new Uri(qs["returnUrl"]);
+                Assert.That(returnUrl.ToString(), Does.StartWith($"https://{hobbit}{OwnerApiPathConstants.YouAuthV1Authorize}"));
+            }
+
+            //
+            // [050] Consent needed
+            //
+            Uri authorizeUri;
+            {
+                //
+                // The frontend consent page (/owner/youauth/authorize) shows a form
+                // with app name, app description and scopes the user must authorize.
+                //
+                // When the user consents, i.e. clicks OK, the form does a POST to the backend authorize endpoint:
+                //
+
+                var uri = new UriBuilder($"https://{hobbit}{OwnerApiPathConstants.YouAuthV1Authorize}");
+
+                var request = new HttpRequestMessage(HttpMethod.Post, uri.ToString())
+                {
+                    Headers = { { "Cookie", new Cookie(YouAuthTestHelper.OwnerCookieName, ownerCookie).ToString() } },
+                    Content = new FormUrlEncodedContent(new Dictionary<string, string>
+                    {
+                        { YouAuthAuthorizeConsentGiven.ReturnUrlName, returnUrl.ToString() }
+                    })
+                };
+
+                var response = await apiClient.SendAsync(request);
+
+                Assert.That(response.StatusCode, Is.EqualTo(HttpStatusCode.Redirect));
+
+                var location = response.GetHeaderValue("Location") ?? throw new Exception("missing location");
+                authorizeUri = new Uri(location);
+                Assert.That(authorizeUri.Scheme, Is.EqualTo("https"));
+                Assert.That(authorizeUri.Host, Is.EqualTo($"{hobbit}"));
+                Assert.That(authorizeUri.AbsolutePath, Is.EqualTo(OwnerApiPathConstants.YouAuthV1Authorize));
+            }
+
+            //
+            // [070] Create auth code
+            //
+            string code;
+            {
+                var request = new HttpRequestMessage(HttpMethod.Get, authorizeUri.ToString())
+                {
+                    Headers = { { "Cookie", new Cookie(YouAuthTestHelper.OwnerCookieName, ownerCookie).ToString() } },
+                };
+
+                var response = await apiClient.SendAsync(request);
+                Assert.That(response.StatusCode, Is.EqualTo(HttpStatusCode.Redirect));
+
+                var location = response.GetHeaderValue("Location") ?? throw new Exception("missing location");
+                var redirectUri = new Uri(location);
+                Assert.That(redirectUri.Scheme, Is.EqualTo("https"));
+                Assert.That(redirectUri.Host, Is.EqualTo($"{thirdParty}"));
+                Assert.That(redirectUri.AbsolutePath, Is.EqualTo(finalRedirectUri.AbsolutePath));
+
+                var qs = HttpUtility.ParseQueryString(redirectUri.Query);
+                Assert.That(qs["code"], Is.Not.Null.And.Not.Empty);
+                code = qs["code"]!;
+            }
+
+            //
+            // [100] Exchange auth code for access token
+            // [140] Return client access token to client
+            //
+            {
+                var uri = new UriBuilder($"https://{hobbit}{OwnerApiPathConstants.YouAuthV1Token}");
+                var tokenRequest = new YouAuthTokenRequest
+                {
+                    Code = code,
+                    CodeVerifier = codeVerifier,
+                    TokenDeliveryOption = TokenDeliveryOption.json
+                };
+                var body = OdinSystemSerializer.Serialize(tokenRequest);
+
+                var request = new HttpRequestMessage(HttpMethod.Post, uri.ToString())
+                {
+                    Headers = { { "Cookie", new Cookie(YouAuthTestHelper.OwnerCookieName, ownerCookie).ToString() } },
+                    Content = new StringContent(body, Encoding.UTF8, "application/json")
+                };
+
+                var response = await apiClient.SendAsync(request);
+                Assert.That(response.StatusCode, Is.EqualTo(HttpStatusCode.OK));
+
+                var content = await response.Content.ReadAsStringAsync();
+                var token = OdinSystemSerializer.Deserialize<YouAuthTokenResponse>(content);
+
+                Assert.That(token!.Base64SharedSecret, Is.Not.Null.And.Not.Empty);
                 Assert.That(token!.Base64ClientAuthToken, Is.Not.Null.And.Not.Empty);
 
                 var cookies = response.GetCookies();
                 Assert.That(cookies.ContainsKey(YouAuthTestHelper.HomeCookieName), Is.False);
             }
         }
-<<<<<<< HEAD
-
-=======
->>>>>>> 83e4f514
     }
 }