using System;
using System.Buffers.Text;
using System.Collections.Generic;
using System.Net;
using System.Net.Http;
using System.Reflection;
using System.Security.Cryptography.X509Certificates;
using System.Text;
using System.Threading.Tasks;
using NUnit.Framework;
using Odin.Core.Cryptography;
using Odin.Core.Cryptography.Data;
using Odin.Core.Services.Authorization.ExchangeGrants;
using Odin.Core.Services.Authorization.Permissions;
using Odin.Core.Services.Base;
using Odin.Core.Services.Drives;
using Odin.Hosting.Controllers.OwnerToken.Auth;

//
// OWNER AUTHENTICATION:
//   COOKIE 'DY0810':
//     - Half-key (byte array): Half of the zero-knowledge key to "access" identity's resources on the server.
//       The half-key is stored in the ```DY0810``` by the authentication controller.
//     - Session ID (uuid)

//
//   Response when cookie is created:
//     Shared secret: the shared key for doing symmetric encryption client<->server (on top of TLS).
//     It is generated as part of authentication and is returned to the client by the authentication controller.
//     
// HOME AUTHENTICATION:
//
//    COOKIE 'XT32':    
// 
//   
// APP HEADER: BX0900
//
// 
//   
//

#nullable enable
namespace Odin.Hosting.Tests.YouAuthApi.IntegrationTests;

public abstract class YouAuthIntegrationTestBase
{
    protected WebScaffold Scaffold = null!;

    [SetUp]
    public void Init()
    {
        var folder = MethodBase.GetCurrentMethod()!.DeclaringType!.Name;
        Scaffold = new WebScaffold(folder);
        Scaffold.RunBeforeAnyTests();
    }

    //

    [TearDown]
    public void Cleanup()
    {
        Scaffold.RunAfterAnyTests();
    }

    // 

    // Authenticate and return owner cookie and shared secret
    protected async Task<(string, string)> AuthenticateOwnerReturnOwnerCookieAndSharedSecret(string identity, Guid? appId = null)
    {
        var apiClient = WebScaffold.CreateDefaultHttpClient();

<<<<<<< HEAD
        // SEB:TODO enable this when testing apps
        // var ownerClient = Scaffold.CreateOwnerApiClient(TestIdentities.All[identity]);
        // var drive = TargetDrive.NewTargetDrive();
        // var _ = await ownerClient.Drive.CreateDrive(drive, "", "", false, false, false);
        // var appId = Guid.NewGuid();
        // var appPermissionsGrant = new PermissionSetGrantRequest()
        // {
        //     Drives = new List<DriveGrantRequest>()
        //     {
        //         new()
        //         {
        //             PermissionedDrive = new PermissionedDrive()
        //             {
        //                 Drive = drive,
        //                 Permission = DrivePermission.All
        //             }
        //         }
        //     },
        //     PermissionSet = new PermissionSet(PermissionKeys.All)
        // };
        // var appRegistration = await ownerClient.Apps.RegisterApp(appId, appPermissionsGrant);
=======

        var ownerClient = Scaffold.CreateOwnerApiClient(TestIdentities.All[identity]);

        var drive = TargetDrive.NewTargetDrive();
        var _ = await ownerClient.Drive.CreateDrive(drive, "Test Drive", "Test Drive", false, false, false);

        var appPermissionsGrant = new PermissionSetGrantRequest()
        {
            Drives = new List<DriveGrantRequest>()
            {
                new()
                {
                    PermissionedDrive = new PermissionedDrive()
                    {
                        Drive = drive,
                        Permission = DrivePermission.All
                    }
                }
            },
            PermissionSet = new PermissionSet(PermissionKeys.All)
        };

        var appRegistration = await ownerClient.Apps.RegisterApp(appId.GetValueOrDefault(Guid.NewGuid()), appPermissionsGrant);

>>>>>>> 83e4f514

        // Step 1:
        // Check owner cookie (we don't send any).
        // Backend will return false and we move on to owner-authentication in step 2.
        //
        // https://sam.dotyou.cloud/api/owner/v1/authentication/verifyToken
        {
            var response = await apiClient.GetAsync($"https://{identity}/api/owner/v1/authentication/verifyToken");
            Assert.That(response.StatusCode, Is.EqualTo(HttpStatusCode.OK));
            var json = await response.Content.ReadAsStringAsync();
            Assert.That(YouAuthTestHelper.Deserialize<bool>(json), Is.False);
        }

        // Step 2
        // Get nonce for authentication
        //
        // https://sam.dotyou.cloud/api/owner/v1/authentication/nonce
        NonceData nonceData;
        {
            var response = await apiClient.GetAsync($"https://{identity}/api/owner/v1/authentication/nonce");
            Assert.That(response.StatusCode, Is.EqualTo(HttpStatusCode.OK));
            var json = await response.Content.ReadAsStringAsync();
            nonceData = YouAuthTestHelper.Deserialize<NonceData>(json);
            Assert.That(nonceData.Nonce64, Is.Not.Null.And.Not.Empty);
        }

        // Step 3:
        // Authenticate
        //
        // https://sam.dotyou.cloud/api/owner/v1/authentication
        string ownerCookie;
        string sharedSecret;
        {
            var passwordReply = PasswordDataManager.CalculatePasswordReply(YouAuthTestHelper.Password, nonceData);
            var json = YouAuthTestHelper.Serialize(passwordReply);
            var content = new StringContent(json, Encoding.UTF8, "application/json");
            var response = await apiClient.PostAsync($"https://{identity}/api/owner/v1/authentication", content);
            Assert.That(response.StatusCode, Is.EqualTo(HttpStatusCode.OK));

            // Shared secret from response
            json = await response.Content.ReadAsStringAsync();
            var ownerAuthResult = YouAuthTestHelper.Deserialize<OwnerAuthenticationResult>(json);
            sharedSecret = Convert.ToBase64String(ownerAuthResult.SharedSecret);
            Assert.That(sharedSecret, Is.Not.Null.And.Not.Empty);

            // Owner cookie from response
            var cookies = response.GetCookies();
            ownerCookie = cookies[YouAuthTestHelper.OwnerCookieName];
            Assert.That(ownerCookie, Is.Not.Null.And.Not.Empty);
        }

        // Step 4:
        // Check owner cookie again (this time we have it, so send it)
        //
        // https://sam.dotyou.cloud/api/owner/v1/authentication/verifyToken
        {
            var request = new HttpRequestMessage(HttpMethod.Get, $"https://{identity}/api/owner/v1/authentication/verifyToken")
            {
                Headers = { { "Cookie", new Cookie(YouAuthTestHelper.OwnerCookieName, ownerCookie).ToString() } }
            };
            var response = await apiClient.SendAsync(request);
            Assert.That(response.StatusCode, Is.EqualTo(HttpStatusCode.OK));
            var json = await response.Content.ReadAsStringAsync();
            Assert.That(YouAuthTestHelper.Deserialize<bool>(json), Is.True);
        }

        return (ownerCookie, sharedSecret);
    }

    //
}<|MERGE_RESOLUTION|>--- conflicted
+++ resolved
@@ -69,30 +69,6 @@
     {
         var apiClient = WebScaffold.CreateDefaultHttpClient();
 
-<<<<<<< HEAD
-        // SEB:TODO enable this when testing apps
-        // var ownerClient = Scaffold.CreateOwnerApiClient(TestIdentities.All[identity]);
-        // var drive = TargetDrive.NewTargetDrive();
-        // var _ = await ownerClient.Drive.CreateDrive(drive, "", "", false, false, false);
-        // var appId = Guid.NewGuid();
-        // var appPermissionsGrant = new PermissionSetGrantRequest()
-        // {
-        //     Drives = new List<DriveGrantRequest>()
-        //     {
-        //         new()
-        //         {
-        //             PermissionedDrive = new PermissionedDrive()
-        //             {
-        //                 Drive = drive,
-        //                 Permission = DrivePermission.All
-        //             }
-        //         }
-        //     },
-        //     PermissionSet = new PermissionSet(PermissionKeys.All)
-        // };
-        // var appRegistration = await ownerClient.Apps.RegisterApp(appId, appPermissionsGrant);
-=======
-
         var ownerClient = Scaffold.CreateOwnerApiClient(TestIdentities.All[identity]);
 
         var drive = TargetDrive.NewTargetDrive();
@@ -115,9 +91,7 @@
         };
 
         var appRegistration = await ownerClient.Apps.RegisterApp(appId.GetValueOrDefault(Guid.NewGuid()), appPermissionsGrant);
-
->>>>>>> 83e4f514
-
+        
         // Step 1:
         // Check owner cookie (we don't send any).
         // Backend will return false and we move on to owner-authentication in step 2.
