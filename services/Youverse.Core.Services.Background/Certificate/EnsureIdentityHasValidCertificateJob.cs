--- conflicted
+++ resolved
@@ -39,29 +39,16 @@
         {
             _logger.LogDebug("Executing job {job} on thread {managedThreadId}", GetType().Name, Environment.CurrentManagedThreadId);
 
-<<<<<<< HEAD
-            var logger = _serviceProvider.GetRequiredService<ILogger<TenantCertificateService>>();
-            var certesAcme = _serviceProvider.GetRequiredService<ICertesAcme>();
-            var acmeAccountConfig = _serviceProvider.GetRequiredService<AcmeAccountConfig>();
-
-=======
             var certificateServiceFactory = _serviceProvider.GetRequiredService<ICertificateServiceFactory>();
             
->>>>>>> ed8ada42
             var tasks = new List<Task>();
             var identities = await _registry.GetList();
             foreach (var identity in identities.Results)
             {
-<<<<<<< HEAD
-                var tenantContext = TenantContext.Create(identity.Id, identity.PrimaryDomainName, _config.Host.TenantDataRootPath, null, _config.Host.TenantPayloadRootPath);
-                var tc = new TenantCertificateService(logger, certesAcme, acmeAccountConfig, tenantContext);
-                var task = tc.RenewIfAboutToExpire(identity.PrimaryDomainName);
-=======
                 var tenantContext =
-                    TenantContext.Create(identity.Id, identity.PrimaryDomainName, _config.Host.TenantDataRootPath, null);
+                    TenantContext.Create(identity.Id, identity.PrimaryDomainName, _config.Host.TenantDataRootPath, null,_config.Host.TenantPayloadRootPath);
                 var tc = certificateServiceFactory.Create(tenantContext.SslRoot);
                 var task = tc.RenewIfAboutToExpire(identity);
->>>>>>> ed8ada42
                 tasks.Add(task);
             }
 
