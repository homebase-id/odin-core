--- conflicted
+++ resolved
@@ -245,11 +245,6 @@
             var config = app.ApplicationServices.GetRequiredService<YouverseConfiguration>();
             var registry = app.ApplicationServices.GetRequiredService<IIdentityRegistry>();
 
-<<<<<<< HEAD
-            DevEnvironmentSetup.ConfigureIfPresent(config, registry);
-
-=======
->>>>>>> 7bb26722
             app.UseLoggingMiddleware();
             app.UseMiddleware<ExceptionHandlingMiddleware>();
             app.UseMiddleware<CertesAcmeMiddleware>();
