--- conflicted
+++ resolved
@@ -23,7 +23,6 @@
 using Youverse.Core.Services.Certificate.Renewal;
 using Youverse.Core.Services.Configuration;
 using Youverse.Core.Services.Transit.Outbox;
-using Youverse.Core.Services.Workers.Transit;
 using Youverse.Core.Services.Logging;
 using Youverse.Core.Services.Registry.Registration;
 using Youverse.Core.Services.Workers.Certificate;
@@ -152,13 +151,13 @@
                 CertificatePerimeterPolicies.AddPolicies(policy, PerimeterAuthConstants.TransitCertificateAuthScheme);
                 CertificatePerimeterPolicies.AddPolicies(policy, PerimeterAuthConstants.PublicTransitAuthScheme);
             });
-
+            
             services.AddSingleton<YouverseConfiguration>(config);
             services.AddSingleton<ServerSystemStorage>();
             services.AddSingleton<IPendingTransfersService, PendingTransfersService>();
             services.AddSingleton<PendingCertificateOrderListService>();
             services.AddSingleton<IIdentityRegistrationService, IdentityRegistrationService>();
-
+            
             // In production, the React files will be served from this directory
             services.AddSpaStaticFiles(configuration => { configuration.RootPath = "client/"; });
         }
@@ -204,22 +203,15 @@
                 var domain = context.RequestServices.GetService<YouverseConfiguration>()?.Registry.ProvisioningDomain;
                 return context.Request.Host.Equals(new HostString(domain ?? ""));
             }
-<<<<<<< HEAD
-
-            appx.MapWhen(IsProvisioningSite, app => Provisioning.Map(app, env, logger));
-
-            appx.MapWhen(ctx => !IsProvisioningSite(ctx), app =>
-=======
-            
+
             bool IsPathUsedForCertificateCreation(HttpContext context)
->>>>>>> df2b7bff
             {
                 var path = context.Request.Path;
                 bool isCertificateRegistrationPath = path.StartsWithSegments("/api/owner/v1/config/certificate") ||
                                                      path.StartsWithSegments("/.well-known/acme-challenge");
                 return isCertificateRegistrationPath && !context.Request.IsHttps;
             }
-            
+
             app.MapWhen(IsProvisioningSite, app => Provisioning.Map(app, env, logger));
             app.MapWhen(IsPathUsedForCertificateCreation, app => Certificate.Map(app, env, logger));
 
@@ -240,15 +232,15 @@
             app.UseMiddleware<SharedSecretEncryptionMiddleware>();
             app.UseMiddleware<StaticFileCachingMiddleware>();
             app.UseHttpsRedirection();
-            
+
             var webSocketOptions = new WebSocketOptions
             {
                 KeepAliveInterval = TimeSpan.FromMinutes(2)
             };
 
             // webSocketOptions.AllowedOrigins.Add("https://...");
-            app.UseWebSockets(webSocketOptions);  //Note: see NotificationSocketController
-            
+            app.UseWebSockets(webSocketOptions); //Note: see NotificationSocketController
+
             app.UseEndpoints(endpoints =>
             {
                 endpoints.MapGet("/", async context =>
@@ -264,16 +256,21 @@
                 app.UseSwagger();
                 app.UseSwaggerUI(c => c.SwaggerEndpoint("/swagger/v1/swagger.json", "DotYouCore v1"));
 
-<<<<<<< HEAD
-                    // webSocketOptions.AllowedOrigins.Add("https://...");
-                    app.UseWebSockets(webSocketOptions); //Note: see NotificationSocketController
-=======
                 app.MapWhen(ctx => ctx.Request.Path.StartsWithSegments("/home"),
-                    homeApp => { homeApp.UseSpa(spa => { spa.UseProxyToSpaDevelopmentServer($"https://dominion.id:3000/home/"); }); });
->>>>>>> df2b7bff
+                    homeApp =>
+                    {
+                        homeApp.UseSpa(
+                            spa => { spa.UseProxyToSpaDevelopmentServer($"https://dominion.id:3000/home/"); });
+                    });
 
                 app.MapWhen(ctx => ctx.Request.Path.StartsWithSegments("/owner"),
-                    homeApp => { homeApp.UseSpa(spa => { spa.UseProxyToSpaDevelopmentServer($"https://dominion.id:3001/owner/"); }); });
+                    homeApp =>
+                    {
+                        homeApp.UseSpa(spa =>
+                        {
+                            spa.UseProxyToSpaDevelopmentServer($"https://dominion.id:3001/owner/");
+                        });
+                    });
             }
             else
             {
@@ -299,72 +296,6 @@
                 app.MapWhen(ctx => ctx.Request.Path.StartsWithSegments("/home"),
                     homeApp =>
                     {
-<<<<<<< HEAD
-                        normalApp.UseSwagger();
-                        normalApp.UseSwaggerUI(c => c.SwaggerEndpoint("/swagger/v1/swagger.json", "DotYouCore v1"));
-
-                        normalApp.MapWhen(ctx => ctx.Request.Path.StartsWithSegments("/home"),
-                            homeApp =>
-                            {
-                                homeApp.UseSpa(spa =>
-                                {
-                                    spa.UseProxyToSpaDevelopmentServer($"https://dominion.id:3000/home/");
-                                });
-                            });
-
-                        normalApp.MapWhen(ctx => ctx.Request.Path.StartsWithSegments("/owner"),
-                            homeApp =>
-                            {
-                                homeApp.UseSpa(spa =>
-                                {
-                                    spa.UseProxyToSpaDevelopmentServer($"https://dominion.id:3001/owner/");
-                                });
-                            });
-                    }
-                    else
-                    {
-                        logger.LogInformation("Mapping SPA paths on local disk");
-                        normalApp.MapWhen(ctx => ctx.Request.Path.StartsWithSegments("/owner"),
-                            ownerApp =>
-                            {
-                                var ownerPath = Path.Combine(env.ContentRootPath, "client", "owner-app");
-                                ownerApp.UseStaticFiles(new StaticFileOptions()
-                                {
-                                    FileProvider = new PhysicalFileProvider(ownerPath),
-                                    RequestPath = "/owner"
-                                });
-
-                                ownerApp.Run(async context =>
-                                {
-                                    context.Response.Headers.ContentType = MediaTypeNames.Text.Html;
-                                    await context.Response.SendFileAsync(Path.Combine(ownerPath, "index.html"));
-                                    return;
-                                });
-                            });
-
-
-                        normalApp.MapWhen(ctx => ctx.Request.Path.StartsWithSegments("/home"),
-                            homeApp =>
-                            {
-                                var publicPath = Path.Combine(env.ContentRootPath, "client", "public-app");
-
-                                homeApp.UseStaticFiles(new StaticFileOptions()
-                                {
-                                    FileProvider = new PhysicalFileProvider(publicPath),
-                                    RequestPath = "/home"
-                                });
-
-                                homeApp.Run(async context =>
-                                {
-                                    context.Response.Headers.ContentType = MediaTypeNames.Text.Html;
-                                    await context.Response.SendFileAsync(Path.Combine(publicPath, "index.html"));
-                                    return;
-                                });
-                            });
-                    }
-                });
-            });
-=======
                         var publicPath = Path.Combine(env.ContentRootPath, "client", "public-app");
 
                         homeApp.UseStaticFiles(new StaticFileOptions()
@@ -381,7 +312,6 @@
                         });
                     });
             }
->>>>>>> df2b7bff
         }
 
         private void PrepareEnvironment(YouverseConfiguration cfg)
