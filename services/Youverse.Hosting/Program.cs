using System;
using System.Diagnostics;
using System.IO;
using System.Net.Security;
using System.Security.Cryptography.X509Certificates;
using System.Threading.Tasks;
using Microsoft.AspNetCore.Connections;
using Microsoft.AspNetCore.Hosting;
using Microsoft.AspNetCore.Server.Kestrel.Core;
using Microsoft.Extensions.Configuration;
using Microsoft.Extensions.DependencyInjection;
using Microsoft.Extensions.Hosting;
using Serilog;
using Serilog.Events;
using Serilog.Sinks.SystemConsole.Themes;
using Youverse.Core.Exceptions;
using Youverse.Core.Logging.CorrelationId;
using Youverse.Core.Logging.CorrelationId.Serilog;
using Youverse.Core.Logging.Hostname;
using Youverse.Core.Logging.Hostname.Serilog;
using Youverse.Core.Services.Base;
using Youverse.Core.Services.Certificate;
using Youverse.Core.Services.Configuration;
using Youverse.Core.Services.Registry;
using Youverse.Core.Services.Registry.Registration;
using Youverse.Hosting.Multitenant;

namespace Youverse.Hosting
{
    public static class Program
    {
        private const string
            LogOutputTemplate = "{Timestamp:o} {Level:u3} {CorrelationId} {Hostname} {Message:lj}{NewLine}{Exception}"; // Add {SourceContext} to see source

        private static readonly SystemConsoleTheme LogOutputTheme = SystemConsoleTheme.Literate;

        public static int Main(string[] args)
        {
            Log.Logger = new LoggerConfiguration()
                .MinimumLevel.Information()
                .Enrich.WithHostname(new StickyHostnameGenerator())
                .Enrich.WithCorrelationId(new CorrelationUniqueIdGenerator())
                .WriteTo.Console(outputTemplate: LogOutputTemplate, theme: LogOutputTheme)
                .CreateBootstrapLogger();

            try
            {
                Log.Information("Starting web host");
                CreateHostBuilder(args).Build().Run();
                Log.Information("Stopped web host");
            }
            catch (Exception ex)
            {
                Log.Fatal(ex, "Host terminated unexpectedly");
                return 1;
            }
            finally
            {
                Log.CloseAndFlush();
            }

            return 0;
        }

        public static (YouverseConfiguration, IConfiguration) LoadConfig()
        {
            const string envVar = "DOTYOU_ENVIRONMENT";
            var env = Environment.GetEnvironmentVariable(envVar) ?? "";

            if (string.IsNullOrEmpty(env))
            {
                throw new YouverseSystemException($"You must set an environment variable named [{envVar}] which specifies your environment.\n" +
                                                  $"This must match your app settings file as follows 'appsettings.ENV.json'");
            }

            var appSettingsFile = $"appsettings.{env.ToLower()}.json";
            Log.Information($"Current Folder: {Environment.CurrentDirectory}");
            if (!File.Exists(Path.Combine(Environment.CurrentDirectory, appSettingsFile)))
            {
                Log.Information($"Missing {appSettingsFile}");
            }

            var config = new ConfigurationBuilder()
                // .AddJsonFile("appsettings.json", optional: false)
                .AddJsonFile(appSettingsFile, optional: false)
                .AddEnvironmentVariables()
                .Build();

            return (new YouverseConfiguration(config), config);
        }

        public static IHostBuilder CreateHostBuilder(string[] args)
        {
            var (youverseConfig, appSettingsConfig) = LoadConfig();

            var loggingDirInfo = Directory.CreateDirectory(youverseConfig.Logging.LogFilePath);
            if (!loggingDirInfo.Exists)
            {
                throw new YouverseClientException($"Could not create logging folder at [{youverseConfig.Logging.LogFilePath}]");
            }

            var dataRootDirInfo = Directory.CreateDirectory(youverseConfig.Host.TenantDataRootPath);
            if (!dataRootDirInfo.Exists)
            {
                throw new YouverseClientException($"Could not create logging folder at [{youverseConfig.Logging.LogFilePath}]");
            }

            Log.Information($"Root path:{youverseConfig.Host.TenantDataRootPath}");

            var builder = Host.CreateDefaultBuilder(args)
                .ConfigureAppConfiguration(builder => { builder.AddConfiguration(appSettingsConfig); })
                .UseSystemd()
                .UseServiceProviderFactory(new MultiTenantServiceProviderFactory(DependencyInjection.ConfigureMultiTenantServices,
                    DependencyInjection.InitializeTenant))
                .ConfigureWebHostDefaults(webBuilder =>
                {
<<<<<<< HEAD
                    webBuilder.ConfigureKestrel(kestrelOptions =>
                        {
                            kestrelOptions.Limits.MaxRequestBodySize = null;

                            // SEB:TODO IPAddressListenList from config
                            kestrelOptions.Listen(IPAddress.Any, 80);
                            kestrelOptions.Listen(IPAddress.Any, 443, listenOptions =>
                            {
                                var handshakeTimeoutTimeSpan = Debugger.IsAttached
                                    ? TimeSpan.FromMinutes(60)
                                    : TimeSpan.FromSeconds(60);

                                listenOptions.UseHttps(async (stream, clientHelloInfo, state, cancellationToken) =>
                                {
                                    // SEB:NOTE ToLower() should not be needed here, but better safe than sorry.
                                    var hostName = clientHelloInfo.ServerName.ToLower();

                                    var serviceProvider = kestrelOptions.ApplicationServices;
                                    var cert = await ServerCertificateSelector(hostName, youverseConfig, serviceProvider);

                                    if (cert == null)
                                    {
                                        // This is an escape hatch so runtime won't log an error
                                        // when no certificate could be found
                                        throw new ConnectionAbortedException();
                                    }

                                    var result = new SslServerAuthenticationOptions
                                    {
                                        ServerCertificate = cert
                                    };

                                    // Require client certificate if domain prefix is "capi"
                                    if (hostName.StartsWith(DnsConfigurationSet.PrefixCertApi))
                                    {
                                        result.AllowRenegotiation = true;
                                        result.ClientCertificateRequired = true;
                                        result.RemoteCertificateValidationCallback = (_, _, _, _) => true;
                                    }

                                    return result;
                                }, state: null!, handshakeTimeoutTimeSpan);
                            });
                        })
                        .UseStartup<Startup>();
=======
                    webBuilder.ConfigureKestrel(kestrelOptions => 
                    {
                        kestrelOptions.Limits.MaxRequestBodySize = null;

                        foreach (var address in youverseConfig.Host.IPAddressListenList)
                        {
                            var ip = address.GetIp();
                            kestrelOptions.Listen(ip, address.HttpPort);
                            kestrelOptions.Listen(ip, address.HttpsPort, 
                                options => ConfigureHttpListenOptions(youverseConfig, kestrelOptions, options));
                        }
                        
                    })
                    .UseStartup<Startup>();
>>>>>>> ec5160d9
                });

            if (youverseConfig.Logging.Level == LoggingLevel.ErrorsOnly)
            {
                builder.UseSerilog((context, services, configuration) => configuration
                    .ReadFrom.Services(services)
                    .MinimumLevel.Error());

                return builder;
            }

            if (youverseConfig.Logging.Level == LoggingLevel.Verbose)
            {
                builder.UseSerilog((context, services, configuration) => configuration
                    .ReadFrom.Services(services)
                    .MinimumLevel.Debug()
                    .MinimumLevel.Override("Microsoft", LogEventLevel.Information)
                    .MinimumLevel.Override("Microsoft.AspNetCore", LogEventLevel.Warning)
                    .MinimumLevel.Override("Microsoft.AspNetCore.Authentication", LogEventLevel.Error)
                    .MinimumLevel.Override("Quartz", LogEventLevel.Warning)
                    .MinimumLevel.Override("Youverse.Hosting.Middleware.Logging.RequestLoggingMiddleware", LogEventLevel.Information)
                    .MinimumLevel.Override("Youverse.Core.Services.Transit.Outbox", LogEventLevel.Warning)
                    .MinimumLevel.Override("Youverse.Core.Services.Workers.Transit.StokeOutboxJob", LogEventLevel.Warning)
                    .Enrich.FromLogContext()
                    .Enrich.WithHostname(new StickyHostnameGenerator())
                    .Enrich.WithCorrelationId(new CorrelationUniqueIdGenerator())
                    // .WriteTo.Debug() // SEB:TODO only do this in debug builds
                    .WriteTo.Async(sink => sink.Console(outputTemplate: LogOutputTemplate, theme: LogOutputTheme))
                    .WriteTo.Async(sink =>
                        sink.RollingFile(Path.Combine(youverseConfig.Logging.LogFilePath, "app-{Date}.log"), outputTemplate: LogOutputTemplate)));

                return builder;
            }

            return builder;
        }

        //

<<<<<<< HEAD

=======
        private static void ConfigureHttpListenOptions(
            YouverseConfiguration youverseConfig,
            KestrelServerOptions kestrelOptions,
            ListenOptions listenOptions)
        {
            var handshakeTimeoutTimeSpan = Debugger.IsAttached
                ? TimeSpan.FromMinutes(60)
                : TimeSpan.FromSeconds(60);

            listenOptions.UseHttps(async (stream, clientHelloInfo, state, cancellationToken) =>
            {
                // SEB:NOTE ToLower() should not be needed here, but better safe than sorry.
                var hostName = clientHelloInfo.ServerName.ToLower();

                var serviceProvider = kestrelOptions.ApplicationServices;
                var cert = await ServerCertificateSelector(hostName, youverseConfig, serviceProvider);

                if (cert == null)
                {
                    // This is an escape hatch so runtime won't log an error
                    // when no certificate could be found
                    throw new ConnectionAbortedException();
                }

                var result = new SslServerAuthenticationOptions
                {
                    ServerCertificate = cert
                };

                // Require client certificate if domain prefix is "capi"
                if (hostName.StartsWith(DnsConfigurationSet.PrefixCertApi))
                {
                    result.AllowRenegotiation = true;
                    result.ClientCertificateRequired = true;
                    result.RemoteCertificateValidationCallback = (_, _, _, _) => true;
                }

                return result;
            }, state: null!, handshakeTimeoutTimeSpan);
        }

        //         
                
>>>>>>> ec5160d9
        private static async Task<X509Certificate2> ServerCertificateSelector(
            string hostName,
            YouverseConfiguration config,
            IServiceProvider serviceProvider)
        {
            if (string.IsNullOrWhiteSpace(hostName))
            {
                return null;
            }

            // Provisioning specifics
            // SEB:TODO should we create letsencrypt cert for provisioning as well?
            if (hostName == config.Registry.ProvisioningDomain)
            {
                var publicKeyPath = Path.Combine(config.Host.SystemSslRootPath, config.Registry.ProvisioningDomain, "certificate.crt");
                var privateKeyPath = Path.Combine(config.Host.SystemSslRootPath, config.Registry.ProvisioningDomain, "private.key");

                var cert = DotYouCertificateCache.LoadCertificate(hostName, privateKeyPath, publicKeyPath);
                if (null == cert)
                {
                    Log.Error($"No certificate configured for {hostName}");
                }

                return cert;
            }

            //
            // Hostname -> tenant
            //
            var registry = serviceProvider.GetRequiredService<IIdentityRegistry>();
            var idReg = registry.ResolveIdentityRegistration(hostName, out _);
            if (idReg == null)
            {
                Log.Debug("Cannot return certificate because {host} does not belong here", hostName);
                return null;
            }

            // SEB:TODO
            // TenantContext.Create does IO. This is bad in critical path.
            // Find another way to get the SslRoot of the tenant
            var tenantContext =
                TenantContext.Create(idReg.Id, idReg.PrimaryDomainName, config.Host.TenantDataRootPath, null, config.Host.TenantPayloadRootPath);

            var certificateServiceFactory = serviceProvider.GetRequiredService<ICertificateServiceFactory>();
            var tc = certificateServiceFactory.Create(tenantContext.SslRoot);

            // 
            // Lookup tenant and certificate
            //
            var certificate = tc.ResolveCertificate(idReg);
            if (null != certificate)
            {
                return certificate;
            }

            // 
            // Tenant found, but no certificate. Create it.
            //
            certificate = await tc.CreateCertificate(idReg);

            if (null == certificate)
            {
                Log.Error($"No certificate configured for {hostName}");
            }

            return certificate;
        }
    }
}<|MERGE_RESOLUTION|>--- conflicted
+++ resolved
@@ -114,68 +114,19 @@
                     DependencyInjection.InitializeTenant))
                 .ConfigureWebHostDefaults(webBuilder =>
                 {
-<<<<<<< HEAD
                     webBuilder.ConfigureKestrel(kestrelOptions =>
                         {
                             kestrelOptions.Limits.MaxRequestBodySize = null;
 
-                            // SEB:TODO IPAddressListenList from config
-                            kestrelOptions.Listen(IPAddress.Any, 80);
-                            kestrelOptions.Listen(IPAddress.Any, 443, listenOptions =>
+                            foreach (var address in youverseConfig.Host.IPAddressListenList)
                             {
-                                var handshakeTimeoutTimeSpan = Debugger.IsAttached
-                                    ? TimeSpan.FromMinutes(60)
-                                    : TimeSpan.FromSeconds(60);
-
-                                listenOptions.UseHttps(async (stream, clientHelloInfo, state, cancellationToken) =>
-                                {
-                                    // SEB:NOTE ToLower() should not be needed here, but better safe than sorry.
-                                    var hostName = clientHelloInfo.ServerName.ToLower();
-
-                                    var serviceProvider = kestrelOptions.ApplicationServices;
-                                    var cert = await ServerCertificateSelector(hostName, youverseConfig, serviceProvider);
-
-                                    if (cert == null)
-                                    {
-                                        // This is an escape hatch so runtime won't log an error
-                                        // when no certificate could be found
-                                        throw new ConnectionAbortedException();
-                                    }
-
-                                    var result = new SslServerAuthenticationOptions
-                                    {
-                                        ServerCertificate = cert
-                                    };
-
-                                    // Require client certificate if domain prefix is "capi"
-                                    if (hostName.StartsWith(DnsConfigurationSet.PrefixCertApi))
-                                    {
-                                        result.AllowRenegotiation = true;
-                                        result.ClientCertificateRequired = true;
-                                        result.RemoteCertificateValidationCallback = (_, _, _, _) => true;
-                                    }
-
-                                    return result;
-                                }, state: null!, handshakeTimeoutTimeSpan);
-                            });
+                                var ip = address.GetIp();
+                                kestrelOptions.Listen(ip, address.HttpPort);
+                                kestrelOptions.Listen(ip, address.HttpsPort,
+                                    options => ConfigureHttpListenOptions(youverseConfig, kestrelOptions, options));
+                            }
                         })
                         .UseStartup<Startup>();
-=======
-                    webBuilder.ConfigureKestrel(kestrelOptions => 
-                    {
-                        kestrelOptions.Limits.MaxRequestBodySize = null;
-
-                        foreach (var address in youverseConfig.Host.IPAddressListenList)
-                        {
-                            var ip = address.GetIp();
-                            kestrelOptions.Listen(ip, address.HttpPort);
-                            kestrelOptions.Listen(ip, address.HttpsPort, 
-                                options => ConfigureHttpListenOptions(youverseConfig, kestrelOptions, options));
-                        }
-                        
-                    })
-                    .UseStartup<Startup>();
->>>>>>> ec5160d9
                 });
 
             if (youverseConfig.Logging.Level == LoggingLevel.ErrorsOnly)
@@ -215,9 +166,6 @@
 
         //
 
-<<<<<<< HEAD
-
-=======
         private static void ConfigureHttpListenOptions(
             YouverseConfiguration youverseConfig,
             KestrelServerOptions kestrelOptions,
@@ -260,8 +208,7 @@
         }
 
         //         
-                
->>>>>>> ec5160d9
+
         private static async Task<X509Certificate2> ServerCertificateSelector(
             string hostName,
             YouverseConfiguration config,
