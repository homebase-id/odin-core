--- conflicted
+++ resolved
@@ -165,7 +165,7 @@
         }
 
         //
-        
+
         private static void ConfigureHttpListenOptions(
             YouverseConfiguration youverseConfig,
             KestrelServerOptions kestrelOptions,
@@ -218,29 +218,9 @@
             {
                 return null;
             }
-<<<<<<< HEAD
-
-            // Provisioning specifics
-            // SEB:TODO should we create letsencrypt cert for provisioning as well?
-            if (hostName == config.Registry.ProvisioningDomain)
-            {
-                var publicKeyPath = Path.Combine(config.Host.SystemSslRootPath, config.Registry.ProvisioningDomain, "certificate.crt");
-                var privateKeyPath = Path.Combine(config.Host.SystemSslRootPath, config.Registry.ProvisioningDomain, "private.key");
-
-                var cert = DotYouCertificateCache.LoadCertificate(hostName, privateKeyPath, publicKeyPath);
-                if (null == cert)
-                {
-                    Log.Error($"No certificate configured for {hostName}");
-                }
-
-                return cert;
-            }
-
-=======
-
-            string sslRoot, domain;            
-            
->>>>>>> d12ec274
+
+            string sslRoot, domain;
+
             //
             // Look up tenant from host name
             //
@@ -252,7 +232,7 @@
                 // TenantContext.Create does IO. This is bad in critical path.
                 // Find another way to get the SslRoot of the tenant
                 var tenantContext =
-                    TenantContext.Create(idReg.Id, idReg.PrimaryDomainName, config.Host.TenantDataRootPath, null);
+                    TenantContext.Create(idReg.Id, idReg.PrimaryDomainName, config.Host.TenantDataRootPath, null, config.Host.TenantPayloadRootPath);
                 sslRoot = tenantContext.SslRoot;
                 domain = idReg.PrimaryDomainName;
             }
@@ -271,17 +251,7 @@
                 Log.Debug("Cannot return certificate for {host} because it does not belong here", hostName);
                 return null;
             }
-<<<<<<< HEAD
-
-            // SEB:TODO
-            // TenantContext.Create does IO. This is bad in critical path.
-            // Find another way to get the SslRoot of the tenant
-            var tenantContext =
-                TenantContext.Create(idReg.Id, idReg.PrimaryDomainName, config.Host.TenantDataRootPath, null, config.Host.TenantPayloadRootPath);
-
-=======
-            
->>>>>>> d12ec274
+
             var certificateServiceFactory = serviceProvider.GetRequiredService<ICertificateServiceFactory>();
             var tc = certificateServiceFactory.Create(sslRoot);
 
@@ -302,6 +272,7 @@
             {
                 sans = idReg.GetSans();
             }
+
             certificate = await tc.CreateCertificate(domain, sans);
 
             //
@@ -314,7 +285,7 @@
 
             return certificate;
         }
-        
+
         //
 
         private static bool TryGetSystemSslRoot(string hostName, YouverseConfiguration config, out string sslRoot)
@@ -322,14 +293,14 @@
             // We only have provisioning system for now...
             if (hostName == config.Registry.ProvisioningDomain)
             {
-                sslRoot = config.Host.SystemSslRootPath; 
+                sslRoot = config.Host.SystemSslRootPath;
                 return true;
             }
 
             sslRoot = "";
             return false;
         }
-        
+
         //
     }
 }