--- conflicted
+++ resolved
@@ -1,9 +1,6 @@
 ﻿using System;
-<<<<<<< HEAD
 using LiteDB;
-=======
 using Youverse.Core.Cryptography.Data;
->>>>>>> c825ae89
 
 namespace Youverse.Core.Services.Authorization.Apps
 {
@@ -16,10 +13,6 @@
 
         public SymmetricKeyEncryptedAes EncryptedAppDek { get; set; }
 
-        // public byte[] EncryptedAppDeK { get; set; }
-
-        // public byte[] AppIV { get; set; }
-        
         public bool IsRevoked { get; set; }
         
         /// <summary>
