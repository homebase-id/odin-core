--- conflicted
+++ resolved
@@ -4,13 +4,11 @@
 using System.Threading.Tasks;
 using Dawn;
 using Microsoft.Extensions.Logging;
-using Youverse.Core.Cryptography;
 using Youverse.Core.Cryptography.Data;
 using Youverse.Core.Exceptions;
 using Youverse.Core.Services.Authorization.ExchangeGrants;
 using Youverse.Core.Services.Authorization.Permissions;
 using Youverse.Core.Services.Base;
-using Youverse.Core.Services.Contacts.Circle;
 using Youverse.Core.Storage;
 
 namespace Youverse.Core.Services.Authorization.Apps
@@ -26,6 +24,7 @@
 
         private readonly GuidId _appClientDataType = GuidId.FromString("__app_client_reg");
         private readonly ThreeKeyValueStorage _appClientValueStorage;
+        private readonly DotYouContextCache _cache;
 
         public AppRegistrationService(DotYouContextAccessor contextAccessor, ILogger<IAppRegistrationService> logger, ITenantSystemStorage tenantSystemStorage, ExchangeGrantService exchangeGrantService)
         {
@@ -33,14 +32,9 @@
             _tenantSystemStorage = tenantSystemStorage;
             _exchangeGrantService = exchangeGrantService;
 
-<<<<<<< HEAD
             _appRegistrationValueStorage = tenantSystemStorage.ThreeKeyValueStorage;
             _appClientValueStorage = tenantSystemStorage.ThreeKeyValueStorage;
             _cache = new DotYouContextCache();
-=======
-            _appRegistrationValueStorage = systemStorage.ThreeKeyValueStorage;
-            _appClientValueStorage = systemStorage.ThreeKeyValueStorage;
->>>>>>> 81851dff
         }
 
         public async Task<RedactedAppRegistration> RegisterApp(GuidId appId, string name, PermissionSet permissions, IEnumerable<DriveGrantRequest> drives)
@@ -100,36 +94,7 @@
                 Data = encryptedData
             };
         }
-
-        public async Task<AppClientRegistrationResponse> RegisterChatClient_Temp(GuidId appId, string friendlyName)
-        {
-            Guard.Argument(appId, nameof(appId)).Require(x => x != Guid.Empty);
-            Guard.Argument(friendlyName, nameof(friendlyName)).NotNull().NotEmpty();
-
-            _contextAccessor.GetCurrent().Caller.AssertHasMasterKey();
-
-            var appReg = await this.GetAppRegistrationInternal(appId);
-            if (appReg == null)
-            {
-                throw new YouverseClientException("App must be registered to add a client", YouverseClientErrorCode.AppNotRegistered);
-            }
-
-            var (reg, cat) = await _exchangeGrantService.CreateClientAccessToken(appReg.Grant, _contextAccessor.GetCurrent().Caller.GetMasterKey(), ClientTokenType.Other);
-            var appClient = new AppClient(appId, reg);
-            _appClientValueStorage.Upsert(reg.Id, appReg.AppId, _appClientDataType, appClient);
-
-            //RSA encrypt using the public key and send to client - temp removed for early chat client development
-            var tokenBytes = cat.ToAuthenticationToken().ToPortableBytes();
-            var sharedSecret = cat.SharedSecret.GetKey();
-
-            return new AppClientRegistrationResponse()
-            {
-                EncryptionVersion = 1,
-                Token = cat.Id,
-                Data = ByteArrayUtil.Combine(tokenBytes, sharedSecret)
-            };
-        }
-
+        
         public async Task<RedactedAppRegistration> GetAppRegistration(GuidId appId)
         {
             var result = await GetAppRegistrationInternal(appId);
@@ -227,7 +192,6 @@
             var appReg = _appRegistrationValueStorage.Get<AppRegistration>(appId);
             return appReg;
         }
-<<<<<<< HEAD
 
         public bool TryGetCachedContext(ClientAuthenticationToken token, out DotYouContext context)
         {
@@ -238,7 +202,5 @@
         {
             _cache.CacheContext(token, dotYouContext);
         }
-=======
->>>>>>> 81851dff
     }
 }