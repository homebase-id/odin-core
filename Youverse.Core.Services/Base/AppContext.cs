--- conflicted
+++ resolved
@@ -11,43 +11,17 @@
     /// </summary>
     public class AppContext : AppContextBase
     {
-<<<<<<< HEAD
-        private readonly SymmetricKeyEncryptedXor _encryptedAppKey;
-        private SensitiveByteArray _clientHalfKek; //TODO: can we make this readonly?
-=======
-        private readonly SensitiveByteArray _clientSharedSecret;
-        private readonly Guid _appId;
-        private readonly Guid _appClientId;
-        private readonly List<DriveGrant> _driveGrants;
-        private readonly Guid? _driveId;
         private readonly SymmetricKeyEncryptedXor _hostHalfAppKey;
         private SensitiveByteArray _clientHalfAppKey; //TODO: can we make this readonly?
-        private readonly bool _canManageConnections;
->>>>>>> d7de995a
 
-        public AppContext(Guid appId, Guid appClientId, SensitiveByteArray clientSharedSecret, Guid? driveId, SymmetricKeyEncryptedXor encryptedAppKey, SensitiveByteArray clientHalfKek, List<DriveGrant> driveGrants, bool canManageConnections)
+        public AppContext(Guid appId, Guid appClientId, SensitiveByteArray clientSharedSecret, Guid? driveId, SymmetricKeyEncryptedXor hostHalfAppKey, SensitiveByteArray clientHalfAppKey, List<DriveGrant> driveGrants, bool canManageConnections)
             : base(appId, appClientId, clientSharedSecret, driveId, driveGrants, canManageConnections, null)
         {
-<<<<<<< HEAD
             this.ClientSharedSecret = clientSharedSecret;
-            this._encryptedAppKey = encryptedAppKey;
-            this._clientHalfKek = clientHalfKek;
-=======
-            // Guard.Argument(appId, nameof(appId)).NotNull().NotEmpty();
-            // Guard.Argument(deviceUid, nameof(deviceUid)).NotNull().NotEmpty();
-
-            this._appId = appId;
-            this._clientSharedSecret = clientSharedSecret;
-            this._driveId = driveId;
-            this._hostHalfAppKey = encryptedAppKey;
-            this._clientHalfAppKey = clientHalfKek;
-            this._driveGrants = driveGrants;
-            _canManageConnections = canManageConnections;
-            this._appClientId = appClientId;
->>>>>>> d7de995a
+            this._hostHalfAppKey = hostHalfAppKey;
+            this._clientHalfAppKey = clientHalfAppKey;
         }
-
-
+        
         /// <summary>
         /// Returns the encryption key specific to this app.  This is only available
         /// when the owner is making an HttpRequest.
