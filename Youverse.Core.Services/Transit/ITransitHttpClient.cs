﻿using System;
using System.Threading.Tasks;
using Refit;
using Youverse.Core.Services.Drive;
using Youverse.Core.Services.Transit.Audit;
using Youverse.Core.Services.Transit.Outbox;

namespace Youverse.Core.Services.Transit
{
    /// <summary>
    /// The interface for transit
    /// </summary>
    public interface ITransitHttpClient
    {
        private const string ClientRootEndpoint = "/api/transit/client";
        private const string OutboxRootEndPoint = ClientRootEndpoint + "/outbox";
<<<<<<< HEAD
        
        private const string TransitRootEndpoint = "/api/apps/v1/transit";
=======
        private const string TransitRootEndpoint = "/api/apps/v1";
>>>>>>> 7aa89a61

        [Multipart]
        [Post(ClientRootEndpoint + "/sendpackage")]
        Task<ApiResponse<UploadResult>> SendFile(
            [AliasAs("tekh")] StreamPart transferEncryptedKeyHeader,
            [AliasAs("recipients")] StreamPart recipientList,
            [AliasAs("metaData")] StreamPart metaData,
            [AliasAs("payload")] StreamPart payload);

        
        [Multipart]
        [Post(TransitRootEndpoint + "/upload")]
        Task<ApiResponse<UploadResult>> Upload(
            [AliasAs("instructions")] StreamPart instructionSet,
            [AliasAs("metaData")] StreamPart metaData,
            [AliasAs("payload")] StreamPart payload);
        
        
        [Post(TransitRootEndpoint + "/outbox/processor/process")]
        Task<ApiResponse<bool>> ProcessOutbox();

        [Get(OutboxRootEndPoint)]
        Task<ApiResponse<PagedResult<OutboxItem>>> GetOutboxItems(int pageNumber, int pageSize);
    }
}<|MERGE_RESOLUTION|>--- conflicted
+++ resolved
@@ -14,13 +14,8 @@
     {
         private const string ClientRootEndpoint = "/api/transit/client";
         private const string OutboxRootEndPoint = ClientRootEndpoint + "/outbox";
-<<<<<<< HEAD
+        private const string TransitRootEndpoint = "/api/apps/v1/transit";
         
-        private const string TransitRootEndpoint = "/api/apps/v1/transit";
-=======
-        private const string TransitRootEndpoint = "/api/apps/v1";
->>>>>>> 7aa89a61
-
         [Multipart]
         [Post(ClientRootEndpoint + "/sendpackage")]
         Task<ApiResponse<UploadResult>> SendFile(
