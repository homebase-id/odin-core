﻿using System;
using System.Collections.Generic;
using System.Linq;
using System.Security;
using System.Threading.Tasks;
using Dawn;
using Microsoft.Extensions.Logging;
using Youverse.Core.Exceptions;
using Youverse.Core.Identity;
using Youverse.Core.Services.Authorization.ExchangeGrants;
using Youverse.Core.Services.Authorization.Permissions;
using Youverse.Core.Services.Base;
using Youverse.Core.Services.Contacts.Circle.Definition;
using Youverse.Core.Services.Contacts.Circle.Notification;
using Youverse.Core.Storage;
using Youverse.Core.Storage.SQLite.KeyValue;

namespace Youverse.Core.Services.Contacts.Circle.Membership
{
    /// <summary>
    /// <inheritdoc cref="ICircleNetworkService"/>
    /// </summary>
    public class CircleNetworkService : ICircleNetworkService
    {
        private readonly DotYouContextAccessor _contextAccessor;
        private readonly IDotYouHttpClientFactory _dotYouHttpClientFactory;
        private readonly ExchangeGrantService _exchangeGrantService;
        private readonly CircleNetworkStorage _storage;
        private readonly CircleDefinitionService _circleDefinitionService;
        private readonly TableCircleMember _circleMemberStorage;

        public CircleNetworkService(DotYouContextAccessor contextAccessor, ILogger<ICircleNetworkService> logger, ISystemStorage systemStorage,
            IDotYouHttpClientFactory dotYouHttpClientFactory, ExchangeGrantService exchangeGrantService, TenantContext tenantContext, CircleDefinitionService circleDefinitionService)
        {
            _contextAccessor = contextAccessor;
            _dotYouHttpClientFactory = dotYouHttpClientFactory;
            _exchangeGrantService = exchangeGrantService;
            _circleDefinitionService = circleDefinitionService;

            _storage = new CircleNetworkStorage(tenantContext.StorageConfig.DataStoragePath);

            _circleMemberStorage = new TableCircleMember(systemStorage.GetDBInstance());
            _circleMemberStorage.EnsureTableExists(false);
        }

        public async Task UpdateConnectionProfileCache(DotYouIdentity dotYouId)
        {
            //updates a local cache of profile data
            //HACK: use the override to get the connection auth token
            var clientAuthToken = await this.GetConnectionAuthToken(dotYouId, true, true);
            var client = _dotYouHttpClientFactory.CreateClientUsingAccessToken<ICircleNetworkProfileCacheClient>(dotYouId, clientAuthToken);

            var response = await client.GetProfile(Guid.Empty);
            if (response.IsSuccessStatusCode)
            {
            }
        }

        public async Task<ClientAuthenticationToken> GetConnectionAuthToken(DotYouIdentity dotYouId, bool failIfNotConnected, bool overrideHack = false)
        {
            //TODO: need to NOT use the override version of GetIdentityConnectionRegistration but rather pass in some identifying token?
            var identityReg = await this.GetIdentityConnectionRegistration(dotYouId, overrideHack);
            if (!identityReg.IsConnected() && failIfNotConnected)
            {
                throw new YouverseSecurityException("Must be connected to perform this operation");
            }

            return identityReg.CreateClientAuthToken();
        }

        public async Task HandleNotification(DotYouIdentity senderDotYouId, CircleNetworkNotification notification)
        {
            if (notification.TargetSystemApi != SystemApi.CircleNetwork)
            {
                throw new Exception("Invalid notification type");
            }

            //TODO: thse should go into a background queue for processing offline.
            // processing them here means they're going to be called using the senderDI's context

            //TODO: need to expand on these numbers by using an enum or something
            if (notification.NotificationId == (int)CircleNetworkNotificationType.ProfileDataChanged)
            {
                await this.UpdateConnectionProfileCache(senderDotYouId);
            }

            throw new Exception($"Unknown notification Id {notification.NotificationId}");
        }

        public async Task<(bool isConnected, PermissionContext permissionContext, List<ByteArrayId> circleIds)> CreatePermissionContext(DotYouIdentity callerDotYouId,
            ClientAuthenticationToken authToken)
        {
            var icr = await this.GetIdentityConnectionRegistration(callerDotYouId, authToken);
            var accessGrant = icr.AccessGrant;

            if (null == accessGrant || !accessGrant.IsValid())
            {
                throw new YouverseSecurityException("Invalid token");
            }

            //note: duplicate code in YouAuthRegistrationService
            var grants = new Dictionary<string, ExchangeGrant>();
            var enabledCircles = new List<ByteArrayId>();
            foreach (var kvp in accessGrant.CircleGrants)
            {
                var cg = kvp.Value;
                if (_circleDefinitionService.IsEnabled(cg.CircleId))
                {
                    enabledCircles.Add(cg.CircleId);
                    var xGrant = new ExchangeGrant()
                    {
                        Created = 0,
                        Modified = 0,
                        IsRevoked = false, //TODO
                        KeyStoreKeyEncryptedDriveGrants = cg.KeyStoreKeyEncryptedDriveGrants,
                        MasterKeyEncryptedKeyStoreKey = accessGrant.MasterKeyEncryptedKeyStoreKey,
                        PermissionSet = cg.PermissionSet
                    };
                    grants.Add(kvp.Key, xGrant);
                }
            }

            var permissionCtx = await _exchangeGrantService.CreatePermissionContext(authToken, grants, accessGrant.AccessRegistration, false);
            return (icr.IsConnected(), permissionCtx, enabledCircles);
        }

        public async Task<bool> Disconnect(DotYouIdentity dotYouId)
        {
            _contextAccessor.GetCurrent().AssertCanManageConnections();

            var info = await this.GetIdentityConnectionRegistration(dotYouId);
            if (info is { Status: ConnectionStatus.Connected })
            {
                //destroy all access
                info.AccessGrant = null;
                info.Status = ConnectionStatus.None;
                _storage.Upsert(info);
                return true;
            }

            return false;
        }

        public async Task<bool> Block(DotYouIdentity dotYouId)
        {
            _contextAccessor.GetCurrent().AssertCanManageConnections();

            var info = await this.GetIdentityConnectionRegistration(dotYouId);

            //TODO: when you block a connection, you must also destroy exchange grant

            if (null != info && info.Status == ConnectionStatus.Connected)
            {
                info.Status = ConnectionStatus.Blocked;
                _storage.Upsert(info);
                return true;
            }

            return false;
        }

        public async Task<bool> Unblock(DotYouIdentity dotYouId)
        {
            _contextAccessor.GetCurrent().AssertCanManageConnections();

            var info = await this.GetIdentityConnectionRegistration(dotYouId);
            if (null != info && info.Status == ConnectionStatus.Blocked)
            {
                info.Status = ConnectionStatus.Connected;
                _storage.Upsert(info);
                return true;
            }

            return false;
        }

        public async Task<PagedResult<DotYouProfile>> GetBlockedProfiles(PageOptions req)
        {
            _contextAccessor.GetCurrent().PermissionsContext.AssertHasPermission(PermissionKeys.ReadConnections);
            var connectionsPage = await this.GetConnectionsInternal(req, ConnectionStatus.Blocked);
            var page = new PagedResult<DotYouProfile>(
                connectionsPage.Request,
                connectionsPage.TotalPages,
                connectionsPage.Results.Select(c => new DotYouProfile()
                {
                    DotYouId = c.DotYouId,
                }).ToList());

            return page;
        }

        public async Task<PagedResult<DotYouProfile>> GetConnectedIdentities(PageOptions req)
        {
            _contextAccessor.GetCurrent().PermissionsContext.AssertHasPermission(PermissionKeys.ReadConnections);

            var connectionsPage = await this.GetConnectionsInternal(req, ConnectionStatus.Connected);
            var page = new PagedResult<DotYouProfile>(
                connectionsPage.Request,
                connectionsPage.TotalPages,
                connectionsPage.Results.Select(c => new DotYouProfile()
                {
                    DotYouId = c.DotYouId,
                }).ToList());

            return page;
        }

        public async Task<IdentityConnectionRegistration> GetIdentityConnectionRegistration(DotYouIdentity dotYouId, bool overrideHack = false)
        {
            //TODO: need to cache here?
            //HACK: DOING THIS WHILE DESIGNING XTOKEN - REMOVE THIS
            if (!overrideHack)
            {
                _contextAccessor.GetCurrent().AssertCanManageConnections();
            }

            return await GetIdentityConnectionRegistrationInternal(dotYouId);
        }

        public async Task<IdentityConnectionRegistration> GetIdentityConnectionRegistration(DotYouIdentity dotYouId, ClientAuthenticationToken remoteClientAuthenticationToken)
        {
            var connection = await GetIdentityConnectionRegistrationInternal(dotYouId);

            if (connection?.AccessGrant.AccessRegistration == null)
            {
                throw new YouverseSecurityException("Unauthorized Action");
            }

            connection.AccessGrant.AccessRegistration.AssertValidRemoteKey(remoteClientAuthenticationToken.AccessTokenHalfKey);

            return connection;
        }

        public async Task<AccessRegistration> GetIdentityConnectionAccessRegistration(DotYouIdentity dotYouId, SensitiveByteArray remoteIdentityConnectionKey)
        {
            var connection = await GetIdentityConnectionRegistrationInternal(dotYouId);

            if (connection?.AccessGrant.AccessRegistration == null || connection?.IsConnected() == false)
            {
                throw new YouverseSecurityException("Unauthorized Action");
            }

            connection.AccessGrant.AccessRegistration.AssertValidRemoteKey(remoteIdentityConnectionKey);

            return connection.AccessGrant.AccessRegistration;
        }

        private async Task<IdentityConnectionRegistration> GetIdentityConnectionRegistrationInternal(DotYouIdentity dotYouId)
        {
            var info = _storage.Get(dotYouId);

            if (null == info)
            {
                return new IdentityConnectionRegistration()
                {
                    DotYouId = dotYouId,
                    Status = ConnectionStatus.None,
                    LastUpdated = -1
                };
            }

            return info;
        }

        public async Task<bool> IsConnected(DotYouIdentity dotYouId)
        {
            //allow the caller to see if s/he is connected, otherwise 
            if (_contextAccessor.GetCurrent().Caller.DotYouId != dotYouId)
            {
                //TODO: this needs to be changed to - can view connections
                _contextAccessor.GetCurrent().AssertCanManageConnections();
            }

            var info = await this.GetIdentityConnectionRegistration(dotYouId);
            return info.Status == ConnectionStatus.Connected;
        }

        public async Task<bool> IsCircleMember(ByteArrayId circleId, DotYouIdentity dotYouId)
        {
            // _contextAccessor.GetCurrent().PermissionsContext.AssertHasPermission(PermissionFlags.ReadCircleMembership);
            var icr = await this.GetIdentityConnectionRegistrationInternal(dotYouId);
            return icr.AccessGrant.CircleGrants.ContainsKey(circleId.ToBase64());
        }

        public async Task<IEnumerable<DotYouIdentity>> GetCircleMembers(ByteArrayId circleId)
        {
            _contextAccessor.GetCurrent().PermissionsContext.AssertHasPermission(PermissionKeys.ReadCircleMembership);

            //Note: this list is a cache of members for a circle.  the source of truth is the IdentityConnectionRegistration.AccessExchangeGrant.CircleGrants property for each DotYouIdentity
            var memberBytesList = _circleMemberStorage.GetMembers(circleId);
            return memberBytesList.Select(id => DotYouIdentity.FromByteArrayId(new ByteArrayId(id)));
        }

        public async Task<bool> CanDeleteCircle(ByteArrayId circleId)
        {
            var members = await this.GetCircleMembers(circleId);
            return !members.Any();
        }

        public async Task AssertConnectionIsNoneOrValid(DotYouIdentity dotYouId)
        {
            var info = await this.GetIdentityConnectionRegistration(dotYouId);
            this.AssertConnectionIsNoneOrValid(info);
        }

        public void AssertConnectionIsNoneOrValid(IdentityConnectionRegistration registration)
        {
            if (registration.Status == ConnectionStatus.Blocked)
            {
                throw new SecurityException("DotYouId is blocked");
            }
        }

        public async Task Connect(string dotYouIdentity, AccessExchangeGrant accessGrant, ClientAccessToken remoteClientAccessToken)
        {
            //TODO: need to add security that this method can be called

            var dotYouId = (DotYouIdentity)dotYouIdentity;

            //1. validate current connection state
            var info = await this.GetIdentityConnectionRegistrationInternal(dotYouId);

            if (info.Status != ConnectionStatus.None)
            {
                throw new YouverseSecurityException("invalid connection state");
            }

            //TODO: need to scan the YouAuthService to see if this user has a YouAuthRegistration

            //2. add the record to the list of connections
            var newConnection = new IdentityConnectionRegistration()
            {
                DotYouId = dotYouId,
                Status = ConnectionStatus.Connected,
                Created = DateTimeOffset.UtcNow.ToUnixTimeMilliseconds(),
                LastUpdated = DateTimeOffset.UtcNow.ToUnixTimeMilliseconds(),
                AccessGrant = accessGrant,
                ClientAccessTokenId = remoteClientAccessToken.Id,
                ClientAccessTokenHalfKey = remoteClientAccessToken.AccessTokenHalfKey.GetKey(),
                ClientAccessTokenSharedSecret = remoteClientAccessToken.SharedSecret.GetKey()
            };

            _storage.Upsert(newConnection);

            foreach (var kvp in newConnection.AccessGrant.CircleGrants)
            {
                var circleId = kvp.Value.CircleId.Value;
                var dotYouIdBytes = dotYouId.ToByteArrayId().Value;
                var circleMembers = _circleMemberStorage.GetMembers(circleId);
                var isMember = circleMembers.Any(id => id.SequenceEqual(dotYouIdBytes));
                if (!isMember)
                {
                    _circleMemberStorage.AddMembers(circleId, new List<byte[]>() { dotYouIdBytes });
                }
            }
        }

        public async Task GrantCircle(ByteArrayId circleId, DotYouIdentity dotYouId)
        {
            _contextAccessor.GetCurrent().Caller.AssertHasMasterKey();

            var icr = await this.GetIdentityConnectionRegistrationInternal(dotYouId);

            if (icr == null || !icr.IsConnected())
            {
                throw new YouverseSecurityException($"{dotYouId} must have valid connection to be added to a circle");
            }

            if (icr.AccessGrant.CircleGrants.TryGetValue(circleId.ToBase64(), out var _))
            {
                //TODO: Here we should ensure it's in the _circleMemberStorage just in case this was called because it's out of sync
                throw new YouverseException($"{dotYouId} is already member of circle");
            }

            var circleDefinition = _circleDefinitionService.GetCircle(circleId);
            var masterKey = _contextAccessor.GetCurrent().Caller.GetMasterKey();
            var keyStoreKey = icr.AccessGrant.MasterKeyEncryptedKeyStoreKey.DecryptKeyClone(ref masterKey);
            var circleGrant = await this.CreateCircleGrant(circleDefinition.Id, keyStoreKey, masterKey);
            keyStoreKey.Wipe();

            icr.AccessGrant.CircleGrants.Add(circleGrant.CircleId.ToBase64(), circleGrant);

            _circleMemberStorage.AddMembers(circleId.Value, new List<byte[]>() { dotYouId.ToByteArrayId().Value });
            _storage.Upsert(icr);
        }


        public async Task<Dictionary<string, CircleGrant>> CreateCircleGrantList(List<ByteArrayId> circleIds, SensitiveByteArray keyStoreKey)
        {
            var masterKey = _contextAccessor.GetCurrent().Caller.GetMasterKey();

            var circleGrants = new Dictionary<string, CircleGrant>();

            foreach (var id in circleIds ?? new List<ByteArrayId>())
            {
                var cg = await this.CreateCircleGrant(id, keyStoreKey, masterKey);
                circleGrants.Add(id.ToBase64(), cg);
            }

            return circleGrants;
        }

        private async Task<CircleGrant> CreateCircleGrant(ByteArrayId circleId, SensitiveByteArray keyStoreKey, SensitiveByteArray masterKey)
        {
            //map the exchange grant to a structure that matches ICR
            var def = _circleDefinitionService.GetCircle(circleId);
            var grant = await _exchangeGrantService.CreateExchangeGrant(keyStoreKey, def.Permissions, def.DrivesGrants, masterKey);
            return new CircleGrant()
            {
                CircleId = def.Id,
                KeyStoreKeyEncryptedDriveGrants = grant.KeyStoreKeyEncryptedDriveGrants,
                PermissionSet = grant.PermissionSet,
            };
        }

        public async Task RevokeCircle(ByteArrayId circleId, DotYouIdentity dotYouId)
        {
            _contextAccessor.GetCurrent().Caller.AssertHasMasterKey();

            var icr = await this.GetIdentityConnectionRegistrationInternal(dotYouId);
            var circle64 = circleId.ToBase64();
            if (icr.AccessGrant.CircleGrants.ContainsKey(circle64))
            {
                if (!icr.AccessGrant.CircleGrants.Remove(circleId.ToBase64()))
                {
                    throw new YouverseException($"Failed to remove {circle64} from {dotYouId}");
                }
            }

            _circleMemberStorage.RemoveMembers(circleId, new List<byte[]>() { dotYouId.ToByteArrayId() });
            _storage.Upsert(icr);
        }

<<<<<<< HEAD
        public async Task UpdateCircleDefinition(CircleDefinition circleDefinition)
        {
            await ReconcileCircleGrant(circleDefinition);
            await _circleDefinitionService.Update(circleDefinition);
        }

        //

        private async Task ReconcileCircleGrant(CircleDefinition circleDef)
        {
            Guard.Argument(circleDef, nameof(circleDef)).NotNull();

            var members = await GetCircleMembers(circleDef.Id);

            List<DotYouIdentity> invalidMembers = new List<DotYouIdentity>();
            foreach (var dotYouId in members)
            {
                var icr = await this.GetIdentityConnectionRegistrationInternal(dotYouId);
                var hasCg = icr.AccessGrant.CircleGrants.TryGetValue(circleDef.Id.ToBase64(), out var cg);
                if (icr.IsConnected() && hasCg)
                {
                    // find all drives that have been granted which are no longer in the circle
                    var drivesToRemove = cg.KeyStoreKeyEncryptedDriveGrants.ExceptBy(circleDef.DrivesGrants.Select(dg => dg.PermissionedDrive), dg => dg.PermissionedDrive);

                    foreach (var circleDriveGrant in circleDef.DrivesGrants)
                    {
                        // if the circle grant is missing a drive that is in the circle def, add it
                    }
                }
                else
                {
                    //It should not occur that a circle has a member
                    //who is not connected but let's capture it
                    invalidMembers.Add(dotYouId);
                }
            }

            //TODO: determine how to handle invalidMembers - do we return to the UI?  do we remove from all circles?
        }

        private async Task<PagedResult<IdentityConnectionRegistration>> GetConnections(PageOptions req, ConnectionStatus status)
        {
            _contextAccessor.GetCurrent().PermissionsContext.AssertHasPermission(PermissionKeys.ReadConnections);
=======
        private async Task<PagedResult<IdentityConnectionRegistration>> GetConnectionsInternal(PageOptions req, ConnectionStatus status)
        {
>>>>>>> d1d5f789
            var list = _storage.GetList().Where(icr => icr.Status == status);
            return new PagedResult<IdentityConnectionRegistration>(req, 1, list.ToList());
        }
    }
}<|MERGE_RESOLUTION|>--- conflicted
+++ resolved
@@ -176,7 +176,6 @@
 
         public async Task<PagedResult<DotYouProfile>> GetBlockedProfiles(PageOptions req)
         {
-            _contextAccessor.GetCurrent().PermissionsContext.AssertHasPermission(PermissionKeys.ReadConnections);
             var connectionsPage = await this.GetConnectionsInternal(req, ConnectionStatus.Blocked);
             var page = new PagedResult<DotYouProfile>(
                 connectionsPage.Request,
@@ -191,8 +190,6 @@
 
         public async Task<PagedResult<DotYouProfile>> GetConnectedIdentities(PageOptions req)
         {
-            _contextAccessor.GetCurrent().PermissionsContext.AssertHasPermission(PermissionKeys.ReadConnections);
-
             var connectionsPage = await this.GetConnectionsInternal(req, ConnectionStatus.Connected);
             var page = new PagedResult<DotYouProfile>(
                 connectionsPage.Request,
@@ -431,7 +428,6 @@
             _storage.Upsert(icr);
         }
 
-<<<<<<< HEAD
         public async Task UpdateCircleDefinition(CircleDefinition circleDefinition)
         {
             await ReconcileCircleGrant(circleDefinition);
@@ -472,13 +468,10 @@
             //TODO: determine how to handle invalidMembers - do we return to the UI?  do we remove from all circles?
         }
 
-        private async Task<PagedResult<IdentityConnectionRegistration>> GetConnections(PageOptions req, ConnectionStatus status)
+        private async Task<PagedResult<IdentityConnectionRegistration>> GetConnectionsInternal(PageOptions req, ConnectionStatus status)
         {
             _contextAccessor.GetCurrent().PermissionsContext.AssertHasPermission(PermissionKeys.ReadConnections);
-=======
-        private async Task<PagedResult<IdentityConnectionRegistration>> GetConnectionsInternal(PageOptions req, ConnectionStatus status)
-        {
->>>>>>> d1d5f789
+
             var list = _storage.GetList().Where(icr => icr.Status == status);
             return new PagedResult<IdentityConnectionRegistration>(req, 1, list.ToList());
         }
