﻿using System;
using System.Collections.Generic;
using System.ComponentModel;
using System.Linq.Expressions;
using System.Security;
using System.Threading.Tasks;
using Microsoft.Extensions.Logging;
using Youverse.Core.Cryptography;
using Youverse.Core.Exceptions;
using Youverse.Core.Identity;
using Youverse.Core.Identity.DataAttribute;
using Youverse.Core.Services.Authorization.Exchange;
using Youverse.Core.Services.Base;
using Youverse.Core.Services.Profile;

namespace Youverse.Core.Services.Contacts.Circle
{
    //Need to consider using the recipient public key instead of the dotyouid
    //meaning i can go to frodo site, click connect and the public ke cert has all i need to
    //make the connect-request as well as encrypt the request.

    //see: DotYouClaimTypes.PublicKeyCertificate

    //can I get SAMs public key certificate from the request of the original client cert auth

    /// <summary>
    /// <inheritdoc cref="ICircleNetworkService"/>
    /// </summary>
    public class CircleNetworkService : ICircleNetworkService
    {
        const string CONNECTIONS = "cnncts";

        private readonly IProfileService _profileService;
        private readonly ISystemStorage _systemStorage;
        private readonly DotYouContextAccessor _contextAccessor;

        public CircleNetworkService(DotYouContextAccessor contextAccessor, IProfileService profileService, ILogger<ICircleNetworkService> logger, ISystemStorage systemStorage)
        {
            _contextAccessor = contextAccessor;
            _profileService = profileService;
            _systemStorage = systemStorage;
        }

        public async Task DeleteConnection(DotYouIdentity dotYouId)
        {
            _systemStorage.WithTenantSystemStorage<ConnectionInfo>(CONNECTIONS, s => s.Delete(dotYouId));
        }

        public async Task<bool> Disconnect(DotYouIdentity dotYouId)
        {
            _contextAccessor.GetCurrent().AssertCanManageConnections();

            var info = await this.GetConnectionInfo(dotYouId);
            if (info is {Status: ConnectionStatus.Connected})
            {
                info.Status = ConnectionStatus.None;
                _systemStorage.WithTenantSystemStorage<ConnectionInfo>(CONNECTIONS, s => s.Save(info));
                return true;
            }

            return false;
        }

        public async Task<bool> Block(DotYouIdentity dotYouId)
        {
            _contextAccessor.GetCurrent().AssertCanManageConnections();

            var info = await this.GetConnectionInfo(dotYouId);
            if (null != info && info.Status == ConnectionStatus.Connected)
            {
                info.Status = ConnectionStatus.Blocked;
                _systemStorage.WithTenantSystemStorage<ConnectionInfo>(CONNECTIONS, s => s.Save(info));
                return true;
            }

            return false;
        }

        public async Task<bool> Unblock(DotYouIdentity dotYouId)
        {
            _contextAccessor.GetCurrent().AssertCanManageConnections();

            var info = await this.GetConnectionInfo(dotYouId);
            if (null != info && info.Status == ConnectionStatus.Blocked)
            {
                info.Status = ConnectionStatus.Connected;
                _systemStorage.WithTenantSystemStorage<ConnectionInfo>(CONNECTIONS, s => s.Save(info));
                return true;
            }

            return false;
        }

        public async Task<PagedResult<ConnectionInfo>> GetConnections(PageOptions req)
        {
            _contextAccessor.GetCurrent().AssertCanManageConnections();

            Expression<Func<ConnectionInfo, string>> sortKeySelector = key => key.DotYouId;
            Expression<Func<ConnectionInfo, bool>> predicate = id => id.Status == ConnectionStatus.Connected;
            PagedResult<ConnectionInfo> results = await _systemStorage.WithTenantSystemStorageReturnList<ConnectionInfo>(CONNECTIONS, s => s.Find(predicate, ListSortDirection.Ascending, sortKeySelector, req));
            return results;
        }

        public async Task<PagedResult<ConnectionInfo>> GetBlockedConnections(PageOptions req)
        {
            _contextAccessor.GetCurrent().AssertCanManageConnections();

            Expression<Func<ConnectionInfo, string>> sortKeySelector = key => key.DotYouId;
            Expression<Func<ConnectionInfo, bool>> predicate = id => id.Status == ConnectionStatus.Blocked;
            PagedResult<ConnectionInfo> results = await _systemStorage.WithTenantSystemStorageReturnList<ConnectionInfo>(CONNECTIONS, s => s.Find(predicate, ListSortDirection.Ascending, sortKeySelector, req));
            return results;
        }

        public async Task<PagedResult<DotYouProfile>> GetBlockedProfiles(PageOptions req)
        {
            _contextAccessor.GetCurrent().AssertCanManageConnections();

            //HACK: this method of joining the connection info class to the profiles is very error prone.  Need to rewrite when I pull a sql db
            var connections = await GetBlockedConnections(req);

            var list = new List<DotYouProfile>();
            foreach (var conn in connections.Results)
            {
                var profile = await _profileService.Get(conn.DotYouId);
                if (null != profile)
                {
                    list.Add(profile);
                }
            }

            var results = new PagedResult<DotYouProfile>(req, connections.TotalPages, list);

            return results;
        }

        public async Task<PagedResult<DotYouProfile>> GetConnectedProfiles(PageOptions req)
        {
            _contextAccessor.GetCurrent().AssertCanManageConnections();

            //HACK: this method of joining the connection info class to the profiles is very error prone.  Need to rewrite when I pull a sql db
            var connections = await GetConnections(req);

            var list = new List<DotYouProfile>();
            foreach (var conn in connections.Results)
            {
                var profile = await _profileService.Get(conn.DotYouId);
                if (null != profile)
                {
                    list.Add(profile);
                }
            }

            var results = new PagedResult<DotYouProfile>(req, connections.TotalPages, list);

            return results;
        }

        public async Task<ConnectionInfo> GetConnectionInfo(DotYouIdentity dotYouId, bool overrideHack = false)
        {
            //HACK: DOING THIS WHILE DESIGNING XTOKEN - REMOVE THIS
            if(!overrideHack)
            {
                _contextAccessor.GetCurrent().AssertCanManageConnections();
            }
            
            return await GetConnectionInfoInternal(dotYouId);
        }

        public async Task<ConnectionInfo> GetConnectionInfo(DotYouIdentity dotYouId, SensitiveByteArray xTokenHalfKey)
        {
            var connection = await GetConnectionInfoInternal(dotYouId);

            if (connection?.XToken == null)
            {
                throw new YouverseSecurityException("Unauthorized Action");
            }

            connection.XToken.AssertValidHalfKey(xTokenHalfKey);

            return connection;
        }

        private async Task<ConnectionInfo> GetConnectionInfoInternal(DotYouIdentity dotYouId)
        {
            var info = await _systemStorage.WithTenantSystemStorageReturnSingle<ConnectionInfo>(CONNECTIONS, s => s.Get(dotYouId));

            if (null == info)
            {
                return new ConnectionInfo()
                {
                    DotYouId = dotYouId,
                    Status = ConnectionStatus.None,
                    LastUpdated = -1
                };
            }

            return info;
        }

        public async Task<bool> IsConnected(DotYouIdentity dotYouId)
        {
            //TODO: this needs to be changed to - can view connections
            _contextAccessor.GetCurrent().AssertCanManageConnections();

            var info = await this.GetConnectionInfo(dotYouId);
            return info.Status == ConnectionStatus.Connected;
        }

        public async Task AssertConnectionIsNoneOrValid(DotYouIdentity dotYouId)
        {
            var info = await this.GetConnectionInfo(dotYouId);
            this.AssertConnectionIsNoneOrValid(info);
        }

        public void AssertConnectionIsNoneOrValid(ConnectionInfo info)
        {
            if (info.Status == ConnectionStatus.Blocked)
            {
                throw new SecurityException("DotYouId is blocked");
            }
        }

        public async Task Connect(string dotYouIdentity, NameAttribute name, XToken xtoken, SensitiveByteArray remoteGrantKey, SensitiveByteArray remoteSharedSecret)
        {
            //TODO: need to add securitry that this method can be called

            var dotYouId = (DotYouIdentity) dotYouIdentity;

            //1. validate current connection state
            var info = await this.GetConnectionInfoInternal(dotYouId);
            
            if (info.Status != ConnectionStatus.None)
            {
                throw new YouverseSecurityException("invalid connection state");
            }

            await this.StoreConnection(dotYouId, name, xtoken, remoteGrantKey, remoteSharedSecret);

        }

<<<<<<< HEAD
=======

>>>>>>> 743c9dcf
        private async Task StoreConnection(string dotYouIdentity, NameAttribute name, XToken xtoken, SensitiveByteArray remoteGrantKey, SensitiveByteArray remoteSharedSecret)
        {
            var dotYouId = (DotYouIdentity) dotYouIdentity;

            //2. add the record to the list of connections
            var newConnection = new ConnectionInfo()
            {
                DotYouId = dotYouId,
                Status = ConnectionStatus.Connected,
                LastUpdated = DateTimeOffset.UtcNow.ToUnixTimeMilliseconds(),
                XToken = xtoken,
                RemoteGrantKey = remoteGrantKey.GetKey(),
                RemoteSharedSecret = remoteSharedSecret.GetKey()
            };

            _systemStorage.WithTenantSystemStorage<ConnectionInfo>(CONNECTIONS, s => s.Save(newConnection));

            //3. upsert any record in the profile service (we upsert just in case there was previously a connection)

            var contact = new DotYouProfile()
            {
                Name = name,
                DotYouId = dotYouId,
                SslPublicKeyCertificate = dotYouId, //using Sender here because it will be the original person to which I sent the request.
            };

            await _profileService.Save(contact);

            //TODO: the following is a good place for the mediatr pattern
            //tell the profile service to refresh the attributes?
            //send notification to clients
        }
    }
}<|MERGE_RESOLUTION|>--- conflicted
+++ resolved
@@ -237,11 +237,7 @@
             await this.StoreConnection(dotYouId, name, xtoken, remoteGrantKey, remoteSharedSecret);
 
         }
-
-<<<<<<< HEAD
-=======
-
->>>>>>> 743c9dcf
+        
         private async Task StoreConnection(string dotYouIdentity, NameAttribute name, XToken xtoken, SensitiveByteArray remoteGrantKey, SensitiveByteArray remoteSharedSecret)
         {
             var dotYouId = (DotYouIdentity) dotYouIdentity;
