﻿using System;
using System.Collections.Generic;
using System.Diagnostics;
using System.Threading;
using System.Threading.Tasks;
using Autofac;
using NUnit.Framework;
using NUnit.Framework.Legacy;
using Odin.Core.Storage.Database.Identity.Abstractions;
using Odin.Core.Storage.Database.Identity.Table;
using Odin.Core.Storage.Factory;
using Odin.Core.Time;
using Odin.Core.Util;
using Odin.Test.Helpers.Benchmark;

namespace Odin.Core.Storage.Tests.Database.Identity.Abstractions
{
    public class DriveIndexDatabaseTests : IocTestBase
    {
        IntRange allIntRange = new IntRange(start: 0, end: 1000);

        /// <summary>
        /// Scenario: Test batch and modified cursors on an empty database. 
        /// Expect null results in all cursors.
        /// Expect empty result set lists.
        /// </summary>

        /*
        [Test]
        public void FileLineTest()
        {
            IdentityDatabase _testDatabase = new IdentityDatabase(Guid.NewGuid(), $"");
            await CreateDatabaseAsync();
            _testDatabase = null;
        }*/


        [Test]
        [TestCase(DatabaseType.Sqlite)]
        #if RUN_POSTGRES_TESTS
        [TestCase(DatabaseType.Postgres)]
        #endif
        public async Task CursorsEmpty01Test(DatabaseType databaseType)
        {
            await RegisterServicesAsync(databaseType);
            await using var scope = Services.BeginLifetimeScope();
            var metaIndex = scope.Resolve<MainIndexMeta>();

            var driveId = Guid.NewGuid();

            QueryBatchCursor cursor = null;

            // Do twice on each to ensure nothing changes state wise

            var (result, moreRows, refCursor) = await metaIndex.QueryBatchAutoAsync(driveId, 10, cursor, requiredSecurityGroup: allIntRange);
            ClassicAssert.IsTrue(refCursor.pagingCursor == null);
            ClassicAssert.IsTrue(refCursor.stopAtBoundary == null);
            ClassicAssert.IsTrue(refCursor.pagingCursor == null);
            ClassicAssert.IsTrue(moreRows == false);

            (result, moreRows, refCursor) = await metaIndex.QueryBatchAutoAsync(driveId, 10, refCursor, requiredSecurityGroup: allIntRange);
            ClassicAssert.IsTrue(refCursor.pagingCursor == null);
            ClassicAssert.IsTrue(refCursor.stopAtBoundary == null);
            ClassicAssert.IsTrue(refCursor.pagingCursor == null);
            ClassicAssert.IsTrue(moreRows == false);

<<<<<<< HEAD
            QueryBatchCursor inCursor = null, outCursor;
            (result, moreRows, outCursor) = await metaIndex.QueryBatchAsync(driveId, 10, inCursor, newestFirstOrder: true, sort: Sorting.ModifiedDate, requiredSecurityGroup: allIntRange);
            Debug.Assert(outCursor.pagingCursor == null);
            Debug.Assert(outCursor.stopAtBoundary == null);
            Debug.Assert(outCursor.pagingCursor == null);
            Debug.Assert(result.Count == 0);
            Debug.Assert(moreRows == false);

            (result, moreRows, outCursor) = await metaIndex.QueryBatchAsync(driveId, 10, inCursor, newestFirstOrder: true, sort: Sorting.ModifiedDate, requiredSecurityGroup: allIntRange);
            Debug.Assert(outCursor.pagingCursor == null);
            Debug.Assert(outCursor.stopAtBoundary == null);
            Debug.Assert(outCursor.pagingCursor == null);
            Debug.Assert(result.Count == 0);
            Debug.Assert(moreRows == false);
=======
            string inCursor = UnixTimeUtc.ZeroTime.milliseconds.ToString();
            string outCursor = UnixTimeUtc.ZeroTime.milliseconds.ToString();
            (result, moreRows, outCursor) = await metaIndex.QueryModifiedAsync(driveId, 10, inCursor, requiredSecurityGroup: allIntRange);
            ClassicAssert.IsTrue(outCursor == "0");
            ClassicAssert.IsTrue(result.Count == 0);
            ClassicAssert.IsTrue(moreRows == false);

            (result, moreRows, outCursor) = await metaIndex.QueryModifiedAsync(driveId, 10, inCursor, requiredSecurityGroup: allIntRange);
            ClassicAssert.IsTrue(outCursor == "0");
            ClassicAssert.IsTrue(result.Count == 0);
            ClassicAssert.IsTrue(moreRows == false);
>>>>>>> 4b318aaa
        }


        /// <summary>
        /// Scenario: A newly installed chat client downloads the entire database. Gets everything in one go.
        /// The newest chat item will be the first result[0] and the oldest will be result[4]
        /// Tests only the QueryBatch().
        /// </summary>
        [Test]
        [TestCase(DatabaseType.Sqlite)]
        #if RUN_POSTGRES_TESTS
        [TestCase(DatabaseType.Postgres)]
        #endif
        public async Task CursorsBatch02Test(DatabaseType databaseType)
        {
            await RegisterServicesAsync(databaseType);
            await using var scope = Services.BeginLifetimeScope();
            var metaIndex = scope.Resolve<MainIndexMeta>();

            var driveId = Guid.NewGuid();

            var s1 = SequentialGuid.CreateGuid().ToString();
            var t1 = SequentialGuid.CreateGuid();
            var f5 = SequentialGuid.CreateGuid();
            var f2 = SequentialGuid.CreateGuid();
            var f3 = SequentialGuid.CreateGuid();
            var f4 = SequentialGuid.CreateGuid();
            var f1 = SequentialGuid.CreateGuid();

            await metaIndex.AddEntryPassalongToUpsertAsync(driveId, f1, Guid.NewGuid(), 1, 1, s1, t1, null, 42, new UnixTimeUtc(0), 0, null, null, 1); // Oldest chat item
            await metaIndex.AddEntryPassalongToUpsertAsync(driveId, f2, Guid.NewGuid(), 1, 1, s1, t1, null, 42, new UnixTimeUtc(0), 1, null, null, 1);
            await metaIndex.AddEntryPassalongToUpsertAsync(driveId, f3, Guid.NewGuid(), 1, 1, s1, t1, null, 42, new UnixTimeUtc(0), 2, null, null, 1);
            await metaIndex.AddEntryPassalongToUpsertAsync(driveId, f4, Guid.NewGuid(), 1, 1, s1, t1, null, 42, new UnixTimeUtc(0), 2, null, null, 1);
            var c5 = await metaIndex.AddEntryPassalongToUpsertAsync(driveId, f5, Guid.NewGuid(), 1, 1, s1, t1, null, 42, new UnixTimeUtc(0), 3, null, null, 1); // Newest chat item

            QueryBatchCursor cursor = null;

            var (result, moreRows, refCursor) = await metaIndex.QueryBatchAutoAsync(driveId, 100, cursor, requiredSecurityGroup: allIntRange);
            ClassicAssert.IsTrue(result.Count == 5); // Check we got everything, we are done because result.Count < 100
            ClassicAssert.IsTrue(moreRows == false);

            ClassicAssert.IsTrue(ByteArrayUtil.muidcmp(result[0].fileId, f5) == 0);
            ClassicAssert.IsTrue(ByteArrayUtil.muidcmp(result[4].fileId, f1) == 0);

            ClassicAssert.IsTrue(refCursor.pagingCursor == null);
            ClassicAssert.IsTrue(refCursor.nextBoundaryCursor == null);
            ClassicAssert.IsTrue(result[0].created == refCursor.stopAtBoundary.Time);
            ClassicAssert.IsTrue(result[0].rowId == refCursor.stopAtBoundary.rowId);

            // We do a refresh a few seconds later and since no new items have hit the DB nothing more is returned
            (result, moreRows, refCursor) = await metaIndex.QueryBatchAutoAsync(driveId, 100, refCursor, requiredSecurityGroup: allIntRange);
            ClassicAssert.IsTrue(result.Count == 0);
            // ClassicAssert.IsTrue(ByteArrayUtil.muidcmp(f5.ToByteArray(), refCursor.stopAtBoundary) == 0);
            ClassicAssert.IsTrue(new TimeRowCursor(c5, 5).Equals(refCursor.stopAtBoundary));

            ClassicAssert.IsTrue(refCursor.nextBoundaryCursor == null);
            ClassicAssert.IsTrue(refCursor.pagingCursor == null);
            ClassicAssert.IsTrue(moreRows == false);


            // We do a refresh a few seconds later and since no new items have hit the DB nothing more is returned
            (result, moreRows, refCursor) = await metaIndex.QueryBatchAutoAsync(driveId, 100, refCursor, requiredSecurityGroup: allIntRange);
            ClassicAssert.IsTrue(result.Count == 0);
            ClassicAssert.IsTrue(refCursor.pagingCursor == null);
            ClassicAssert.IsTrue(refCursor.nextBoundaryCursor == null);
            // ClassicAssert.IsTrue(ByteArrayUtil.muidcmp(f5.ToByteArray(), refCursor.stopAtBoundary) == 0);
            ClassicAssert.IsTrue(new TimeRowCursor(c5, 5).Equals(refCursor.stopAtBoundary));
            ClassicAssert.IsTrue(moreRows == false);
        }

        /// <summary>
        /// Scenario: Chat client gets everything but in three batches (3 pages out of 5 items)
        /// subsequent queries. Again, newest chat items returned in the first query, etc.
        /// </summary>
        [Test]
        [TestCase(DatabaseType.Sqlite)]
        #if RUN_POSTGRES_TESTS
        [TestCase(DatabaseType.Postgres)]
        #endif
        public async Task CursorsBatch03Test(DatabaseType databaseType)
        {
            await RegisterServicesAsync(databaseType);
            await using var scope = Services.BeginLifetimeScope();
            var metaIndex = scope.Resolve<MainIndexMeta>();

            var driveId = Guid.NewGuid();

            var f1 = SequentialGuid.CreateGuid();
            var s1 = SequentialGuid.CreateGuid().ToString();
            var t1 = SequentialGuid.CreateGuid();
            var f2 = SequentialGuid.CreateGuid();
            var f3 = SequentialGuid.CreateGuid();
            var f4 = SequentialGuid.CreateGuid();
            var f5 = SequentialGuid.CreateGuid();

            var c1 = await metaIndex.AddEntryPassalongToUpsertAsync(driveId, f1, Guid.NewGuid(), 1, 1, s1, t1, null, 42, new UnixTimeUtc(0), 0, null, null, 1);
            var c2 = await metaIndex.AddEntryPassalongToUpsertAsync(driveId, f2, Guid.NewGuid(), 1, 1, s1, t1, null, 42, new UnixTimeUtc(0), 1, null, null, 1);
            var c3 = await metaIndex.AddEntryPassalongToUpsertAsync(driveId, f3, Guid.NewGuid(), 1, 1, s1, t1, null, 42, new UnixTimeUtc(0), 2, null, null, 1);
            var c4 = await metaIndex.AddEntryPassalongToUpsertAsync(driveId, f4, Guid.NewGuid(), 1, 1, s1, t1, null, 42, new UnixTimeUtc(0), 2, null, null, 1);
            var c5 = await metaIndex.AddEntryPassalongToUpsertAsync(driveId, f5, Guid.NewGuid(), 1, 1, s1, t1, null, 42, new UnixTimeUtc(0), 3, null, null, 1);

            QueryBatchCursor cursor = null;
            var (result, moreRows, refCursor) = await metaIndex.QueryBatchAutoAsync(driveId, 2, cursor, requiredSecurityGroup: allIntRange);
            ClassicAssert.IsTrue(result.Count == 2);
            ClassicAssert.IsTrue(refCursor.stopAtBoundary == null);
            ClassicAssert.IsTrue(new TimeRowCursor(c5, 5).Equals(refCursor.nextBoundaryCursor));
            ClassicAssert.IsTrue(new TimeRowCursor(c4, 4).Equals(refCursor.pagingCursor));
            ClassicAssert.IsTrue(moreRows == true);

            (result, moreRows, refCursor) = await metaIndex.QueryBatchAutoAsync(driveId, 2, refCursor, requiredSecurityGroup: allIntRange);
            ClassicAssert.IsTrue(result.Count == 2);
            ClassicAssert.IsTrue(refCursor.stopAtBoundary == null);
            ClassicAssert.IsTrue(new TimeRowCursor(c5, 5).Equals(refCursor.nextBoundaryCursor));
            ClassicAssert.IsTrue(new TimeRowCursor(c2, 2).Equals(refCursor.pagingCursor));
            ClassicAssert.IsTrue(moreRows == true);

            (result, moreRows, refCursor) = await metaIndex.QueryBatchAutoAsync(driveId, 2, refCursor, requiredSecurityGroup: allIntRange);
            ClassicAssert.IsTrue(result.Count == 1);
            ClassicAssert.IsTrue(refCursor.nextBoundaryCursor == null);
            ClassicAssert.IsTrue(refCursor.pagingCursor == null);
            ClassicAssert.IsTrue(new TimeRowCursor(c5, 5).Equals(refCursor.stopAtBoundary));
            ClassicAssert.IsTrue(moreRows == false);

            (result, moreRows, refCursor) = await metaIndex.QueryBatchAutoAsync(driveId, 2, refCursor, requiredSecurityGroup: allIntRange);
            ClassicAssert.IsTrue(result.Count == 0);
            ClassicAssert.IsTrue(refCursor.nextBoundaryCursor == null);
            ClassicAssert.IsTrue(refCursor.pagingCursor == null);
            ClassicAssert.IsTrue(new TimeRowCursor(c5, 5).Equals(refCursor.stopAtBoundary));
            ClassicAssert.IsTrue(moreRows == false);

            (result, moreRows, refCursor) = await metaIndex.QueryBatchAutoAsync(driveId, 2, refCursor, requiredSecurityGroup: allIntRange);
            ClassicAssert.IsTrue(result.Count == 0);
            ClassicAssert.IsTrue(refCursor.nextBoundaryCursor == null);
            ClassicAssert.IsTrue(refCursor.pagingCursor == null);
            ClassicAssert.IsTrue(new TimeRowCursor(c5, 5).Equals(refCursor.stopAtBoundary));
            ClassicAssert.IsTrue(moreRows == false);
        }

        /// <summary>
        /// Scenario: We get the entire chat history. Then two new items are added. We check to get those.
        /// </summary>
        [Test]
        [TestCase(DatabaseType.Sqlite)]
        #if RUN_POSTGRES_TESTS
        [TestCase(DatabaseType.Postgres)]
        #endif
        public async Task CursorsBatch04Test(DatabaseType databaseType)
        {
            await RegisterServicesAsync(databaseType);
            await using var scope = Services.BeginLifetimeScope();
            var metaIndex = scope.Resolve<MainIndexMeta>();

            var driveId = Guid.NewGuid();

            var f1 = SequentialGuid.CreateGuid();
            var s1 = SequentialGuid.CreateGuid().ToString();
            var t1 = SequentialGuid.CreateGuid();
            var f2 = SequentialGuid.CreateGuid();
            var f3 = SequentialGuid.CreateGuid();
            var f4 = SequentialGuid.CreateGuid();
            var f5 = SequentialGuid.CreateGuid();

            var c1 = await metaIndex.AddEntryPassalongToUpsertAsync(driveId, f1, Guid.NewGuid(), 1, 1, s1, t1, null, 42, new UnixTimeUtc(0), 0, null, null, 1);
            var c2 = await metaIndex.AddEntryPassalongToUpsertAsync(driveId, f2, Guid.NewGuid(), 1, 1, s1, t1, null, 42, new UnixTimeUtc(0), 1, null, null, 1);
            var c3 = await metaIndex.AddEntryPassalongToUpsertAsync(driveId, f3, Guid.NewGuid(), 1, 1, s1, t1, null, 42, new UnixTimeUtc(0), 2, null, null, 1);
            var c4 = await metaIndex.AddEntryPassalongToUpsertAsync(driveId, f4, Guid.NewGuid(), 1, 1, s1, t1, null, 42, new UnixTimeUtc(0), 2, null, null, 1);
            var c5 = await metaIndex.AddEntryPassalongToUpsertAsync(driveId, f5, Guid.NewGuid(), 1, 1, s1, t1, null, 42, new UnixTimeUtc(0), 3, null, null, 1);

            QueryBatchCursor cursor = null;
            var (result, moreRows, refCursor) = await metaIndex.QueryBatchAutoAsync(driveId, 100, cursor, requiredSecurityGroup: allIntRange);
            ClassicAssert.IsTrue(result.Count == 5);
            ClassicAssert.IsTrue(refCursor.nextBoundaryCursor == null);
            ClassicAssert.IsTrue(refCursor.pagingCursor == null);
            ClassicAssert.IsTrue(new TimeRowCursor(c5, 5).Equals(refCursor.stopAtBoundary));
            ClassicAssert.IsTrue(moreRows == false);


            // Now there should be no more items
            (result, moreRows, refCursor) = await metaIndex.QueryBatchAutoAsync(driveId, 10, refCursor, requiredSecurityGroup: allIntRange);
            ClassicAssert.IsTrue(result.Count == 0);
            ClassicAssert.IsTrue(refCursor.nextBoundaryCursor == null);
            ClassicAssert.IsTrue(refCursor.pagingCursor == null);
            ClassicAssert.IsTrue(new TimeRowCursor(c5, 5).Equals(refCursor.stopAtBoundary));
            ClassicAssert.IsTrue(moreRows == false);

            // Add two more items
            var f6 = SequentialGuid.CreateGuid();
            var f7 = SequentialGuid.CreateGuid();
            var c6 = await metaIndex.AddEntryPassalongToUpsertAsync(driveId, f6, Guid.NewGuid(), 1, 1, s1, t1, null, 42, new UnixTimeUtc(0), 1, null, null, 1);
            var c7 = await metaIndex.AddEntryPassalongToUpsertAsync(driveId, f7, Guid.NewGuid(), 1, 1, s1, t1, null, 42, new UnixTimeUtc(0), 1, null, null, 1);

            // Later we do a new query, with a NULL startFromCursor, because then we'll get the newest items first.
            // But stop at stopAtBoundaryCursor: pagingCursor
            (result, moreRows, refCursor) = await metaIndex.QueryBatchAutoAsync(driveId, 10, refCursor, requiredSecurityGroup: allIntRange);
            ClassicAssert.IsTrue(result.Count == 2);
            ClassicAssert.IsTrue(refCursor.nextBoundaryCursor == null);
            ClassicAssert.IsTrue(refCursor.pagingCursor == null);
            ClassicAssert.IsTrue(new TimeRowCursor(c7, 7).Equals(refCursor.stopAtBoundary));
            ClassicAssert.IsTrue(moreRows == false);

            // Now there should be no more items
            (result, moreRows, refCursor) = await metaIndex.QueryBatchAutoAsync(driveId, 10, refCursor, requiredSecurityGroup: allIntRange);
            ClassicAssert.IsTrue(result.Count == 0);
            ClassicAssert.IsTrue(refCursor.nextBoundaryCursor == null);
            ClassicAssert.IsTrue(refCursor.pagingCursor == null);
            ClassicAssert.IsTrue(new TimeRowCursor(c7, 7).Equals(refCursor.stopAtBoundary));
            ClassicAssert.IsTrue(moreRows == false);

            // Double check
            (result, moreRows, refCursor) = await metaIndex.QueryBatchAutoAsync(driveId, 10, refCursor, requiredSecurityGroup: allIntRange);
            ClassicAssert.IsTrue(result.Count == 0);
            ClassicAssert.IsTrue(refCursor.nextBoundaryCursor == null);
            ClassicAssert.IsTrue(refCursor.pagingCursor == null);
            ClassicAssert.IsTrue(new TimeRowCursor(c7, 7).Equals(refCursor.stopAtBoundary));
            ClassicAssert.IsTrue(moreRows == false);
        }


        [Test]
        [TestCase(DatabaseType.Sqlite)]
        #if RUN_POSTGRES_TESTS
        [TestCase(DatabaseType.Postgres)]
        #endif
        public async Task CursorsBatch05Test(DatabaseType databaseType)
        {
            await RegisterServicesAsync(databaseType);
            await using var scope = Services.BeginLifetimeScope();
            var metaIndex = scope.Resolve<MainIndexMeta>();

            var driveId = Guid.NewGuid();

            var f1 = SequentialGuid.CreateGuid();
            var s1 = SequentialGuid.CreateGuid().ToString();
            var t1 = SequentialGuid.CreateGuid();
            var f2 = SequentialGuid.CreateGuid();
            var f3 = SequentialGuid.CreateGuid();
            var f4 = SequentialGuid.CreateGuid();
            var f5 = SequentialGuid.CreateGuid();

            await metaIndex.AddEntryPassalongToUpsertAsync(driveId, f1, Guid.NewGuid(), 1, 1, s1, t1, null, 42, new UnixTimeUtc(0), 0, null, null, 1);
            await metaIndex.AddEntryPassalongToUpsertAsync(driveId, f2, Guid.NewGuid(), 1, 1, s1, t1, null, 42, new UnixTimeUtc(0), 1, null, null, 1);
            await metaIndex.AddEntryPassalongToUpsertAsync(driveId, f3, Guid.NewGuid(), 1, 1, s1, t1, null, 42, new UnixTimeUtc(0), 2, null, null, 1);
            await metaIndex.AddEntryPassalongToUpsertAsync(driveId, f4, Guid.NewGuid(), 1, 1, s1, t1, null, 42, new UnixTimeUtc(0), 2, null, null, 1);
            await metaIndex.AddEntryPassalongToUpsertAsync(driveId, f5, Guid.NewGuid(), 1, 1, s1, t1, null, 42, new UnixTimeUtc(0), 3, null, null, 1);

            QueryBatchCursor cursor = null;

            // How you'd read the entire DB in chunks in a for loop
            int c = 0;
            bool moreRows = false;
            List<DriveMainIndexRecord> result;
            for (int i = 1; i < 100; i++)
            {
                (result, moreRows, cursor) = await metaIndex.QueryBatchAutoAsync(driveId, 2, cursor, requiredSecurityGroup: allIntRange);
                c += result.Count;
                if (result.Count == 0)
                    break;
            }

            ClassicAssert.IsTrue(c == 5);
            ClassicAssert.IsTrue(moreRows == false);

            // Add two more items
            await metaIndex.AddEntryPassalongToUpsertAsync(driveId, SequentialGuid.CreateGuid(), Guid.NewGuid(), 1, 1, s1, t1, null, 43, new UnixTimeUtc(0), 0, null, null, 1);
            await metaIndex.AddEntryPassalongToUpsertAsync(driveId, SequentialGuid.CreateGuid(), Guid.NewGuid(), 1, 1, s1, t1, null, 43, new UnixTimeUtc(0), 1, null, null, 1);

            // How you'd get the latest items (in chuinks) since your last update
            c = 0;
            for (int i = 1; i < 100; i++)
            {
                (result, moreRows, var refCursor) = await metaIndex.QueryBatchAutoAsync(driveId, 2, cursor, requiredSecurityGroup: allIntRange);
                c += result.Count;
                if (result.Count == 0)
                    break;
            }

            ClassicAssert.IsTrue(c == 2);
            ClassicAssert.IsTrue(moreRows == false);

            // Add five more items
            await metaIndex.AddEntryPassalongToUpsertAsync(driveId, SequentialGuid.CreateGuid(), Guid.NewGuid(), 1, 1, s1, t1, null, 44, new UnixTimeUtc(0), 0, null, null, 1);
            await metaIndex.AddEntryPassalongToUpsertAsync(driveId, SequentialGuid.CreateGuid(), Guid.NewGuid(), 1, 1, s1, t1, null, 44, new UnixTimeUtc(0), 1, null, null, 1);
            await metaIndex.AddEntryPassalongToUpsertAsync(driveId, SequentialGuid.CreateGuid(), Guid.NewGuid(), 1, 1, s1, t1, null, 44, new UnixTimeUtc(0), 0, null, null, 1);
            await metaIndex.AddEntryPassalongToUpsertAsync(driveId, SequentialGuid.CreateGuid(), Guid.NewGuid(), 1, 1, s1, t1, null, 44, new UnixTimeUtc(0), 1, null, null, 1);
            await metaIndex.AddEntryPassalongToUpsertAsync(driveId, SequentialGuid.CreateGuid(), Guid.NewGuid(), 1, 1, s1, t1, null, 44, new UnixTimeUtc(0), 0, null, null, 1);

            // How you'd get the latest items (in chuinks) since your last update
            c = 0;
            for (int i = 1; i < 100; i++)
            {
                (result, moreRows, var refCursor) = await metaIndex.QueryBatchAutoAsync(driveId, 2, cursor, requiredSecurityGroup: allIntRange);
                c += result.Count;
                if (result.Count == 0)
                    break;
            }

            ClassicAssert.IsTrue(c == 5);
            ClassicAssert.IsTrue(moreRows == false);
        }


        /// <summary>
        /// Scenario: Use a cursor, forward, check it stops at the given boundary.
        /// </summary>
        [Test]
        [TestCase(DatabaseType.Sqlite)]
        #if RUN_POSTGRES_TESTS
        [TestCase(DatabaseType.Postgres)]
        #endif
        public async Task CursorsBoundaryTest01(DatabaseType databaseType)
        {
            await RegisterServicesAsync(databaseType);
            await using var scope = Services.BeginLifetimeScope();
            var metaIndex = scope.Resolve<MainIndexMeta>();

            var driveId = Guid.NewGuid();

            var f1 = SequentialGuid.CreateGuid(new UnixTimeUtc(100));
            var s1 = SequentialGuid.CreateGuid().ToString();
            var t1 = SequentialGuid.CreateGuid();
            var f2 = SequentialGuid.CreateGuid(new UnixTimeUtc(1000));
            var f3 = SequentialGuid.CreateGuid(new UnixTimeUtc(1999));
            var f4 = SequentialGuid.CreateGuid(new UnixTimeUtc(2000));
            var f5 = SequentialGuid.CreateGuid(new UnixTimeUtc(2001));

            var c1 = await metaIndex.AddEntryPassalongToUpsertAsync(driveId, f1, Guid.NewGuid(), 1, 1, s1, t1, null, 42, 0, 0, null, null, 1);
            var c2 = await metaIndex.AddEntryPassalongToUpsertAsync(driveId, f2, Guid.NewGuid(), 1, 1, s1, t1, null, 42, 0, 1, null, null, 1);
            var c3 = await metaIndex.AddEntryPassalongToUpsertAsync(driveId, f3, Guid.NewGuid(), 1, 1, s1, t1, null, 42, 0, 2, null, null, 1);
            await Task.Delay(1);
            var c4 = await metaIndex.AddEntryPassalongToUpsertAsync(driveId, f4, Guid.NewGuid(), 1, 1, s1, t1, null, 42, 0, 2, null, null, 1);
            await Task.Delay(1);
            var c5 = await metaIndex.AddEntryPassalongToUpsertAsync(driveId, f5, Guid.NewGuid(), 1, 1, s1, t1, null, 42, 0, 3, null, null, 1);

            QueryBatchCursor cursor = new QueryBatchCursor(c4);
<<<<<<< HEAD
            var (result, moreRows, refCursor) = await metaIndex.QueryBatchAsync(driveId, 100, cursor, newestFirstOrder: false, sort: Sorting.CreatedDate, requiredSecurityGroup: allIntRange);
            Debug.Assert(result.Count == 3);
            Debug.Assert(cursor.nextBoundaryCursor == null);
            Debug.Assert(moreRows == false);
=======
            var (result, moreRows, refCursor) = await metaIndex.QueryBatchAsync(driveId, 100, cursor, newestFirstOrder: false, createdSort: true, requiredSecurityGroup: allIntRange);
            ClassicAssert.IsTrue(result.Count == 3);
            ClassicAssert.IsTrue(cursor.nextBoundaryCursor == null);
            ClassicAssert.IsTrue(moreRows == false);
>>>>>>> 4b318aaa

            ClassicAssert.IsTrue(ByteArrayUtil.muidcmp(f1, result[0].fileId) == 0);
            ClassicAssert.IsTrue(ByteArrayUtil.muidcmp(f2, result[1].fileId) == 0);
            ClassicAssert.IsTrue(ByteArrayUtil.muidcmp(f3, result[2].fileId) == 0);
        }



        /// <summary>
        /// Scenario: Use a userDate cursor, forward, check it stops at the given boundary.
        /// Will not include the "2000" boundary
        /// </summary>
        [Test]
        [TestCase(DatabaseType.Sqlite)]
        #if RUN_POSTGRES_TESTS
        [TestCase(DatabaseType.Postgres)]
        #endif
        public async Task CursorsUDBoundaryTest01(DatabaseType databaseType)
        {
            await RegisterServicesAsync(databaseType);
            await using var scope = Services.BeginLifetimeScope();
            var metaIndex = scope.Resolve<MainIndexMeta>();

            var driveId = Guid.NewGuid();

            var f1 = SequentialGuid.CreateGuid();
            var s1 = SequentialGuid.CreateGuid().ToString();
            var t1 = SequentialGuid.CreateGuid();
            var f2 = SequentialGuid.CreateGuid();
            var f3 = SequentialGuid.CreateGuid();
            var f4 = SequentialGuid.CreateGuid();
            var f5 = SequentialGuid.CreateGuid();

            await metaIndex.AddEntryPassalongToUpsertAsync(driveId, f1, Guid.NewGuid(), 1, 1, s1, t1, null, 42, new UnixTimeUtc(-1000), 0, null, null, 1);
            await metaIndex.AddEntryPassalongToUpsertAsync(driveId, f2, Guid.NewGuid(), 1, 1, s1, t1, null, 42, new UnixTimeUtc(1000), 1, null, null, 1);
            await metaIndex.AddEntryPassalongToUpsertAsync(driveId, f3, Guid.NewGuid(), 1, 1, s1, t1, null, 42, new UnixTimeUtc(1999), 2, null, null, 1);
            await metaIndex.AddEntryPassalongToUpsertAsync(driveId, f4, Guid.NewGuid(), 1, 1, s1, t1, null, 42, new UnixTimeUtc(2000), 2, null, null, 1);
            await metaIndex.AddEntryPassalongToUpsertAsync(driveId, f5, Guid.NewGuid(), 1, 1, s1, t1, null, 42, new UnixTimeUtc(2001), 3, null, null, 1);

            QueryBatchCursor cursor = new QueryBatchCursor(new UnixTimeUtc(2000), true);
<<<<<<< HEAD
            var (result, moreRows, refCursor) = await metaIndex.QueryBatchAsync(driveId, 100, cursor, newestFirstOrder: false, sort: Sorting.UserDate, requiredSecurityGroup: allIntRange);
            Debug.Assert(result.Count == 3);
            Debug.Assert(cursor.nextBoundaryCursor == null);
            Debug.Assert(new UnixTimeUtc(2000) == cursor.stopAtBoundary.Time);
            Debug.Assert(moreRows == false);

            Debug.Assert(ByteArrayUtil.muidcmp(f1, result[0].fileId) == 0);
            Debug.Assert(ByteArrayUtil.muidcmp(f2, result[1].fileId) == 0);
            Debug.Assert(ByteArrayUtil.muidcmp(f3, result[2].fileId) == 0);
=======
            var (result, moreRows, refCursor) = await metaIndex.QueryBatchAsync(driveId, 100, cursor, newestFirstOrder: false, createdSort: false, requiredSecurityGroup: allIntRange);
            ClassicAssert.IsTrue(result.Count == 3);
            ClassicAssert.IsTrue(cursor.nextBoundaryCursor == null);
            ClassicAssert.IsTrue(new UnixTimeUtc(2000) == cursor.stopAtBoundary.Time);
            ClassicAssert.IsTrue(moreRows == false);

            ClassicAssert.IsTrue(ByteArrayUtil.muidcmp(f1, result[0].fileId) == 0);
            ClassicAssert.IsTrue(ByteArrayUtil.muidcmp(f2, result[1].fileId) == 0);
            ClassicAssert.IsTrue(ByteArrayUtil.muidcmp(f3, result[2].fileId) == 0);
>>>>>>> 4b318aaa
        }

        /// <summary>
        /// Scenario: Use a cursor, forward, check it stops at the given boundary.
        /// </summary>
        [Test]
        [TestCase(DatabaseType.Sqlite)]
        #if RUN_POSTGRES_TESTS
        [TestCase(DatabaseType.Postgres)]
        #endif
        public async Task CursorsBoundaryTest02(DatabaseType databaseType)
        {
            await RegisterServicesAsync(databaseType);
            await using var scope = Services.BeginLifetimeScope();
            var metaIndex = scope.Resolve<MainIndexMeta>();

            var driveId = Guid.NewGuid();

            var f1 = SequentialGuid.CreateGuid(new UnixTimeUtc(200001));
            var s1 = SequentialGuid.CreateGuid().ToString();
            var t1 = SequentialGuid.CreateGuid();
            var f2 = SequentialGuid.CreateGuid(new UnixTimeUtc(20000));
            var f3 = SequentialGuid.CreateGuid(new UnixTimeUtc(2001));
            var f4 = SequentialGuid.CreateGuid(new UnixTimeUtc(2000));
            var f5 = SequentialGuid.CreateGuid(new UnixTimeUtc(1999));

            await metaIndex.AddEntryPassalongToUpsertAsync(driveId, f4, Guid.NewGuid(), 1, 1, s1, t1, null, 42, 0, 2, null, null, 1);
            await Task.Delay(1);
            var c4 = UnixTimeUtc.Now();
            await Task.Delay(1);
            await metaIndex.AddEntryPassalongToUpsertAsync(driveId, f5, Guid.NewGuid(), 1, 1, s1, t1, null, 42, 0, 3, null, null, 1);
            await metaIndex.AddEntryPassalongToUpsertAsync(driveId, f1, Guid.NewGuid(), 1, 1, s1, t1, null, 42, 0, 0, null, null, 1);
            await metaIndex.AddEntryPassalongToUpsertAsync(driveId, f2, Guid.NewGuid(), 1, 1, s1, t1, null, 42, 0, 1, null, null, 1);
            await metaIndex.AddEntryPassalongToUpsertAsync(driveId, f3, Guid.NewGuid(), 1, 1, s1, t1, null, 42, 0, 2, null, null, 1);

            QueryBatchCursor cursor = new QueryBatchCursor(c4); // Behaves differently now
<<<<<<< HEAD
            var (result, moreRows, refCursor) = await metaIndex.QueryBatchAsync(driveId, 100, cursor, newestFirstOrder: true, sort: Sorting.CreatedDate, requiredSecurityGroup: allIntRange);
            Debug.Assert(result.Count == 4);
            Debug.Assert(cursor.nextBoundaryCursor == null);
            Debug.Assert(moreRows == false);

            Debug.Assert(ByteArrayUtil.muidcmp(f3, result[0].fileId) == 0);
            Debug.Assert(ByteArrayUtil.muidcmp(f2, result[1].fileId) == 0);
            Debug.Assert(ByteArrayUtil.muidcmp(f1, result[2].fileId) == 0);
            Debug.Assert(ByteArrayUtil.muidcmp(f5, result[3].fileId) == 0);
=======
            var (result, moreRows, refCursor) = await metaIndex.QueryBatchAsync(driveId, 100, cursor, newestFirstOrder: true, createdSort: true, requiredSecurityGroup: allIntRange);
            ClassicAssert.IsTrue(result.Count == 4);
            ClassicAssert.IsTrue(cursor.nextBoundaryCursor == null);
            ClassicAssert.IsTrue(moreRows == false);

            ClassicAssert.IsTrue(ByteArrayUtil.muidcmp(f3, result[0].fileId) == 0);
            ClassicAssert.IsTrue(ByteArrayUtil.muidcmp(f2, result[1].fileId) == 0);
            ClassicAssert.IsTrue(ByteArrayUtil.muidcmp(f1, result[2].fileId) == 0);
            ClassicAssert.IsTrue(ByteArrayUtil.muidcmp(f5, result[3].fileId) == 0);
>>>>>>> 4b318aaa
        }


        /// <summary>
        /// Scenario: Use a userDate cursor, forward, check it stops at the given boundary.
        /// </summary>
        [Test]
        [TestCase(DatabaseType.Sqlite)]
        #if RUN_POSTGRES_TESTS
        [TestCase(DatabaseType.Postgres)]
        #endif
        public async Task CursorsUDBoundaryTest02(DatabaseType databaseType)
        {
            await RegisterServicesAsync(databaseType);
            await using var scope = Services.BeginLifetimeScope();
            var metaIndex = scope.Resolve<MainIndexMeta>();

            var driveId = Guid.NewGuid();

            var f1 = SequentialGuid.CreateGuid();
            var s1 = SequentialGuid.CreateGuid().ToString();
            var t1 = SequentialGuid.CreateGuid();
            var f2 = SequentialGuid.CreateGuid();
            var f3 = SequentialGuid.CreateGuid();
            var f4 = SequentialGuid.CreateGuid();
            var f5 = SequentialGuid.CreateGuid();

            await metaIndex.AddEntryPassalongToUpsertAsync(driveId, f1, Guid.NewGuid(), 1, 1, s1, t1, null, 42, new UnixTimeUtc(-1001), 0, null, null, 1);
            await metaIndex.AddEntryPassalongToUpsertAsync(driveId, f2, Guid.NewGuid(), 1, 1, s1, t1, null, 42, new UnixTimeUtc(-1000), 1, null, null, 1);
            await metaIndex.AddEntryPassalongToUpsertAsync(driveId, f3, Guid.NewGuid(), 1, 1, s1, t1, null, 42, new UnixTimeUtc(-999), 2, null, null, 1);
            await metaIndex.AddEntryPassalongToUpsertAsync(driveId, f4, Guid.NewGuid(), 1, 1, s1, t1, null, 42, new UnixTimeUtc(2000), 2, null, null, 1);
            await metaIndex.AddEntryPassalongToUpsertAsync(driveId, f5, Guid.NewGuid(), 1, 1, s1, t1, null, 42, new UnixTimeUtc(2001), 3, null, null, 1);

            QueryBatchCursor cursor = new QueryBatchCursor(new UnixTimeUtc(-1000), true);
<<<<<<< HEAD
            var (result, moreRows, refCursor) = await metaIndex.QueryBatchAsync(driveId, 100, cursor, newestFirstOrder: true, sort: Sorting.UserDate, requiredSecurityGroup: allIntRange);
            Debug.Assert(result.Count == 3);
            Debug.Assert(cursor.nextBoundaryCursor == null);
            Debug.Assert(new UnixTimeUtc(-1000) == cursor.stopAtBoundary.Time);
            Debug.Assert(moreRows == false);
=======
            var (result, moreRows, refCursor) = await metaIndex.QueryBatchAsync(driveId, 100, cursor, newestFirstOrder: true, createdSort: false, requiredSecurityGroup: allIntRange);
            ClassicAssert.IsTrue(result.Count == 3);
            ClassicAssert.IsTrue(cursor.nextBoundaryCursor == null);
            ClassicAssert.IsTrue(new UnixTimeUtc(-1000) == cursor.stopAtBoundary.Time);
            ClassicAssert.IsTrue(moreRows == false);
>>>>>>> 4b318aaa

            ClassicAssert.IsTrue(ByteArrayUtil.muidcmp(f5, result[0].fileId) == 0);
            ClassicAssert.IsTrue(ByteArrayUtil.muidcmp(f4, result[1].fileId) == 0);
            ClassicAssert.IsTrue(ByteArrayUtil.muidcmp(f3, result[2].fileId) == 0);

        }

        [Test]
        [TestCase(DatabaseType.Sqlite)]
        #if RUN_POSTGRES_TESTS
        [TestCase(DatabaseType.Postgres)]
        #endif
        public async Task TwoGetByTests(DatabaseType databaseType)
        {
            await RegisterServicesAsync(databaseType);
            await using var scope = Services.BeginLifetimeScope();
            var metaIndex = scope.Resolve<MainIndexMeta>();
            var tblDriveMainIndex = scope.Resolve<TableDriveMainIndex>();

            var driveId = Guid.NewGuid();

            var f1 = SequentialGuid.CreateGuid();
            var s1 = SequentialGuid.CreateGuid().ToString();
            var gtid1 = SequentialGuid.CreateGuid();
            var uid1 = SequentialGuid.CreateGuid();

            var f2 = SequentialGuid.CreateGuid();
            var f3 = SequentialGuid.CreateGuid();
            var f4 = SequentialGuid.CreateGuid();
            var f5 = SequentialGuid.CreateGuid();

            await metaIndex.AddEntryPassalongToUpsertAsync(driveId, f2, Guid.NewGuid(), 1, 1, s1, null, null, 0, new UnixTimeUtc(0), 1, null, null, 1, fileState: 1);
            await metaIndex.AddEntryPassalongToUpsertAsync(driveId, f3, Guid.NewGuid(), 1, 1, s1, null, null, 0, new UnixTimeUtc(0), 2, null, null, 1, fileState: 2);
            await metaIndex.AddEntryPassalongToUpsertAsync(driveId, f1, gtid1, 1, 1, s1, null, null, 0, new UnixTimeUtc(0), 0, null, null, 1, fileState: 1);
            await metaIndex.AddEntryPassalongToUpsertAsync(driveId, f4, Guid.NewGuid(), 1, 1, s1, null, uid1, 1, new UnixTimeUtc(0), 2, null, null, 1, fileState: 2);
            await metaIndex.AddEntryPassalongToUpsertAsync(driveId, f5, Guid.NewGuid(), 1, 1, s1, null, null, 1, new UnixTimeUtc(0), 3, null, null, 1, fileState: 3);

            var r = await tblDriveMainIndex.GetByGlobalTransitIdAsync(driveId, gtid1);
            ClassicAssert.IsTrue(r != null);
            ClassicAssert.IsTrue(r.globalTransitId == gtid1);

            r = await tblDriveMainIndex.GetByUniqueIdAsync(driveId, uid1);
            ClassicAssert.IsTrue(r != null);
            ClassicAssert.IsTrue(r.uniqueId == uid1);

        }


        [Test]
        [TestCase(DatabaseType.Sqlite)]
        #if RUN_POSTGRES_TESTS
        [TestCase(DatabaseType.Postgres)]
        #endif
        public async Task FileStateTest(DatabaseType databaseType)
        {
            await RegisterServicesAsync(databaseType);
            await using var scope = Services.BeginLifetimeScope();
            var metaIndex = scope.Resolve<MainIndexMeta>();
            var tblDriveMainIndex = scope.Resolve<TableDriveMainIndex>();

            var driveId = Guid.NewGuid();

            var f1 = SequentialGuid.CreateGuid();
            var s1 = SequentialGuid.CreateGuid().ToString();
            var t1 = SequentialGuid.CreateGuid();
            var f2 = SequentialGuid.CreateGuid();
            var f3 = SequentialGuid.CreateGuid();
            var f4 = SequentialGuid.CreateGuid();
            var f5 = SequentialGuid.CreateGuid();

            await metaIndex.AddEntryPassalongToUpsertAsync(driveId, f1, Guid.NewGuid(), 1, 1, s1, t1, null, 0, new UnixTimeUtc(0), 0, null, null, 1, fileState: 1);
            await metaIndex.AddEntryPassalongToUpsertAsync(driveId, f2, Guid.NewGuid(), 1, 1, s1, t1, null, 0, new UnixTimeUtc(0), 1, null, null, 1, fileState: 1);
            await metaIndex.AddEntryPassalongToUpsertAsync(driveId, f3, Guid.NewGuid(), 1, 1, s1, t1, null, 0, new UnixTimeUtc(0), 2, null, null, 1, fileState: 2);
            await metaIndex.AddEntryPassalongToUpsertAsync(driveId, f4, Guid.NewGuid(), 1, 1, s1, t1, null, 1, new UnixTimeUtc(0), 2, null, null, 1, fileState: 2);
            await metaIndex.AddEntryPassalongToUpsertAsync(driveId, f5, Guid.NewGuid(), 1, 1, s1, t1, null, 1, new UnixTimeUtc(0), 3, null, null, 1, fileState: 3);

            QueryBatchCursor cursor = null;
            var (result, moreRows, refCursor) = await metaIndex.QueryBatchAutoAsync(driveId, 10, cursor, requiredSecurityGroup: allIntRange, fileStateAnyOf: new List<Int32>() { 0 });
            ClassicAssert.IsTrue(result.Count == 0);
            ClassicAssert.IsTrue(moreRows == false);

            cursor = null;
            (result, moreRows, refCursor) = await metaIndex.QueryBatchAutoAsync(driveId, 10, cursor, requiredSecurityGroup: allIntRange, fileStateAnyOf: new List<Int32>() { 3 });
            ClassicAssert.IsTrue(result.Count == 1);
            ClassicAssert.IsTrue(moreRows == false);

            cursor = null;
            (result, moreRows, refCursor) = await metaIndex.QueryBatchAutoAsync(driveId, 10, cursor, requiredSecurityGroup: allIntRange, fileStateAnyOf: new List<Int32>() { 1, 2 });
            ClassicAssert.IsTrue(result.Count == 4);
            ClassicAssert.IsTrue(moreRows == false);

            var r = await tblDriveMainIndex.GetAsync(driveId, f1);
            r.fileState = 42;
            await metaIndex.BaseUpdateEntryZapZapAsync(r, null, null);

<<<<<<< HEAD
            var c2 = new QueryBatchCursor(UnixTimeUtc.ZeroTime);
            (result, moreRows, var outc2) = await metaIndex.QueryBatchAsync(driveId, 10, c2, newestFirstOrder: true, sort: Sorting.ModifiedDate, requiredSecurityGroup: allIntRange);
            Debug.Assert(result.Count == 5);
            Debug.Assert(moreRows == false);
=======
            string c2 = UnixTimeUtc.ZeroTime.milliseconds.ToString();
            (result, moreRows, var outc2) = await metaIndex.QueryModifiedAsync(driveId, 10, c2, requiredSecurityGroup: allIntRange);
            ClassicAssert.IsTrue(result.Count == 1);
            ClassicAssert.IsTrue(moreRows == false);
>>>>>>> 4b318aaa

            r = await tblDriveMainIndex.GetAsync(driveId, f2);
            r.fileState = 43;
            await metaIndex.BaseUpdateEntryZapZapAsync(r, null, null);

            cursor = null;
            (result, moreRows, refCursor) = await metaIndex.QueryBatchAutoAsync(driveId, 10, cursor, fileStateAnyOf: new List<Int32>() { 42, 43 }, requiredSecurityGroup: allIntRange);
            ClassicAssert.IsTrue(result.Count == 2);
            ClassicAssert.IsTrue(moreRows == false);

        }



        [Test]
        [TestCase(DatabaseType.Sqlite)]
        #if RUN_POSTGRES_TESTS
        [TestCase(DatabaseType.Postgres)]
        #endif
        public async Task ArchivalStatusTest(DatabaseType databaseType)
        {
            await RegisterServicesAsync(databaseType);
            await using var scope = Services.BeginLifetimeScope();
            var metaIndex = scope.Resolve<MainIndexMeta>();
            var tblDriveMainIndex = scope.Resolve<TableDriveMainIndex>();

            var driveId = Guid.NewGuid();

            var f1 = SequentialGuid.CreateGuid();
            var s1 = SequentialGuid.CreateGuid().ToString();
            var t1 = SequentialGuid.CreateGuid();
            var f2 = SequentialGuid.CreateGuid();
            var f3 = SequentialGuid.CreateGuid();
            var f4 = SequentialGuid.CreateGuid();
            var f5 = SequentialGuid.CreateGuid();

            await metaIndex.AddEntryPassalongToUpsertAsync(driveId, f1, Guid.NewGuid(), 1, 1, s1, t1, null, 0, new UnixTimeUtc(0), 0, null, null, 1);
            await metaIndex.AddEntryPassalongToUpsertAsync(driveId, f2, Guid.NewGuid(), 1, 1, s1, t1, null, 0, new UnixTimeUtc(0), 1, null, null, 1);
            await metaIndex.AddEntryPassalongToUpsertAsync(driveId, f3, Guid.NewGuid(), 1, 1, s1, t1, null, 0, new UnixTimeUtc(0), 2, null, null, 1);
            await metaIndex.AddEntryPassalongToUpsertAsync(driveId, f4, Guid.NewGuid(), 1, 1, s1, t1, null, 1, new UnixTimeUtc(0), 2, null, null, 1);
            await metaIndex.AddEntryPassalongToUpsertAsync(driveId, f5, Guid.NewGuid(), 1, 1, s1, t1, null, 1, new UnixTimeUtc(0), 3, null, null, 1);
            await metaIndex.AddEntryPassalongToUpsertAsync(driveId, SequentialGuid.CreateGuid(), Guid.NewGuid(), 1, 1, s1, t1, null, 2, new UnixTimeUtc(0), 0, null, null, 1);

            QueryBatchCursor cursor = null;
            var (result, moreRows, refCursor) = await metaIndex.QueryBatchAutoAsync(driveId, 10, cursor, requiredSecurityGroup: allIntRange);
            ClassicAssert.IsTrue(result.Count == 6);
            ClassicAssert.IsTrue(moreRows == false);

            cursor = null;
            (result, moreRows, refCursor) = await metaIndex.QueryBatchAutoAsync(driveId, 10, cursor, requiredSecurityGroup: allIntRange, archivalStatusAnyOf: new List<Int32>() { 0 });
            ClassicAssert.IsTrue(result.Count == 3);
            ClassicAssert.IsTrue(moreRows == false);

            cursor = null;
            (result, moreRows, refCursor) = await metaIndex.QueryBatchAutoAsync(driveId, 10, cursor, requiredSecurityGroup: allIntRange, archivalStatusAnyOf: new List<Int32>() { 1 });
            ClassicAssert.IsTrue(result.Count == 2);
            ClassicAssert.IsTrue(moreRows == false);

            cursor = null;
            (result, moreRows, refCursor) = await metaIndex.QueryBatchAutoAsync(driveId, 10, cursor, requiredSecurityGroup: allIntRange, archivalStatusAnyOf: new List<Int32>() { 2 });
            ClassicAssert.IsTrue(result.Count == 1);
            ClassicAssert.IsTrue(moreRows == false);

            cursor = null;
            (result, moreRows, refCursor) = await metaIndex.QueryBatchAutoAsync(driveId, 10, cursor, archivalStatusAnyOf: new List<Int32>() { 0, 1 }, requiredSecurityGroup: allIntRange);
            ClassicAssert.IsTrue(result.Count == 5);
            ClassicAssert.IsTrue(moreRows == false);

<<<<<<< HEAD
            var c2 = new QueryBatchCursor();
            var outc2 = new QueryBatchCursor();
            (result, moreRows, outc2) = await metaIndex.QueryBatchAsync(driveId, 10, c2, newestFirstOrder: true, sort: Sorting.ModifiedDate, requiredSecurityGroup: allIntRange);
            Debug.Assert(result.Count == 6);
            Debug.Assert(moreRows == false);
=======
            string c2 = UnixTimeUtc.ZeroTime.milliseconds.ToString();
            string outc2 = UnixTimeUtc.ZeroTime.milliseconds.ToString();
            (result, moreRows, outc2) = await metaIndex.QueryModifiedAsync(driveId, 10, c2, requiredSecurityGroup: allIntRange);
            ClassicAssert.IsTrue(result.Count == 0);
            ClassicAssert.IsTrue(moreRows == false);
>>>>>>> 4b318aaa

            var r = await tblDriveMainIndex.GetAsync(driveId, f1);
            r.archivalStatus = 7;
            await metaIndex.BaseUpdateEntryZapZapAsync(r, null, null);

<<<<<<< HEAD
            c2 = new QueryBatchCursor();
            (result, moreRows, outc2) = await metaIndex.QueryBatchAsync(driveId, 10, c2, newestFirstOrder: true, sort: Sorting.ModifiedDate, requiredSecurityGroup: allIntRange);
            Debug.Assert(result.Count == 6);
            Debug.Assert(moreRows == false);
=======
            c2 = UnixTimeUtc.ZeroTime.milliseconds.ToString();
            (result, moreRows, outc2) = await metaIndex.QueryModifiedAsync(driveId, 10, c2, requiredSecurityGroup: allIntRange);
            ClassicAssert.IsTrue(result.Count == 1);
            ClassicAssert.IsTrue(moreRows == false);
>>>>>>> 4b318aaa

            cursor = null;
            (result, moreRows, refCursor) = await metaIndex.QueryBatchAutoAsync(driveId, 10, cursor, archivalStatusAnyOf: new List<Int32>() { 0 }, requiredSecurityGroup: allIntRange);
            ClassicAssert.IsTrue(result.Count == 2);
            ClassicAssert.IsTrue(moreRows == false);

            r = await tblDriveMainIndex.GetAsync(driveId, f2);
            r.archivalStatus = 7;
            await metaIndex.BaseUpdateEntryZapZapAsync(r, null, null);

            cursor = null;
            (result, moreRows, refCursor) = await metaIndex.QueryBatchAutoAsync(driveId, 10, cursor, archivalStatusAnyOf: new List<Int32>() { 0 }, requiredSecurityGroup: allIntRange);
            ClassicAssert.IsTrue(result.Count == 1);
            ClassicAssert.IsTrue(moreRows == false);

        }


        /// <summary>
        /// Scenario: Test the cursor behavior when you get exactly the limit set & there is new data.
        /// </summary>
        [Test]
        [TestCase(DatabaseType.Sqlite)]
        #if RUN_POSTGRES_TESTS
        [TestCase(DatabaseType.Postgres)]
        #endif
        public async Task CursorsBatch06Test(DatabaseType databaseType)
        {
            await RegisterServicesAsync(databaseType);
            await using var scope = Services.BeginLifetimeScope();
            var metaIndex = scope.Resolve<MainIndexMeta>();
            var tblDriveMainIndex = scope.Resolve<TableDriveMainIndex>();

            var driveId = Guid.NewGuid();

            var f1 = SequentialGuid.CreateGuid();
            var s1 = SequentialGuid.CreateGuid().ToString();
            var t1 = SequentialGuid.CreateGuid();
            var f2 = SequentialGuid.CreateGuid();
            var f3 = SequentialGuid.CreateGuid();
            var f4 = SequentialGuid.CreateGuid();
            var f5 = SequentialGuid.CreateGuid();

            var c1= await metaIndex.AddEntryPassalongToUpsertAsync(driveId, f1, Guid.NewGuid(), 1, 1, s1, t1, null, 42, new UnixTimeUtc(0), 0, null, null, 1);
            var c2 = await metaIndex.AddEntryPassalongToUpsertAsync(driveId, f2, Guid.NewGuid(), 1, 1, s1, t1, null, 42, new UnixTimeUtc(0), 1, null, null, 1);
            var c3 = await metaIndex.AddEntryPassalongToUpsertAsync(driveId, f3, Guid.NewGuid(), 1, 1, s1, t1, null, 42, new UnixTimeUtc(0), 2, null, null, 1);
            var c4 = await metaIndex.AddEntryPassalongToUpsertAsync(driveId, f4, Guid.NewGuid(), 1, 1, s1, t1, null, 42, new UnixTimeUtc(0), 2, null, null, 1);
            var c5 = await metaIndex.AddEntryPassalongToUpsertAsync(driveId, f5, Guid.NewGuid(), 1, 1, s1, t1, null, 42, new UnixTimeUtc(0), 3, null, null, 1);

            QueryBatchCursor cursor = null;
            var (result, moreRows, refCursor) = await metaIndex.QueryBatchAutoAsync(driveId, 100, cursor, requiredSecurityGroup: allIntRange);
            ClassicAssert.IsTrue(result.Count == 5);
            ClassicAssert.IsTrue(refCursor.nextBoundaryCursor == null);
            ClassicAssert.IsTrue(refCursor.pagingCursor == null);
            ClassicAssert.IsTrue(new TimeRowCursor(c5, 5).Equals(refCursor.stopAtBoundary));
            ClassicAssert.IsTrue(moreRows == false);

            // Add two more items
            var f6 = SequentialGuid.CreateGuid();
            var f7 = SequentialGuid.CreateGuid();
            var c6 = await metaIndex.AddEntryPassalongToUpsertAsync(driveId, f6, Guid.NewGuid(), 1, 1, s1, t1, null, 42, new UnixTimeUtc(0), 1, null, null, 1);
            var c7 = await metaIndex.AddEntryPassalongToUpsertAsync(driveId, f7, Guid.NewGuid(), 1, 1, s1, t1, null, 42, new UnixTimeUtc(0), 1, null, null, 1);

            // Now there should be no more items (recursive call in QueryBatch())
            (result, moreRows, refCursor) = await metaIndex.QueryBatchAutoAsync(driveId, 10, refCursor, requiredSecurityGroup: allIntRange);
            ClassicAssert.IsTrue(result.Count == 2);
            ClassicAssert.IsTrue(refCursor.nextBoundaryCursor == null);
            ClassicAssert.IsTrue(refCursor.pagingCursor == null);
            ClassicAssert.IsTrue(new TimeRowCursor(c7, 7).Equals(refCursor.stopAtBoundary));
            ClassicAssert.IsTrue(moreRows == false);

            // Now there should be no more items (recursive call in QueryBatch())
            (result, moreRows, refCursor) = await metaIndex.QueryBatchAutoAsync(driveId, 10, refCursor, requiredSecurityGroup: allIntRange);
            ClassicAssert.IsTrue(result.Count == 0);
            ClassicAssert.IsTrue(refCursor.nextBoundaryCursor == null);
            ClassicAssert.IsTrue(refCursor.pagingCursor == null);
            ClassicAssert.IsTrue(new TimeRowCursor(c7, 7).Equals(refCursor.stopAtBoundary));
            ClassicAssert.IsTrue(moreRows == false);

        }


        /// <summary>
        /// READ THIS EXAMPLE TO UNDERSTAND HOW THE AUTO CURSOR WORKS IN A REAL LIFE SCENARIO
        ///
        /// Scenario: First we get the entire chat history of five items.
        /// Then three new items are added.
        /// We check to get a page of TWO those (one is left).
        /// Then two new items are added.
        /// We check to get TWO items. We'll get only 1 because that's the leftover from the three items where we only got 2
        /// Then we check to get TWO more items, and we get the last two.
        ///
        /// In summary items are retrieved as [f5,f4,f3,f2,f1], [f8,f7], [f6], [f10,f9]
        ///
        /// </summary>
        [Test]
        [TestCase(DatabaseType.Sqlite)]
        #if RUN_POSTGRES_TESTS
        [TestCase(DatabaseType.Postgres)]
        #endif
        public async Task CursorsBatch07ExampleTest(DatabaseType databaseType)
        {
            await RegisterServicesAsync(databaseType);
            await using var scope = Services.BeginLifetimeScope();
            var metaIndex = scope.Resolve<MainIndexMeta>();
            var tblDriveMainIndex = scope.Resolve<TableDriveMainIndex>();

            var driveId = Guid.NewGuid();

            var f1 = SequentialGuid.CreateGuid();
            var s1 = SequentialGuid.CreateGuid().ToString();
            var t1 = SequentialGuid.CreateGuid();
            var f2 = SequentialGuid.CreateGuid();
            var f3 = SequentialGuid.CreateGuid();
            var f4 = SequentialGuid.CreateGuid();
            var f5 = SequentialGuid.CreateGuid();

            // Add five items to the chat database
            await metaIndex.AddEntryPassalongToUpsertAsync(driveId, f1, Guid.NewGuid(), 1, 1, s1, t1, null, 42, new UnixTimeUtc(0), 0, null, null, 1);
            await metaIndex.AddEntryPassalongToUpsertAsync(driveId, f2, Guid.NewGuid(), 1, 1, s1, t1, null, 42, new UnixTimeUtc(0), 1, null, null, 1);
            await metaIndex.AddEntryPassalongToUpsertAsync(driveId, f3, Guid.NewGuid(), 1, 1, s1, t1, null, 42, new UnixTimeUtc(0), 2, null, null, 1);
            await metaIndex.AddEntryPassalongToUpsertAsync(driveId, f4, Guid.NewGuid(), 1, 1, s1, t1, null, 42, new UnixTimeUtc(0), 2, null, null, 1);
            var c5 = await metaIndex.AddEntryPassalongToUpsertAsync(driveId, f5, Guid.NewGuid(), 1, 1, s1, t1, null, 42, new UnixTimeUtc(0), 3, null, null, 1);

            // Get everything from the chat database
            QueryBatchCursor cursor = null;
            var (result, moreRows, refCursor) = await metaIndex.QueryBatchAutoAsync(driveId, 100, cursor, requiredSecurityGroup: allIntRange);
            ClassicAssert.IsTrue(result.Count == 5);
            ClassicAssert.IsTrue(ByteArrayUtil.muidcmp(result[0].fileId, f5) == 0);
            ClassicAssert.IsTrue(ByteArrayUtil.muidcmp(result[1].fileId, f4) == 0);
            ClassicAssert.IsTrue(ByteArrayUtil.muidcmp(result[2].fileId, f3) == 0);
            ClassicAssert.IsTrue(ByteArrayUtil.muidcmp(result[3].fileId, f2) == 0);
            ClassicAssert.IsTrue(ByteArrayUtil.muidcmp(result[4].fileId, f1) == 0);
            ClassicAssert.IsTrue(new TimeRowCursor(c5, 5).Equals(refCursor.stopAtBoundary));
            ClassicAssert.IsTrue(refCursor.nextBoundaryCursor == null);
            ClassicAssert.IsTrue(refCursor.pagingCursor == null);
            ClassicAssert.IsTrue(moreRows == false);

            // Now there should be no more items
            (result, moreRows, refCursor) = await metaIndex.QueryBatchAutoAsync(driveId, 10, refCursor, requiredSecurityGroup: allIntRange);
            ClassicAssert.IsTrue(result.Count == 0);
            ClassicAssert.IsTrue(refCursor.nextBoundaryCursor == null);
            ClassicAssert.IsTrue(refCursor.pagingCursor == null);
            ClassicAssert.IsTrue(new TimeRowCursor(c5, 5).Equals(refCursor.stopAtBoundary));
            ClassicAssert.IsTrue(moreRows == false);

            // Now add three more items
            var f6 = SequentialGuid.CreateGuid();
            var f7 = SequentialGuid.CreateGuid();
            var f8 = SequentialGuid.CreateGuid();
            var c6 = await metaIndex.AddEntryPassalongToUpsertAsync(driveId, f6, Guid.NewGuid(), 1, 1, s1, t1, null, 42, new UnixTimeUtc(0), 1, null, null, 1);
            var c7 = await metaIndex.AddEntryPassalongToUpsertAsync(driveId, f7, Guid.NewGuid(), 1, 1, s1, t1, null, 42, new UnixTimeUtc(0), 1, null, null, 1);
            var c8 = await metaIndex.AddEntryPassalongToUpsertAsync(driveId, f8, Guid.NewGuid(), 1, 1, s1, t1, null, 42, new UnixTimeUtc(0), 1, null, null, 1);

            // Now we get two of the three new items, we get the newest first f8 & f7
            (result, moreRows, refCursor) = await metaIndex.QueryBatchAutoAsync(driveId, 2, refCursor, requiredSecurityGroup: allIntRange);
            ClassicAssert.IsTrue(result.Count == 2);
            ClassicAssert.IsTrue(ByteArrayUtil.muidcmp(result[0].fileId, f8) == 0);
            ClassicAssert.IsTrue(ByteArrayUtil.muidcmp(result[1].fileId, f7) == 0);
            ClassicAssert.IsTrue(new TimeRowCursor(c7, 7).Equals(refCursor.pagingCursor));
            ClassicAssert.IsTrue(new TimeRowCursor(c5, 5).Equals(refCursor.stopAtBoundary));
            ClassicAssert.IsTrue(new TimeRowCursor(c8, 8).Equals(refCursor.nextBoundaryCursor));
            ClassicAssert.IsTrue(moreRows == true);


            // Now add two more items
            var f9 = SequentialGuid.CreateGuid();
            var f10 = SequentialGuid.CreateGuid();
            var c9 = await metaIndex.AddEntryPassalongToUpsertAsync(driveId, f9, Guid.NewGuid(), 1, 1, s1, t1, null, 42, new UnixTimeUtc(0), 1, null, null, 1);
            var c10 = await metaIndex.AddEntryPassalongToUpsertAsync(driveId, f10, Guid.NewGuid(), 1, 1, s1, t1, null, 42, new UnixTimeUtc(0), 1, null, null, 1);

            // Now we get two more items. Internally, this will turn into two QueryBatchRaw()
            // because there is only 1 left in the previous range. A second request will get the
            // next item. Leaving us with 1 left over. The order of the items will be newest first,
            // so f10, f6. Note that you'll get a gap between {f8,f7,f6} and {f10,f9}, i.e. f9 still
            // waiting for the next query
            //
            (result, moreRows, refCursor) = await metaIndex.QueryBatchAutoAsync(driveId, 2, refCursor, requiredSecurityGroup: allIntRange);
            ClassicAssert.IsTrue(result.Count == 2);
            ClassicAssert.IsTrue(ByteArrayUtil.muidcmp(result[0].fileId, f10) == 0);
            ClassicAssert.IsTrue(ByteArrayUtil.muidcmp(result[1].fileId, f6) == 0);
            ClassicAssert.IsTrue(new TimeRowCursor(c10, 10).Equals(refCursor.pagingCursor));
            ClassicAssert.IsTrue(new TimeRowCursor(c8, 8).Equals(refCursor.stopAtBoundary));
            ClassicAssert.IsTrue(new TimeRowCursor(c10, 10).Equals(refCursor.nextBoundaryCursor));
            ClassicAssert.IsTrue(moreRows == true);

            // Now we get two more items, only one should be left (f9)
            (result, moreRows, refCursor) = await metaIndex.QueryBatchAutoAsync(driveId, 2, refCursor, requiredSecurityGroup: allIntRange);
            ClassicAssert.IsTrue(result.Count == 1);
            ClassicAssert.IsTrue(ByteArrayUtil.muidcmp(result[0].fileId, f9) == 0);
            ClassicAssert.IsTrue(moreRows == false);

            ClassicAssert.IsTrue(refCursor.nextBoundaryCursor == null);
            ClassicAssert.IsTrue(refCursor.pagingCursor == null);
            ClassicAssert.IsTrue(new TimeRowCursor(c10, 10).Equals(refCursor.stopAtBoundary));

        }


        [Test]
        [TestCase(DatabaseType.Sqlite)]
        #if RUN_POSTGRES_TESTS
        [TestCase(DatabaseType.Postgres)]
        #endif
        public async Task QueryBatchCursorNewestHasRows01(DatabaseType databaseType)
        {
            await RegisterServicesAsync(databaseType);
            await using var scope = Services.BeginLifetimeScope();
            var metaIndex = scope.Resolve<MainIndexMeta>();
            var tblDriveMainIndex = scope.Resolve<TableDriveMainIndex>();

            var driveId = Guid.NewGuid();

            var f1 = SequentialGuid.CreateGuid();
            var s1 = SequentialGuid.CreateGuid().ToString();
            var t1 = SequentialGuid.CreateGuid();
            var f2 = SequentialGuid.CreateGuid();
            var f3 = SequentialGuid.CreateGuid();

            await metaIndex.AddEntryPassalongToUpsertAsync(driveId, f1, Guid.NewGuid(), 1, 1, s1, t1, null, 42, new UnixTimeUtc(0), 0, null, null, 1);
            await metaIndex.AddEntryPassalongToUpsertAsync(driveId, f2, Guid.NewGuid(), 1, 1, s1, t1, null, 42, new UnixTimeUtc(0), 1, null, null, 1);
            await metaIndex.AddEntryPassalongToUpsertAsync(driveId, f3, Guid.NewGuid(), 1, 1, s1, t1, null, 42, new UnixTimeUtc(0), 2, null, null, 1);

            QueryBatchCursor cursor = null;
            var (result, hasRows, refCursor) = await metaIndex.QueryBatchAsync(driveId, 2, cursor, newestFirstOrder: true, requiredSecurityGroup: allIntRange);
            ClassicAssert.IsTrue(result.Count == 2);
            ClassicAssert.IsTrue(hasRows == true);

            (result, hasRows, refCursor) = await metaIndex.QueryBatchAsync(driveId, 1, refCursor, newestFirstOrder: true, requiredSecurityGroup: allIntRange);
            ClassicAssert.IsTrue(result.Count == 1);
            ClassicAssert.IsTrue(hasRows == false);

            (result, hasRows, refCursor) = await metaIndex.QueryBatchAsync(driveId, 1, refCursor, newestFirstOrder: true, requiredSecurityGroup: allIntRange);
            ClassicAssert.IsTrue(result.Count == 0);
            ClassicAssert.IsTrue(hasRows == false);

        }


        [Test]
        [TestCase(DatabaseType.Sqlite)]
        #if RUN_POSTGRES_TESTS
        [TestCase(DatabaseType.Postgres)]
        #endif
        public async Task QueryBatchUserDateCursorNewestHasRows01(DatabaseType databaseType)
        {
            await RegisterServicesAsync(databaseType);
            await using var scope = Services.BeginLifetimeScope();
            var metaIndex = scope.Resolve<MainIndexMeta>();
            var tblDriveMainIndex = scope.Resolve<TableDriveMainIndex>();

            var driveId = Guid.NewGuid();

            var f1 = SequentialGuid.CreateGuid();
            var s1 = SequentialGuid.CreateGuid().ToString();
            var t1 = SequentialGuid.CreateGuid();
            var f2 = SequentialGuid.CreateGuid();
            var f3 = SequentialGuid.CreateGuid();

            await metaIndex.AddEntryPassalongToUpsertAsync(driveId, f1, Guid.NewGuid(), 1, 1, s1, t1, null, 42, new UnixTimeUtc(1000), 0, null, null, 1);
            await metaIndex.AddEntryPassalongToUpsertAsync(driveId, f2, Guid.NewGuid(), 1, 1, s1, t1, null, 42, new UnixTimeUtc(0), 1, null, null, 1);
            await metaIndex.AddEntryPassalongToUpsertAsync(driveId, f3, Guid.NewGuid(), 1, 1, s1, t1, null, 42, new UnixTimeUtc(2000), 2, null, null, 1);

            QueryBatchCursor cursor = null;
<<<<<<< HEAD
            var (result, hasRows, refCursor) = await metaIndex.QueryBatchAsync(driveId, 2, cursor, newestFirstOrder: true, sort: Sorting.UserDate, requiredSecurityGroup: allIntRange);
            Debug.Assert(result.Count == 2);
            Debug.Assert(hasRows == true);

            (result, hasRows, refCursor) = await metaIndex.QueryBatchAsync(driveId, 1, refCursor, newestFirstOrder: true, sort: Sorting.UserDate, requiredSecurityGroup: allIntRange);
            Debug.Assert(result.Count == 1);
            Debug.Assert(hasRows == false);

            (result, hasRows, refCursor) = await metaIndex.QueryBatchAsync(driveId, 1, refCursor, newestFirstOrder: true, sort: Sorting.UserDate, requiredSecurityGroup: allIntRange);
            Debug.Assert(result.Count == 0);
            Debug.Assert(hasRows == false);
=======
            var (result, hasRows, refCursor) = await metaIndex.QueryBatchAsync(driveId, 2, cursor, newestFirstOrder: true, createdSort: false, requiredSecurityGroup: allIntRange);
            ClassicAssert.IsTrue(result.Count == 2);
            ClassicAssert.IsTrue(hasRows == true);

            (result, hasRows, refCursor) = await metaIndex.QueryBatchAsync(driveId, 1, refCursor, newestFirstOrder: true, createdSort: false, requiredSecurityGroup: allIntRange);
            ClassicAssert.IsTrue(result.Count == 1);
            ClassicAssert.IsTrue(hasRows == false);

            (result, hasRows, refCursor) = await metaIndex.QueryBatchAsync(driveId, 1, refCursor, newestFirstOrder: true, createdSort: false, requiredSecurityGroup: allIntRange);
            ClassicAssert.IsTrue(result.Count == 0);
            ClassicAssert.IsTrue(hasRows == false);
>>>>>>> 4b318aaa

        }


        [Test]
        [TestCase(DatabaseType.Sqlite)]
        #if RUN_POSTGRES_TESTS
        [TestCase(DatabaseType.Postgres)]
        #endif
        public async Task QueryBatchCursorOldestHasRows01(DatabaseType databaseType)
        {
            await RegisterServicesAsync(databaseType);
            await using var scope = Services.BeginLifetimeScope();
            var metaIndex = scope.Resolve<MainIndexMeta>();
            var tblDriveMainIndex = scope.Resolve<TableDriveMainIndex>();

            var driveId = Guid.NewGuid();

            var f1 = SequentialGuid.CreateGuid();
            var s1 = SequentialGuid.CreateGuid().ToString();
            var t1 = SequentialGuid.CreateGuid();
            var f2 = SequentialGuid.CreateGuid();
            var f3 = SequentialGuid.CreateGuid();

            await metaIndex.AddEntryPassalongToUpsertAsync(driveId, f1, Guid.NewGuid(), 1, 1, s1, t1, null, 42, new UnixTimeUtc(0), 0, null, null, 1);
            await metaIndex.AddEntryPassalongToUpsertAsync(driveId, f2, Guid.NewGuid(), 1, 1, s1, t1, null, 42, new UnixTimeUtc(0), 1, null, null, 1);
            await metaIndex.AddEntryPassalongToUpsertAsync(driveId, f3, Guid.NewGuid(), 1, 1, s1, t1, null, 42, new UnixTimeUtc(0), 2, null, null, 1);

            QueryBatchCursor cursor = null;
            var (result, hasRows, refCursor) = await metaIndex.QueryBatchAsync(driveId, 2, cursor, newestFirstOrder: false, requiredSecurityGroup: allIntRange);
            ClassicAssert.IsTrue(result.Count == 2);
            ClassicAssert.IsTrue(hasRows == true);

            (result, hasRows, refCursor) = await metaIndex.QueryBatchAsync(driveId, 1, refCursor, newestFirstOrder: false, requiredSecurityGroup: allIntRange);
            ClassicAssert.IsTrue(result.Count == 1);
            ClassicAssert.IsTrue(hasRows == false);

            (result, hasRows, refCursor) = await metaIndex.QueryBatchAsync(driveId, 1, refCursor, newestFirstOrder: false, requiredSecurityGroup: allIntRange);
            ClassicAssert.IsTrue(result.Count == 0);
            ClassicAssert.IsTrue(hasRows == false);

        }


        [Test]
        [TestCase(DatabaseType.Sqlite)]
        #if RUN_POSTGRES_TESTS
        [TestCase(DatabaseType.Postgres)]
        #endif
        public async Task QueryBatchUserDateCursorOldestHasRows01(DatabaseType databaseType)
        {
            await RegisterServicesAsync(databaseType);
            await using var scope = Services.BeginLifetimeScope();
            var metaIndex = scope.Resolve<MainIndexMeta>();
            var tblDriveMainIndex = scope.Resolve<TableDriveMainIndex>();

            var driveId = Guid.NewGuid();

            var f1 = SequentialGuid.CreateGuid();
            var s1 = SequentialGuid.CreateGuid().ToString();
            var t1 = SequentialGuid.CreateGuid();
            var f2 = SequentialGuid.CreateGuid();
            var f3 = SequentialGuid.CreateGuid();

            await metaIndex.AddEntryPassalongToUpsertAsync(driveId, f1, Guid.NewGuid(), 1, 1, s1, t1, null, 42, new UnixTimeUtc(1000), 0, null, null, 1);
            await metaIndex.AddEntryPassalongToUpsertAsync(driveId, f2, Guid.NewGuid(), 1, 1, s1, t1, null, 42, new UnixTimeUtc(0), 1, null, null, 1);
            await metaIndex.AddEntryPassalongToUpsertAsync(driveId, f3, Guid.NewGuid(), 1, 1, s1, t1, null, 42, new UnixTimeUtc(2000), 2, null, null, 1);

            QueryBatchCursor cursor = null;
<<<<<<< HEAD
            var (result, hasRows, refCursor) = await metaIndex.QueryBatchAsync(driveId, 2, cursor, newestFirstOrder: false, sort: Sorting.UserDate, requiredSecurityGroup: allIntRange);
            Debug.Assert(result.Count == 2);
            Debug.Assert(hasRows == true);

            (result, hasRows, refCursor) = await metaIndex.QueryBatchAsync(driveId, 1, refCursor, newestFirstOrder: false, sort: Sorting.UserDate, requiredSecurityGroup: allIntRange);
            Debug.Assert(result.Count == 1);
            Debug.Assert(hasRows == false);

            (result, hasRows, refCursor) = await metaIndex.QueryBatchAsync(driveId, 1, refCursor, newestFirstOrder: false, sort: Sorting.UserDate, requiredSecurityGroup: allIntRange);
            Debug.Assert(result.Count == 0);
            Debug.Assert(hasRows == false);
=======
            var (result, hasRows, refCursor) = await metaIndex.QueryBatchAsync(driveId, 2, cursor, newestFirstOrder: false, createdSort: false, requiredSecurityGroup: allIntRange);
            ClassicAssert.IsTrue(result.Count == 2);
            ClassicAssert.IsTrue(hasRows == true);

            (result, hasRows, refCursor) = await metaIndex.QueryBatchAsync(driveId, 1, refCursor, newestFirstOrder: false, createdSort: false, requiredSecurityGroup: allIntRange);
            ClassicAssert.IsTrue(result.Count == 1);
            ClassicAssert.IsTrue(hasRows == false);

            (result, hasRows, refCursor) = await metaIndex.QueryBatchAsync(driveId, 1, refCursor, newestFirstOrder: false, createdSort: false, requiredSecurityGroup: allIntRange);
            ClassicAssert.IsTrue(result.Count == 0);
            ClassicAssert.IsTrue(hasRows == false);
>>>>>>> 4b318aaa

        }


        [Test]
        [TestCase(DatabaseType.Sqlite)]
        #if RUN_POSTGRES_TESTS
        [TestCase(DatabaseType.Postgres)]
        #endif
        public async Task QueryBatchCursorNewest01(DatabaseType databaseType)
        {
            await RegisterServicesAsync(databaseType);
            await using var scope = Services.BeginLifetimeScope();
            var metaIndex = scope.Resolve<MainIndexMeta>();
            var tblDriveMainIndex = scope.Resolve<TableDriveMainIndex>();

            var driveId = Guid.NewGuid();

            var f1 = SequentialGuid.CreateGuid(); // Oldest
            var s1 = SequentialGuid.CreateGuid().ToString();
            var t1 = SequentialGuid.CreateGuid();
            var f2 = SequentialGuid.CreateGuid();
            var f3 = SequentialGuid.CreateGuid(); // Newest

            var c1 = await metaIndex.AddEntryPassalongToUpsertAsync(driveId, f1, Guid.NewGuid(), 1, 1, s1, t1, null, 42, new UnixTimeUtc(0), 0, null, null, 1);
            var c2 = await metaIndex.AddEntryPassalongToUpsertAsync(driveId, f2, Guid.NewGuid(), 1, 1, s1, t1, null, 42, new UnixTimeUtc(0), 1, null, null, 1);
            var c3 = await metaIndex.AddEntryPassalongToUpsertAsync(driveId, f3, Guid.NewGuid(), 1, 1, s1, t1, null, 42, new UnixTimeUtc(0), 2, null, null, 1);

            QueryBatchCursor cursor = null;
            var (result, hasRows, refCursor) = await metaIndex.QueryBatchAsync(driveId, 2, cursor, newestFirstOrder: true, requiredSecurityGroup: allIntRange);
            ClassicAssert.IsTrue(result.Count == 2);
            ClassicAssert.IsTrue(hasRows == true);
            ClassicAssert.IsTrue(new TimeRowCursor(c2, 2).Equals(refCursor.pagingCursor));

            (result, hasRows, refCursor) = await metaIndex.QueryBatchAsync(driveId, 1, refCursor, newestFirstOrder: true, requiredSecurityGroup: allIntRange);
            ClassicAssert.IsTrue(result.Count == 1);
            ClassicAssert.IsTrue(hasRows == false);
            ClassicAssert.IsTrue(new TimeRowCursor(c1, 1).Equals(refCursor.pagingCursor));

            (result, hasRows, refCursor) = await metaIndex.QueryBatchAsync(driveId, 1, refCursor, newestFirstOrder: true, requiredSecurityGroup: allIntRange);
            ClassicAssert.IsTrue(result.Count == 0);
            ClassicAssert.IsTrue(hasRows == false);
            ClassicAssert.IsTrue(new TimeRowCursor(c1,1).Equals(refCursor.pagingCursor));
        }


        [Test]
        [TestCase(DatabaseType.Sqlite)]
        #if RUN_POSTGRES_TESTS
        [TestCase(DatabaseType.Postgres)]
        #endif
        public async Task QueryBatchUserDateCursorNewest01(DatabaseType databaseType)
        {
            await RegisterServicesAsync(databaseType);
            await using var scope = Services.BeginLifetimeScope();
            var metaIndex = scope.Resolve<MainIndexMeta>();
            var tblDriveMainIndex = scope.Resolve<TableDriveMainIndex>();

            var driveId = Guid.NewGuid();

            var f1 = SequentialGuid.CreateGuid(); // Oldest
            var s1 = SequentialGuid.CreateGuid().ToString();
            var t1 = SequentialGuid.CreateGuid();
            var f2 = SequentialGuid.CreateGuid();
            var f3 = SequentialGuid.CreateGuid(); // Newest

            await metaIndex.AddEntryPassalongToUpsertAsync(driveId, f1, Guid.NewGuid(), 1, 1, s1, t1, null, 42, new UnixTimeUtc(1000), 0, null, null, 1);
            var c2 = await metaIndex.AddEntryPassalongToUpsertAsync(driveId, f2, Guid.NewGuid(), 1, 1, s1, t1, null, 42, new UnixTimeUtc(42), 1, null, null, 1);
            await metaIndex.AddEntryPassalongToUpsertAsync(driveId, f3, Guid.NewGuid(), 1, 1, s1, t1, null, 42, new UnixTimeUtc(2000), 2, null, null, 1);

            QueryBatchCursor cursor = null;
<<<<<<< HEAD
            var (result, hasRows, refCursor) = await metaIndex.QueryBatchAsync(driveId, 2, cursor, newestFirstOrder: true, sort: Sorting.UserDate, requiredSecurityGroup: allIntRange);
            Debug.Assert(result.Count == 2);
            Debug.Assert(hasRows == true);
            Debug.Assert(ByteArrayUtil.muidcmp(result[0].fileId, f3) == 0);
            Debug.Assert(ByteArrayUtil.muidcmp(result[1].fileId, f1) == 0);

            (result, hasRows, refCursor) = await metaIndex.QueryBatchAsync(driveId, 1, refCursor, newestFirstOrder: true, sort: Sorting.UserDate, requiredSecurityGroup: allIntRange);
            Debug.Assert(result.Count == 1);
            Debug.Assert(hasRows == false);
            Debug.Assert(ByteArrayUtil.muidcmp(result[0].fileId, f2) == 0);

            (result, hasRows, refCursor) = await metaIndex.QueryBatchAsync(driveId, 1, refCursor, newestFirstOrder: true, sort: Sorting.UserDate, requiredSecurityGroup: allIntRange);
            Debug.Assert(result.Count == 0);
            Debug.Assert(hasRows == false);
            Debug.Assert(new TimeRowCursor(new UnixTimeUtc(42), 2).Equals(refCursor.pagingCursor));
            Debug.Assert(refCursor.pagingCursor.Time.milliseconds == 42);
=======
            var (result, hasRows, refCursor) = await metaIndex.QueryBatchAsync(driveId, 2, cursor, newestFirstOrder: true, createdSort: false, requiredSecurityGroup: allIntRange);
            ClassicAssert.IsTrue(result.Count == 2);
            ClassicAssert.IsTrue(hasRows == true);
            ClassicAssert.IsTrue(ByteArrayUtil.muidcmp(result[0].fileId, f3) == 0);
            ClassicAssert.IsTrue(ByteArrayUtil.muidcmp(result[1].fileId, f1) == 0);

            (result, hasRows, refCursor) = await metaIndex.QueryBatchAsync(driveId, 1, refCursor, newestFirstOrder: true, createdSort: false, requiredSecurityGroup: allIntRange);
            ClassicAssert.IsTrue(result.Count == 1);
            ClassicAssert.IsTrue(hasRows == false);
            ClassicAssert.IsTrue(ByteArrayUtil.muidcmp(result[0].fileId, f2) == 0);

            (result, hasRows, refCursor) = await metaIndex.QueryBatchAsync(driveId, 1, refCursor, newestFirstOrder: true, createdSort: false, requiredSecurityGroup: allIntRange);
            ClassicAssert.IsTrue(result.Count == 0);
            ClassicAssert.IsTrue(hasRows == false);
            ClassicAssert.IsTrue(new TimeRowCursor(new UnixTimeUtc(42), 2).Equals(refCursor.pagingCursor));
            ClassicAssert.IsTrue(refCursor.pagingCursor.Time.milliseconds == 42);
>>>>>>> 4b318aaa

        }

        [Test]
        [TestCase(DatabaseType.Sqlite)]
#if RUN_POSTGRES_TESTS
        [TestCase(DatabaseType.Postgres)]
#endif
        public async Task QueryModifiedRowIdTest(DatabaseType databaseType)
        {
            await RegisterServicesAsync(databaseType);
            await using var scope = Services.BeginLifetimeScope();
            var metaIndex = scope.Resolve<MainIndexMeta>();
            var tblDriveMainIndex = scope.Resolve<TableDriveMainIndex>();

            var driveId = Guid.NewGuid();

            var f1 = SequentialGuid.CreateGuid(); // Oldest
            var s1 = SequentialGuid.CreateGuid().ToString();
            var t1 = SequentialGuid.CreateGuid();
            var f2 = SequentialGuid.CreateGuid();
            var f3 = SequentialGuid.CreateGuid(); // Newest

            await metaIndex.AddEntryPassalongToUpsertAsync(driveId, f1, Guid.NewGuid(), 1, 1, s1, t1, null, 42, new UnixTimeUtc(1000), 0, null, null, 1);
            await metaIndex.AddEntryPassalongToUpsertAsync(driveId, f2, Guid.NewGuid(), 1, 1, s1, t1, null, 42, new UnixTimeUtc(42), 1, null, null, 1);
            await metaIndex.AddEntryPassalongToUpsertAsync(driveId, f3, Guid.NewGuid(), 1, 1, s1, t1, null, 42, new UnixTimeUtc(2000), 2, null, null, 1);

            await Task.Delay(1);
            await tblDriveMainIndex.TestTouchAsync(driveId, f1);
            await Task.Delay(1);
            await tblDriveMainIndex.TestTouchAsync(driveId, f3);
            await Task.Delay(1);
            await tblDriveMainIndex.TestTouchAsync(driveId, f2);
            await Task.Delay(1);

<<<<<<< HEAD
            QueryBatchCursor cursor = null;
            var (result, hasRows, refCursor) = await metaIndex.QueryBatchAsync(driveId, 2, cursor, newestFirstOrder: false, sort: Sorting.ModifiedDate, requiredSecurityGroup: allIntRange);
            Debug.Assert(result.Count == 2);
            Debug.Assert(hasRows == true);
            Debug.Assert(ByteArrayUtil.muidcmp(result[0].fileId, f1) == 0);
            Debug.Assert(ByteArrayUtil.muidcmp(result[1].fileId, f3) == 0);

            (result, hasRows, refCursor) = await metaIndex.QueryBatchAsync(driveId, 1, refCursor, newestFirstOrder: false, sort: Sorting.ModifiedDate, requiredSecurityGroup: allIntRange);
            Debug.Assert(result.Count == 1);
            Debug.Assert(hasRows == false);
            Debug.Assert(ByteArrayUtil.muidcmp(result[0].fileId, f2) == 0);

            (result, hasRows, refCursor) = await metaIndex.QueryBatchAsync(driveId, 1, refCursor, newestFirstOrder: false, sort: Sorting.ModifiedDate, requiredSecurityGroup: allIntRange);
            Debug.Assert(result.Count == 0);
            Debug.Assert(hasRows == false);
=======
            string cursor = null;
            var (result, hasRows, refCursor) = await metaIndex.QueryModifiedAsync(driveId, 2, cursor, requiredSecurityGroup: allIntRange);
            ClassicAssert.IsTrue(result.Count == 2);
            ClassicAssert.IsTrue(hasRows == true);
            ClassicAssert.IsTrue(ByteArrayUtil.muidcmp(result[0].fileId, f1) == 0);
            ClassicAssert.IsTrue(ByteArrayUtil.muidcmp(result[1].fileId, f3) == 0);

            (result, hasRows, refCursor) = await metaIndex.QueryModifiedAsync(driveId, 1, refCursor, requiredSecurityGroup: allIntRange);
            ClassicAssert.IsTrue(result.Count == 1);
            ClassicAssert.IsTrue(hasRows == false);
            ClassicAssert.IsTrue(ByteArrayUtil.muidcmp(result[0].fileId, f2) == 0);

            (result, hasRows, refCursor) = await metaIndex.QueryModifiedAsync(driveId, 1, refCursor, requiredSecurityGroup: allIntRange);
            ClassicAssert.IsTrue(result.Count == 0);
            ClassicAssert.IsTrue(hasRows == false);
>>>>>>> 4b318aaa
        }

        [Test]
        [TestCase(DatabaseType.Sqlite)]
#if RUN_POSTGRES_TESTS
        [TestCase(DatabaseType.Postgres)]
#endif
        public async Task QueryModifiedStopBoundaryTest(DatabaseType databaseType)
        {
            await RegisterServicesAsync(databaseType);
            await using var scope = Services.BeginLifetimeScope();
            var metaIndex = scope.Resolve<MainIndexMeta>();
            var tblDriveMainIndex = scope.Resolve<TableDriveMainIndex>();

            var driveId = Guid.NewGuid();

            var f1 = SequentialGuid.CreateGuid(); // Oldest
            var s1 = SequentialGuid.CreateGuid().ToString();
            var t1 = SequentialGuid.CreateGuid();
            var f2 = SequentialGuid.CreateGuid();
            var f3 = SequentialGuid.CreateGuid(); // Newest

            await metaIndex.AddEntryPassalongToUpsertAsync(driveId, f1, Guid.NewGuid(), 1, 1, s1, t1, null, 42, new UnixTimeUtc(1000), 0, null, null, 1);
            await Task.Delay(1);
            await metaIndex.AddEntryPassalongToUpsertAsync(driveId, f2, Guid.NewGuid(), 1, 1, s1, t1, null, 42, new UnixTimeUtc(42), 1, null, null, 1);
            await Task.Delay(1);
            await metaIndex.AddEntryPassalongToUpsertAsync(driveId, f3, Guid.NewGuid(), 1, 1, s1, t1, null, 42, new UnixTimeUtc(2000), 2, null, null, 1);
            await Task.Delay(1);

            await Task.Delay(1);
            await tblDriveMainIndex.TestTouchAsync(driveId, f1);
            await Task.Delay(1);
            var (n, t) = await tblDriveMainIndex.TestTouchAsync(driveId, f2);
            await Task.Delay(1);
            await tblDriveMainIndex.TestTouchAsync(driveId, f3);
            await Task.Delay(1);

<<<<<<< HEAD
            QueryBatchCursor cursor = new QueryBatchCursor(new UnixTimeUtc(t));
            var (result, hasRows, refCursor) = await metaIndex.QueryBatchAsync(driveId, 10, cursor, newestFirstOrder: true, sort: Sorting.ModifiedDate, requiredSecurityGroup: allIntRange);
            Debug.Assert(result.Count == 1); // Up to and NOT including the boundary
            Debug.Assert(hasRows == false);

            cursor = new QueryBatchCursor(new UnixTimeUtc(t));
            (result, hasRows, refCursor) = await metaIndex.QueryBatchAsync(driveId, 10, cursor, newestFirstOrder: true, sort: Sorting.ModifiedDate, requiredSecurityGroup: allIntRange);
            Debug.Assert(result.Count == 1); // Up to and NOT including the boundary
            Debug.Assert(hasRows == false);
=======
            string cursor = null;
            var (result, hasRows, refCursor) = await metaIndex.QueryModifiedAsync(driveId, 10, cursor, stopAtModifiedUnixTimeSeconds: new TimeRowCursor(new UnixTimeUtc(t), null), requiredSecurityGroup: allIntRange);
            ClassicAssert.IsTrue(result.Count == 1); // Up to and NOT including the boundary
            ClassicAssert.IsTrue(hasRows == false);

            (result, hasRows, refCursor) = await metaIndex.QueryModifiedAsync(driveId, 10, cursor, stopAtModifiedUnixTimeSeconds: new TimeRowCursor(new UnixTimeUtc(t), 2), requiredSecurityGroup: allIntRange);
            ClassicAssert.IsTrue(result.Count == 1); // Up to and NOT including the boundary
            ClassicAssert.IsTrue(hasRows == false);
>>>>>>> 4b318aaa
        }


        [Test]
        [TestCase(DatabaseType.Sqlite)]
        #if RUN_POSTGRES_TESTS
        [TestCase(DatabaseType.Postgres)]
        #endif
        public async Task QueryBatchCursorOldest01(DatabaseType databaseType)
        {
            await RegisterServicesAsync(databaseType);
            await using var scope = Services.BeginLifetimeScope();
            var metaIndex = scope.Resolve<MainIndexMeta>();
            var tblDriveMainIndex = scope.Resolve<TableDriveMainIndex>();

            var driveId = Guid.NewGuid();

            var f1 = SequentialGuid.CreateGuid(); // Oldest
            var s1 = SequentialGuid.CreateGuid().ToString();
            var t1 = SequentialGuid.CreateGuid();
            var f2 = SequentialGuid.CreateGuid();
            var f3 = SequentialGuid.CreateGuid(); // Newest

            await metaIndex.AddEntryPassalongToUpsertAsync(driveId, f1, Guid.NewGuid(), 1, 1, s1, t1, null, 42, new UnixTimeUtc(0), 0, null, null, 1);
            var c2 = await metaIndex.AddEntryPassalongToUpsertAsync(driveId, f2, Guid.NewGuid(), 1, 1, s1, t1, null, 42, new UnixTimeUtc(0), 1, null, null, 1);
            var c3 = await metaIndex.AddEntryPassalongToUpsertAsync(driveId, f3, Guid.NewGuid(), 1, 1, s1, t1, null, 42, new UnixTimeUtc(0), 2, null, null, 1);

            QueryBatchCursor cursor = null;
            var (result, hasRows, refCursor) = await metaIndex.QueryBatchAsync(driveId, 2, cursor, newestFirstOrder: false, requiredSecurityGroup: allIntRange);
            ClassicAssert.IsTrue(result.Count == 2);
            ClassicAssert.IsTrue(hasRows == true);
            ClassicAssert.IsTrue(new TimeRowCursor(c2,2).Equals(refCursor.pagingCursor));

            (result, hasRows, refCursor) = await metaIndex.QueryBatchAsync(driveId, 1, refCursor, newestFirstOrder: false, requiredSecurityGroup: allIntRange);
            ClassicAssert.IsTrue(result.Count == 1);
            ClassicAssert.IsTrue(hasRows == false);
            ClassicAssert.IsTrue(new TimeRowCursor(c3, 3).Equals(refCursor.pagingCursor));

            (result, hasRows, refCursor) = await metaIndex.QueryBatchAsync(driveId, 1, refCursor, newestFirstOrder: false, requiredSecurityGroup: allIntRange);
            ClassicAssert.IsTrue(result.Count == 0);
            ClassicAssert.IsTrue(hasRows == false);
            ClassicAssert.IsTrue(new TimeRowCursor(c3, 3).Equals(refCursor.pagingCursor));

        }


        [Test]
        [TestCase(DatabaseType.Sqlite)]
        #if RUN_POSTGRES_TESTS
        [TestCase(DatabaseType.Postgres)]
        #endif
        public async Task QueryBatchUserDateCursorOldest01(DatabaseType databaseType)
        {
            await RegisterServicesAsync(databaseType);
            await using var scope = Services.BeginLifetimeScope();
            var metaIndex = scope.Resolve<MainIndexMeta>();
            var tblDriveMainIndex = scope.Resolve<TableDriveMainIndex>();

            var driveId = Guid.NewGuid();

            var f1 = SequentialGuid.CreateGuid(); // Oldest
            var s1 = SequentialGuid.CreateGuid().ToString();
            var t1 = SequentialGuid.CreateGuid();
            var f2 = SequentialGuid.CreateGuid();
            var f3 = SequentialGuid.CreateGuid(); // Newest

            var c1 = await metaIndex.AddEntryPassalongToUpsertAsync(driveId, f1, Guid.NewGuid(), 1, 1, s1, t1, null, 42, new UnixTimeUtc(1000), 0, null, null, 1);
            await metaIndex.AddEntryPassalongToUpsertAsync(driveId, f2, Guid.NewGuid(), 1, 1, s1, t1, null, 42, new UnixTimeUtc(42), 1, null, null, 1);
            var c3 = await metaIndex.AddEntryPassalongToUpsertAsync(driveId, f3, Guid.NewGuid(), 1, 1, s1, t1, null, 42, new UnixTimeUtc(2000), 2, null, null, 1);

            QueryBatchCursor cursor = null;
<<<<<<< HEAD
            var (result, hasRows, refCursor) = await metaIndex.QueryBatchAsync(driveId, 2, cursor, newestFirstOrder: false, sort: Sorting.UserDate, requiredSecurityGroup: allIntRange);
            Debug.Assert(result.Count == 2);
            Debug.Assert(hasRows == true);
            Debug.Assert(ByteArrayUtil.muidcmp(result[0].fileId, f2) == 0);
            Debug.Assert(ByteArrayUtil.muidcmp(result[1].fileId, f1) == 0);
            Debug.Assert(new TimeRowCursor(new UnixTimeUtc(1000), 1).Equals(refCursor.pagingCursor));

            (result, hasRows, refCursor) = await metaIndex.QueryBatchAsync(driveId, 1, refCursor, newestFirstOrder: false, sort: Sorting.UserDate, requiredSecurityGroup: allIntRange);
            Debug.Assert(result.Count == 1);
            Debug.Assert(hasRows == false);
            Debug.Assert(new TimeRowCursor(new UnixTimeUtc(2000), 3).Equals(refCursor.pagingCursor));
            Debug.Assert(ByteArrayUtil.muidcmp(result[0].fileId, f3) == 0);

            (result, hasRows, refCursor) = await metaIndex.QueryBatchAsync(driveId, 1, refCursor, newestFirstOrder: false, sort: Sorting.UserDate, requiredSecurityGroup: allIntRange);
            Debug.Assert(result.Count == 0);
            Debug.Assert(hasRows == false);
            Debug.Assert(new TimeRowCursor(new UnixTimeUtc(2000), 3).Equals(refCursor.pagingCursor));
=======
            var (result, hasRows, refCursor) = await metaIndex.QueryBatchAsync(driveId, 2, cursor, newestFirstOrder: false, createdSort: false, requiredSecurityGroup: allIntRange);
            ClassicAssert.IsTrue(result.Count == 2);
            ClassicAssert.IsTrue(hasRows == true);
            ClassicAssert.IsTrue(ByteArrayUtil.muidcmp(result[0].fileId, f2) == 0);
            ClassicAssert.IsTrue(ByteArrayUtil.muidcmp(result[1].fileId, f1) == 0);
            ClassicAssert.IsTrue(new TimeRowCursor(new UnixTimeUtc(1000), 1).Equals(refCursor.pagingCursor));

            (result, hasRows, refCursor) = await metaIndex.QueryBatchAsync(driveId, 1, refCursor, newestFirstOrder: false, createdSort: false, requiredSecurityGroup: allIntRange);
            ClassicAssert.IsTrue(result.Count == 1);
            ClassicAssert.IsTrue(hasRows == false);
            ClassicAssert.IsTrue(new TimeRowCursor(new UnixTimeUtc(2000), 3).Equals(refCursor.pagingCursor));
            ClassicAssert.IsTrue(ByteArrayUtil.muidcmp(result[0].fileId, f3) == 0);

            (result, hasRows, refCursor) = await metaIndex.QueryBatchAsync(driveId, 1, refCursor, newestFirstOrder: false, createdSort: false, requiredSecurityGroup: allIntRange);
            ClassicAssert.IsTrue(result.Count == 0);
            ClassicAssert.IsTrue(hasRows == false);
            ClassicAssert.IsTrue(new TimeRowCursor(new UnixTimeUtc(2000), 3).Equals(refCursor.pagingCursor));
>>>>>>> 4b318aaa
        }


        [Test]
        [TestCase(DatabaseType.Sqlite)]
        #if RUN_POSTGRES_TESTS
        [TestCase(DatabaseType.Postgres)]
        #endif
        public async Task QueryBatchCursorOldestNewest01(DatabaseType databaseType)
        {
            await RegisterServicesAsync(databaseType);
            await using var scope = Services.BeginLifetimeScope();
            var metaIndex = scope.Resolve<MainIndexMeta>();
            var tblDriveMainIndex = scope.Resolve<TableDriveMainIndex>();

            var driveId = Guid.NewGuid();

            var f1 = SequentialGuid.CreateGuid(); // Oldest
            var s1 = SequentialGuid.CreateGuid().ToString();
            var t1 = SequentialGuid.CreateGuid();
            var f2 = SequentialGuid.CreateGuid();
            var f3 = SequentialGuid.CreateGuid(); // Newest

            await metaIndex.AddEntryPassalongToUpsertAsync(driveId, f1, Guid.NewGuid(), 1, 1, s1, t1, null, 42, new UnixTimeUtc(0), 0, null, null, 1);
            await metaIndex.AddEntryPassalongToUpsertAsync(driveId, f2, Guid.NewGuid(), 1, 1, s1, t1, null, 42, new UnixTimeUtc(0), 1, null, null, 1);
            await metaIndex.AddEntryPassalongToUpsertAsync(driveId, f3, Guid.NewGuid(), 1, 1, s1, t1, null, 42, new UnixTimeUtc(0), 2, null, null, 1);

            // Check we get the oldest and newest items

            QueryBatchCursor cursor = null;
            var (result, hasRows, refCursor) = await metaIndex.QueryBatchAsync(driveId, 1, cursor, newestFirstOrder: true, requiredSecurityGroup: allIntRange);
            ClassicAssert.IsTrue(ByteArrayUtil.muidcmp(result[0].fileId, f3) == 0);

            cursor = null;
            (result, hasRows, refCursor) = await metaIndex.QueryBatchAsync(driveId, 1, cursor, newestFirstOrder: false, requiredSecurityGroup: allIntRange);
            ClassicAssert.IsTrue(ByteArrayUtil.muidcmp(result[0].fileId, f1) == 0);

        }

        [Test]
        [TestCase(DatabaseType.Sqlite)]
        #if RUN_POSTGRES_TESTS
        [TestCase(DatabaseType.Postgres)]
        #endif
        public async Task TestQueryBatchStartPointGuid(DatabaseType databaseType)
        {
            await RegisterServicesAsync(databaseType);
            await using var scope = Services.BeginLifetimeScope();
            var metaIndex = scope.Resolve<MainIndexMeta>();
            var tblDriveMainIndex = scope.Resolve<TableDriveMainIndex>();

            var driveId = Guid.NewGuid();

            var f1 = SequentialGuid.CreateGuid(); // Oldest
            var s1 = SequentialGuid.CreateGuid().ToString();
            var t1 = SequentialGuid.CreateGuid();
            var f2 = SequentialGuid.CreateGuid();
            var f3 = SequentialGuid.CreateGuid();
            var f4 = SequentialGuid.CreateGuid();
            var f5 = SequentialGuid.CreateGuid();
            var f6 = SequentialGuid.CreateGuid(); // Newest

            var c1 = await metaIndex.AddEntryPassalongToUpsertAsync(driveId, f1, Guid.NewGuid(), 1, 1, s1, t1, null, 42, new UnixTimeUtc(0), 0, null, null, 1);
            var c2 = await metaIndex.AddEntryPassalongToUpsertAsync(driveId, f2, Guid.NewGuid(), 1, 1, s1, t1, null, 42, new UnixTimeUtc(0), 1, null, null, 1);
            await Task.Delay(1);
            var c3 = UnixTimeUtc.Now();
            await Task.Delay(1);
            await metaIndex.AddEntryPassalongToUpsertAsync(driveId, f4, Guid.NewGuid(), 1, 1, s1, t1, null, 42, new UnixTimeUtc(0), 2, null, null, 1);
            await metaIndex.AddEntryPassalongToUpsertAsync(driveId, f5, Guid.NewGuid(), 1, 1, s1, t1, null, 42, new UnixTimeUtc(0), 2, null, null, 1);
            var c6 = await metaIndex.AddEntryPassalongToUpsertAsync(driveId, f6, Guid.NewGuid(), 1, 1, s1, t1, null, 42, new UnixTimeUtc(0), 2, null, null, 1);

            // Set the start point to f3 (which we didn't put in the DB)
            var cursor = new QueryBatchCursor();
            cursor.CursorStartPoint(c3);

            // Get all the newest items. We should get f2, f1 and no more because f3 is the start point.
            var (result, hasRows, refCursor) = await metaIndex.QueryBatchAsync(driveId, 10, cursor, newestFirstOrder: true, requiredSecurityGroup: allIntRange);
            ClassicAssert.IsTrue(result.Count == 2);
            ClassicAssert.IsTrue(hasRows == false);
            ClassicAssert.IsTrue(ByteArrayUtil.muidcmp(result[0].fileId, f2) == 0);
            ClassicAssert.IsTrue(new TimeRowCursor(c1,1).Equals(cursor.pagingCursor));

            //
            // ====== Now do the same, oldest first
            //
            // Set the boundary item to f3 (which we didn't put in the DB)
            cursor.CursorStartPoint(c3);

            // Get all the oldest items. We should get f4,f5,f6 because f3 is the start point and we're getting oldest first.
            (result, hasRows, refCursor) = await metaIndex.QueryBatchAsync(driveId, 10, cursor, newestFirstOrder: false, requiredSecurityGroup: allIntRange);
            ClassicAssert.IsTrue(result.Count == 3);
            ClassicAssert.IsTrue(hasRows == false);
            ClassicAssert.IsTrue(ByteArrayUtil.muidcmp(result[0].fileId, f4) == 0);
            ClassicAssert.IsTrue(new TimeRowCursor(c6, 5).Equals(cursor.pagingCursor));
        }


        [Test]
        [TestCase(DatabaseType.Sqlite)]
        #if RUN_POSTGRES_TESTS
        [TestCase(DatabaseType.Postgres)]
        #endif
        public async Task TestQueryBatchStartPointTime(DatabaseType databaseType)
        {
            await RegisterServicesAsync(databaseType);
            await using var scope = Services.BeginLifetimeScope();
            var metaIndex = scope.Resolve<MainIndexMeta>();
            var tblDriveMainIndex = scope.Resolve<TableDriveMainIndex>();

            var driveId = Guid.NewGuid();

            var f1 = SequentialGuid.CreateGuid(); // Oldest
            var s1 = SequentialGuid.CreateGuid().ToString();
            var t1 = SequentialGuid.CreateGuid();
            var f2 = SequentialGuid.CreateGuid();
            var f3 = SequentialGuid.CreateGuid();
            var f4 = SequentialGuid.CreateGuid();
            var f5 = SequentialGuid.CreateGuid();
            var f6 = SequentialGuid.CreateGuid(); // Newest

            var c1 = await metaIndex.AddEntryPassalongToUpsertAsync(driveId, f1, Guid.NewGuid(), 1, 1, s1, t1, null, 42, new UnixTimeUtc(0), 0, null, null, 1);
            var c2 = await metaIndex.AddEntryPassalongToUpsertAsync(driveId, f2, Guid.NewGuid(), 1, 1, s1, t1, null, 42, new UnixTimeUtc(0), 1, null, null, 1);

            Thread.Sleep(1);
            var t3 = UnixTimeUtc.Now();
            Thread.Sleep(1);

            await metaIndex.AddEntryPassalongToUpsertAsync(driveId, f4, Guid.NewGuid(), 1, 1, s1, t1, null, 42, new UnixTimeUtc(0), 2, null, null, 1);
            await metaIndex.AddEntryPassalongToUpsertAsync(driveId, f5, Guid.NewGuid(), 1, 1, s1, t1, null, 42, new UnixTimeUtc(0), 2, null, null, 1);
            var c6 = await metaIndex.AddEntryPassalongToUpsertAsync(driveId, f6, Guid.NewGuid(), 1, 1, s1, t1, null, 42, new UnixTimeUtc(0), 2, null, null, 1);

            // Set the start point to f3 (which we didn't put in the DB)
            var cursor = new QueryBatchCursor();
            cursor.CursorStartPoint(t3, false);

            // Get all the newest items. We should get f2, f1 and no more because f3 is the start point.
            var (result, hasRows, refCursor) = await metaIndex.QueryBatchAsync(driveId, 10, cursor, newestFirstOrder: true, requiredSecurityGroup: allIntRange);
            ClassicAssert.IsTrue(result.Count == 2);
            ClassicAssert.IsTrue(hasRows == false);
            ClassicAssert.IsTrue(ByteArrayUtil.muidcmp(result[0].fileId, f2) == 0);
            ClassicAssert.IsTrue(new TimeRowCursor(c1, 1).Equals(cursor.pagingCursor));

            //
            // ====== Now do the same, oldest first
            //
            // Set the boundary item to f3 (which we didn't put in the DB)
            cursor.CursorStartPoint(t3, false);

            // Get all the oldest items. We should get f4,f5,f6 because f3 is the start point and we're getting oldest first.
            (result, hasRows, refCursor) = await metaIndex.QueryBatchAsync(driveId, 10, cursor, newestFirstOrder: false, requiredSecurityGroup: allIntRange);
            ClassicAssert.IsTrue(result.Count == 3);
            ClassicAssert.IsTrue(hasRows == false);
            ClassicAssert.IsTrue(ByteArrayUtil.muidcmp(result[0].fileId, f4) == 0);
            ClassicAssert.IsTrue(new TimeRowCursor(c6, 5).Equals(cursor.pagingCursor));

        }



        [Test]
        [TestCase(DatabaseType.Sqlite)]
        #if RUN_POSTGRES_TESTS
        [TestCase(DatabaseType.Postgres)]
        #endif
        public async Task TestQueryBatchUserDateStartPointTime(DatabaseType databaseType)
        {
            await RegisterServicesAsync(databaseType);
            await using var scope = Services.BeginLifetimeScope();
            var metaIndex = scope.Resolve<MainIndexMeta>();
            var tblDriveMainIndex = scope.Resolve<TableDriveMainIndex>();

            var driveId = Guid.NewGuid();

            var f1 = SequentialGuid.CreateGuid(); // Oldest
            var s1 = SequentialGuid.CreateGuid().ToString();
            var t1 = SequentialGuid.CreateGuid();
            var f2 = SequentialGuid.CreateGuid();
            var f3 = SequentialGuid.CreateGuid();
            var f4 = SequentialGuid.CreateGuid();
            var f5 = SequentialGuid.CreateGuid();
            var f6 = SequentialGuid.CreateGuid(); // Newest

            await metaIndex.AddEntryPassalongToUpsertAsync(driveId, f1, Guid.NewGuid(), 1, 1, s1, t1, null, 42, new UnixTimeUtc(2000), 0, null, null, 1);
            await metaIndex.AddEntryPassalongToUpsertAsync(driveId, f2, Guid.NewGuid(), 1, 1, s1, t1, null, 42, new UnixTimeUtc(5000), 1, null, null, 1);
            Thread.Sleep(1);
            var t3 = UnixTimeUtc.Now();
            Thread.Sleep(1);
            await metaIndex.AddEntryPassalongToUpsertAsync(driveId, f4, Guid.NewGuid(), 1, 1, s1, t1, null, 42, new UnixTimeUtc(4000), 2, null, null, 1);
            await metaIndex.AddEntryPassalongToUpsertAsync(driveId, f5, Guid.NewGuid(), 1, 1, s1, t1, null, 42, new UnixTimeUtc(3000), 2, null, null, 1);
            await metaIndex.AddEntryPassalongToUpsertAsync(driveId, f6, Guid.NewGuid(), 1, 1, s1, t1, null, 42, new UnixTimeUtc(1000), 2, null, null, 1);

            // Set the start point to f3 (which we didn't put in the DB)
            var cursor = new QueryBatchCursor();
            cursor.CursorStartPoint(new UnixTimeUtc(4000-1), true);  // Behavior change, subtracted 1

            // Get all the newest items. We should get f2, f1 and no more because f3 is the start point.
<<<<<<< HEAD
            var (result, hasRows, refCursor) = await metaIndex.QueryBatchAsync(driveId, 10, cursor, newestFirstOrder: true, sort: Sorting.UserDate, requiredSecurityGroup: allIntRange);
            Debug.Assert(result.Count == 3);
            Debug.Assert(hasRows == false);
            Debug.Assert(ByteArrayUtil.muidcmp(result[0].fileId, f5) == 0);
            Debug.Assert(ByteArrayUtil.muidcmp(result[1].fileId, f1) == 0);
            Debug.Assert(ByteArrayUtil.muidcmp(result[2].fileId, f6) == 0);
=======
            var (result, hasRows, refCursor) = await metaIndex.QueryBatchAsync(driveId, 10, cursor, newestFirstOrder: true, createdSort: false, requiredSecurityGroup: allIntRange);
            ClassicAssert.IsTrue(result.Count == 3);
            ClassicAssert.IsTrue(hasRows == false);
            ClassicAssert.IsTrue(ByteArrayUtil.muidcmp(result[0].fileId, f5) == 0);
            ClassicAssert.IsTrue(ByteArrayUtil.muidcmp(result[1].fileId, f1) == 0);
            ClassicAssert.IsTrue(ByteArrayUtil.muidcmp(result[2].fileId, f6) == 0);
>>>>>>> 4b318aaa

            //
            // ====== Now do the same, oldest first
            //
            // Set the boundary item to f3 (which we didn't put in the DB)
            cursor.CursorStartPoint(new UnixTimeUtc(4000-1), true);  // Behavior change, subtracted 1

            // Get all the oldest items. We should get f4,f5,f6 because f3 is the start point and we're getting oldest first.
<<<<<<< HEAD
            (result, hasRows, refCursor) = await metaIndex.QueryBatchAsync(driveId, 10, cursor, newestFirstOrder: false, sort: Sorting.UserDate, requiredSecurityGroup: allIntRange);
            Debug.Assert(result.Count == 2);
            Debug.Assert(hasRows == false);
            Debug.Assert(ByteArrayUtil.muidcmp(result[0].fileId, f4) == 0);
            Debug.Assert(ByteArrayUtil.muidcmp(result[1].fileId, f2) == 0);
=======
            (result, hasRows, refCursor) = await metaIndex.QueryBatchAsync(driveId, 10, cursor, newestFirstOrder: false, createdSort: false, requiredSecurityGroup: allIntRange);
            ClassicAssert.IsTrue(result.Count == 2);
            ClassicAssert.IsTrue(hasRows == false);
            ClassicAssert.IsTrue(ByteArrayUtil.muidcmp(result[0].fileId, f4) == 0);
            ClassicAssert.IsTrue(ByteArrayUtil.muidcmp(result[1].fileId, f2) == 0);
>>>>>>> 4b318aaa

        }

        [Test]
        [TestCase(DatabaseType.Sqlite)]
        #if RUN_POSTGRES_TESTS
        [TestCase(DatabaseType.Postgres)]
        #endif
        public async Task TestQueryBatchStopBoundaryGuid(DatabaseType databaseType)
        {
            await RegisterServicesAsync(databaseType);
            await using var scope = Services.BeginLifetimeScope();
            var metaIndex = scope.Resolve<MainIndexMeta>();
            var tblDriveMainIndex = scope.Resolve<TableDriveMainIndex>();

            var driveId = Guid.NewGuid();

            var f1 = SequentialGuid.CreateGuid(); // Oldest
            var s1 = SequentialGuid.CreateGuid().ToString();
            var t1 = SequentialGuid.CreateGuid();
            var f2 = SequentialGuid.CreateGuid();
            var f3 = SequentialGuid.CreateGuid();
            var f4 = SequentialGuid.CreateGuid();
            var f5 = SequentialGuid.CreateGuid();
            var f6 = SequentialGuid.CreateGuid(); // Newest

            var c1 = await metaIndex.AddEntryPassalongToUpsertAsync(driveId, f1, Guid.NewGuid(), 1, 1, s1, t1, null, 42, new UnixTimeUtc(0), 0, null, null, 1);
            var c2 = await metaIndex.AddEntryPassalongToUpsertAsync(driveId, f2, Guid.NewGuid(), 1, 1, s1, t1, null, 42, new UnixTimeUtc(0), 1, null, null, 1);
            await Task.Delay(1);
            var c3 = UnixTimeUtc.Now();
            await Task.Delay(1);
            var c4 = await metaIndex.AddEntryPassalongToUpsertAsync(driveId, f4, Guid.NewGuid(), 1, 1, s1, t1, null, 42, new UnixTimeUtc(0), 2, null, null, 1);
            var c5 = await metaIndex.AddEntryPassalongToUpsertAsync(driveId, f5, Guid.NewGuid(), 1, 1, s1, t1, null, 42, new UnixTimeUtc(0), 2, null, null, 1);
            var c6 = await metaIndex.AddEntryPassalongToUpsertAsync(driveId, f6, Guid.NewGuid(), 1, 1, s1, t1, null, 42, new UnixTimeUtc(0), 2, null, null, 1);

            // Set the boundary item to f3 (which we didn't put in the DB)
            var cursor = new QueryBatchCursor(c3);

            // Get all the newest items. We should get f6,f5,f4 and no more because f3 is the boundary.
            var (result, hasRows, refCursor) = await metaIndex.QueryBatchAsync(driveId, 10, cursor, newestFirstOrder: true, requiredSecurityGroup: allIntRange);
            ClassicAssert.IsTrue(result.Count == 3);
            ClassicAssert.IsTrue(hasRows == false);
            ClassicAssert.IsTrue(new TimeRowCursor(c4, 3).Equals(cursor.pagingCursor));

            // Get all the newest items. We should get f6,f5,f4 and no more because f3 is the boundary.
            (result, hasRows, refCursor) = await metaIndex.QueryBatchAsync(driveId, 10, cursor, newestFirstOrder: true, requiredSecurityGroup: allIntRange);
            ClassicAssert.IsTrue(result.Count == 0);
            ClassicAssert.IsTrue(hasRows == false);
            ClassicAssert.IsTrue(new TimeRowCursor(c4, 3).Equals(cursor.pagingCursor));

            //
            // ====== Now do the same, oldest first
            //
            // Set the boundary item to f3 (which we didn't put in the DB)
            cursor = new QueryBatchCursor(c3);

            // Get all the oldest items. We should get f1, f2 and no more because f3 is the boundary.
            (result, hasRows, refCursor) = await metaIndex.QueryBatchAsync(driveId, 10, cursor, newestFirstOrder: false, requiredSecurityGroup: allIntRange);
            ClassicAssert.IsTrue(result.Count == 2);
            ClassicAssert.IsTrue(hasRows == false);
            ClassicAssert.IsTrue(new TimeRowCursor(c2, 2).Equals(cursor.pagingCursor));

            // Get all the newest items. We should get f6,f5,f4 and no more because f3 is the boundary.
            (result, hasRows, refCursor) = await metaIndex.QueryBatchAsync(driveId, 10, cursor, newestFirstOrder: false, requiredSecurityGroup: allIntRange);
            ClassicAssert.IsTrue(result.Count == 0);
            ClassicAssert.IsTrue(hasRows == false);
            ClassicAssert.IsTrue(new TimeRowCursor(c2, 2).Equals(cursor.pagingCursor));

        }



        [Test]
        [TestCase(DatabaseType.Sqlite)]
        #if RUN_POSTGRES_TESTS
        [TestCase(DatabaseType.Postgres)]
        #endif
        public async Task TestQueryBatchStopBoundaryTime(DatabaseType databaseType)
        {
            await RegisterServicesAsync(databaseType);
            await using var scope = Services.BeginLifetimeScope();
            var metaIndex = scope.Resolve<MainIndexMeta>();
            var tblDriveMainIndex = scope.Resolve<TableDriveMainIndex>();

            var driveId = Guid.NewGuid();

            var f1 = SequentialGuid.CreateGuid(); // Oldest
            var s1 = SequentialGuid.CreateGuid().ToString();
            var t1 = SequentialGuid.CreateGuid();
            var f2 = SequentialGuid.CreateGuid();
            var f4 = SequentialGuid.CreateGuid();
            var f5 = SequentialGuid.CreateGuid();
            var f6 = SequentialGuid.CreateGuid(); // Newest

            var c1 = await metaIndex.AddEntryPassalongToUpsertAsync(driveId, f1, Guid.NewGuid(), 1, 1, s1, t1, null, 42, new UnixTimeUtc(0), 0, null, null, 1);
            var c2 = await metaIndex.AddEntryPassalongToUpsertAsync(driveId, f2, Guid.NewGuid(), 1, 1, s1, t1, null, 42, new UnixTimeUtc(0), 1, null, null, 1);
            Thread.Sleep(1);
            var t3 = UnixTimeUtc.Now();
            Thread.Sleep(1);
            var c4 = await metaIndex.AddEntryPassalongToUpsertAsync(driveId, f4, Guid.NewGuid(), 1, 1, s1, t1, null, 42, new UnixTimeUtc(0), 2, null, null, 1);
            var c5 = await metaIndex.AddEntryPassalongToUpsertAsync(driveId, f5, Guid.NewGuid(), 1, 1, s1, t1, null, 42, new UnixTimeUtc(0), 2, null, null, 1);
            var c6 = await metaIndex.AddEntryPassalongToUpsertAsync(driveId, f6, Guid.NewGuid(), 1, 1, s1, t1, null, 42, new UnixTimeUtc(0), 2, null, null, 1);

            // Set the boundary item to f3 (which we didn't put in the DB)
            var cursor = new QueryBatchCursor(t3, false);

            // Get all the newest items. We should get f6,f5,f4 and no more because f3 is the boundary.
            var (result, hasRows, refCursor) = await metaIndex.QueryBatchAsync(driveId, 10, cursor, newestFirstOrder: true, requiredSecurityGroup: allIntRange);
            ClassicAssert.IsTrue(result.Count == 3);
            ClassicAssert.IsTrue(hasRows == false);
            ClassicAssert.IsTrue(new TimeRowCursor(c4, 3).Equals(cursor.pagingCursor));

            // Get all the newest items. We should get f6,f5,f4 and no more because f3 is the boundary.
            (result, hasRows, refCursor) = await metaIndex.QueryBatchAsync(driveId, 10, cursor, newestFirstOrder: true, requiredSecurityGroup: allIntRange);
            ClassicAssert.IsTrue(result.Count == 0);
            ClassicAssert.IsTrue(hasRows == false);
            ClassicAssert.IsTrue(new TimeRowCursor(c4, 3).Equals(cursor.pagingCursor));

            //
            // ====== Now do the same, oldest first
            //
            // Set the boundary item to f3 (which we didn't put in the DB)
            cursor = new QueryBatchCursor(t3, false);

            // Get all the oldest items. We should get f1, f2 and no more because f3 is the boundary.
            (result, hasRows, refCursor) = await metaIndex.QueryBatchAsync(driveId, 10, cursor, newestFirstOrder: false, requiredSecurityGroup: allIntRange);
            ClassicAssert.IsTrue(result.Count == 2);
            ClassicAssert.IsTrue(hasRows == false);
            ClassicAssert.IsTrue(new TimeRowCursor(c2, 2).Equals(cursor.pagingCursor));

            // Get all the newest items. We should get f6,f5,f4 and no more because f3 is the boundary.
            (result, hasRows, refCursor) = await metaIndex.QueryBatchAsync(driveId, 10, cursor, newestFirstOrder: false, requiredSecurityGroup: allIntRange);
            ClassicAssert.IsTrue(result.Count == 0);
            ClassicAssert.IsTrue(hasRows == false);
            ClassicAssert.IsTrue(new TimeRowCursor(c2, 2).Equals(cursor.pagingCursor));

        }

        /// <summary>
        /// Scenario: A newly installed chat client downloads the entire database. Gets everything in one go.
        /// Tests only the QueryBatch(). It's a new database, nothing is modified, so nothing gets back as modified.
        /// </summary>
        [Test]
        [TestCase(DatabaseType.Sqlite)]
        #if RUN_POSTGRES_TESTS
        [TestCase(DatabaseType.Postgres)]
        #endif
        public async Task CursorsModified01Test(DatabaseType databaseType)
        {
            await RegisterServicesAsync(databaseType);
            await using var scope = Services.BeginLifetimeScope();
            var metaIndex = scope.Resolve<MainIndexMeta>();
            var tblDriveMainIndex = scope.Resolve<TableDriveMainIndex>();

            var driveId = Guid.NewGuid();

            var f1 = SequentialGuid.CreateGuid();
            var s1 = SequentialGuid.CreateGuid().ToString();
            var t1 = SequentialGuid.CreateGuid();
            var f2 = SequentialGuid.CreateGuid();
            var f3 = SequentialGuid.CreateGuid();
            var f4 = SequentialGuid.CreateGuid();
            var f5 = SequentialGuid.CreateGuid();

            await metaIndex.AddEntryPassalongToUpsertAsync(driveId, f1, Guid.NewGuid(), 1, 1, s1, t1, null, 42, new UnixTimeUtc(0), 0, null, null, 1);
            await metaIndex.AddEntryPassalongToUpsertAsync(driveId, f2, Guid.NewGuid(), 1, 1, s1, t1, null, 42, new UnixTimeUtc(0), 1, null, null, 1);
            await metaIndex.AddEntryPassalongToUpsertAsync(driveId, f3, Guid.NewGuid(), 1, 1, s1, t1, null, 42, new UnixTimeUtc(0), 2, null, null, 1);
            await metaIndex.AddEntryPassalongToUpsertAsync(driveId, f4, Guid.NewGuid(), 1, 1, s1, t1, null, 42, new UnixTimeUtc(0), 2, null, null, 1);
            await metaIndex.AddEntryPassalongToUpsertAsync(driveId, f5, Guid.NewGuid(), 1, 1, s1, t1, null, 42, new UnixTimeUtc(0), 3, null, null, 1);

<<<<<<< HEAD
            var cursor = new QueryBatchCursor();
            var (result, moreRows, outCursor) = await metaIndex.QueryBatchAsync(driveId, 100, cursor, newestFirstOrder:false, sort: Sorting.ModifiedDate, requiredSecurityGroup: allIntRange);
            Debug.Assert(result.Count == 5); // Nothing in the DB should be modified
            Debug.Assert(outCursor != null);
            Debug.Assert(moreRows == false);

            cursor = null;
            (result, moreRows, outCursor) = await metaIndex.QueryBatchAsync(driveId, 100, cursor, newestFirstOrder: false, sort: Sorting.ModifiedDate, requiredSecurityGroup: allIntRange);
            Debug.Assert(result.Count == 5); // Nothing in the DB should be modified
            Debug.Assert(outCursor != null);
            Debug.Assert(moreRows == false);
=======
            string cursor = UnixTimeUtc.ZeroTime.milliseconds.ToString();
            var (result, moreRows, outCursor) = await metaIndex.QueryModifiedAsync(driveId, 100, cursor, requiredSecurityGroup: allIntRange);
            ClassicAssert.IsTrue(result.Count == 0); // Nothing in the DB should be modified
            ClassicAssert.IsTrue(Convert.ToInt64(outCursor) == 0);
            ClassicAssert.IsTrue(moreRows == false);

            // Do a double check that even if the timestamp is "everything forever" then we still get nothing.
            (result, moreRows, outCursor) = await metaIndex.QueryModifiedAsync(driveId, 100, cursor, requiredSecurityGroup: allIntRange);
            ClassicAssert.IsTrue(result.Count == 0); // Nothing in the DB should be modified
            ClassicAssert.IsTrue(Convert.ToInt64(outCursor) == 0);
            ClassicAssert.IsTrue(moreRows == false);
>>>>>>> 4b318aaa
        }


        /// <summary>
        /// This tests a typical day in a cursor user's day. A good example of standard cursor usage.
        /// </summary>
        [Test]
        [TestCase(DatabaseType.Sqlite)]
        #if RUN_POSTGRES_TESTS
        [TestCase(DatabaseType.Postgres)]
        #endif
        public async Task CursorsModified02Test(DatabaseType databaseType)
        {
            await RegisterServicesAsync(databaseType);
            await using var scope = Services.BeginLifetimeScope();
            var metaIndex = scope.Resolve<MainIndexMeta>();
            var tblDriveMainIndex = scope.Resolve<TableDriveMainIndex>();

            var driveId = Guid.NewGuid();

            var f1 = SequentialGuid.CreateGuid();
            var s1 = SequentialGuid.CreateGuid().ToString();
            var t1 = SequentialGuid.CreateGuid();
            var f2 = SequentialGuid.CreateGuid();
            var f3 = SequentialGuid.CreateGuid();
            var f4 = SequentialGuid.CreateGuid();
            var f5 = SequentialGuid.CreateGuid();

            await metaIndex.AddEntryPassalongToUpsertAsync(driveId, f1, Guid.NewGuid(), 1, 1, s1, t1, null, 42, new UnixTimeUtc(0), 0, null, null, 1);
            await metaIndex.AddEntryPassalongToUpsertAsync(driveId, f2, Guid.NewGuid(), 1, 1, s1, t1, null, 42, new UnixTimeUtc(0), 1, null, null, 1);
            await metaIndex.AddEntryPassalongToUpsertAsync(driveId, f3, Guid.NewGuid(), 1, 1, s1, t1, null, 42, new UnixTimeUtc(0), 2, null, null, 1);
            await metaIndex.AddEntryPassalongToUpsertAsync(driveId, f4, Guid.NewGuid(), 1, 1, s1, t1, null, 42, new UnixTimeUtc(0), 2, null, null, 1);
            await metaIndex.AddEntryPassalongToUpsertAsync(driveId, f5, Guid.NewGuid(), 1, 1, s1, t1, null, 42, new UnixTimeUtc(0), 3, null, null, 1);


<<<<<<< HEAD
            QueryBatchCursor cursor = null;
            var (result, moreRows, outCursor) = await metaIndex.QueryBatchAsync(driveId, 10, cursor, newestFirstOrder: false, sort: Sorting.ModifiedDate, requiredSecurityGroup: allIntRange);
            Debug.Assert(result.Count == 5);
            Debug.Assert(moreRows == false);
=======
            string cursor = UnixTimeUtc.ZeroTime.milliseconds.ToString();
            var (result, moreRows, outCursor) = await metaIndex.QueryModifiedAsync(driveId, 2, cursor, requiredSecurityGroup: allIntRange);
            ClassicAssert.IsTrue(result.Count == 0);
            ClassicAssert.IsTrue(moreRows == false);
>>>>>>> 4b318aaa


            // Modify one item make sure we get it first.
            await Task.Delay(1);
            await tblDriveMainIndex.TestTouchAsync(driveId, f2);
<<<<<<< HEAD
            (result, moreRows, outCursor) = await metaIndex.QueryBatchAsync(driveId, 2, outCursor, newestFirstOrder: false, sort: Sorting.ModifiedDate, requiredSecurityGroup: allIntRange);
            Debug.Assert(result.Count == 1);
            Debug.Assert(ByteArrayUtil.muidcmp(result[0].fileId, f2) == 0);
            Debug.Assert(moreRows == false);

            // Make sure cursor is updated and we're at the end
            (result, moreRows, outCursor) = await metaIndex.QueryBatchAsync(driveId, 2, outCursor, newestFirstOrder: false, sort: Sorting.ModifiedDate, requiredSecurityGroup: allIntRange);
            Debug.Assert(result.Count == 0);
            Debug.Assert(moreRows == false);
=======
            (result, moreRows, outCursor) = await metaIndex.QueryModifiedAsync(driveId, 2, outCursor, requiredSecurityGroup: allIntRange);
            ClassicAssert.IsTrue(result.Count == 1);
            ClassicAssert.IsTrue(ByteArrayUtil.muidcmp(result[0].fileId, f2) == 0);
            // ClassicAssert.IsTrue(ByteArrayUtil.muidcmp(cursor, f2.ToByteArray()) == 0);
            ClassicAssert.IsTrue(moreRows == false);

            // Make sure cursor is updated and we're at the end
            (result, moreRows, outCursor) = await metaIndex.QueryModifiedAsync(driveId, 2, outCursor, requiredSecurityGroup: allIntRange);
            ClassicAssert.IsTrue(result.Count == 0);
            ClassicAssert.IsTrue(moreRows == false);
>>>>>>> 4b318aaa

        }


        // The Init() seems slightly screwy. I think they'll end up in a race condition. Just guessing.
        [Test]
        [TestCase(DatabaseType.Sqlite)]
        #if RUN_POSTGRES_TESTS
        [TestCase(DatabaseType.Postgres)]
        #endif
        public async Task RequiredSecurityGroupBatch01Test(DatabaseType databaseType)
        {
            await RegisterServicesAsync(databaseType);
            await using var scope = Services.BeginLifetimeScope();
            var metaIndex = scope.Resolve<MainIndexMeta>();
            var tblDriveMainIndex = scope.Resolve<TableDriveMainIndex>();

            var driveId = Guid.NewGuid();

            var f1 = SequentialGuid.CreateGuid();
            var s1 = SequentialGuid.CreateGuid().ToString();
            var t1 = SequentialGuid.CreateGuid();

            var f2 = SequentialGuid.CreateGuid();
            var f3 = SequentialGuid.CreateGuid();
            var f4 = SequentialGuid.CreateGuid();
            var f5 = SequentialGuid.CreateGuid();

            await metaIndex.AddEntryPassalongToUpsertAsync(driveId, f1, Guid.NewGuid(), 1, 1, s1, t1, null, 42, new UnixTimeUtc(0), 0, null, null, 1);
            await metaIndex.AddEntryPassalongToUpsertAsync(driveId, f2, Guid.NewGuid(), 1, 1, s1, t1, null, 42, new UnixTimeUtc(0), 1, null, null, 1);
            await metaIndex.AddEntryPassalongToUpsertAsync(driveId, f3, Guid.NewGuid(), 1, 1, s1, t1, null, 42, new UnixTimeUtc(0), 2, null, null, 1);
            await metaIndex.AddEntryPassalongToUpsertAsync(driveId, f4, Guid.NewGuid(), 1, 1, s1, t1, null, 42, new UnixTimeUtc(0), 2, null, null, 1);
            await metaIndex.AddEntryPassalongToUpsertAsync(driveId, f5, Guid.NewGuid(), 1, 1, s1, t1, null, 42, new UnixTimeUtc(0), 3, null, null, 1);

            QueryBatchCursor cursor = null;

            var (result, moreRows, refCursor) = await metaIndex.QueryBatchAutoAsync(driveId, 400, cursor, requiredSecurityGroup: allIntRange);
            ClassicAssert.IsTrue(result.Count == 5);
            ClassicAssert.IsTrue(moreRows == false);

            cursor = null;
            (result, moreRows, refCursor) = await metaIndex.QueryBatchAutoAsync(driveId, 400, cursor, requiredSecurityGroup: new IntRange(start: 0, end: 0));
            ClassicAssert.IsTrue(result.Count == 1);
            ClassicAssert.IsTrue(moreRows == false);

            cursor = null;
            (result, moreRows, refCursor) = await metaIndex.QueryBatchAutoAsync(driveId, 400, cursor, requiredSecurityGroup: new IntRange(start: 1, end: 1));
            ClassicAssert.IsTrue(result.Count == 1);
            ClassicAssert.IsTrue(moreRows == false);

            cursor = null;
            (result, moreRows, refCursor) = await metaIndex.QueryBatchAutoAsync(driveId, 400, cursor, requiredSecurityGroup: new IntRange(start: 2, end: 2));
            ClassicAssert.IsTrue(result.Count == 2);
            ClassicAssert.IsTrue(moreRows == false);

            cursor = null;
            (result, moreRows, refCursor) = await metaIndex.QueryBatchAutoAsync(driveId, 400, cursor, requiredSecurityGroup: new IntRange(start: 3, end: 3));
            ClassicAssert.IsTrue(result.Count == 1);
            ClassicAssert.IsTrue(moreRows == false);

            cursor = null;
            (result, moreRows, refCursor) = await metaIndex.QueryBatchAutoAsync(driveId, 400, cursor, requiredSecurityGroup: new IntRange(start: 4, end: 10));
            ClassicAssert.IsTrue(result.Count == 0);
            ClassicAssert.IsTrue(moreRows == false);

            cursor = null;
            (result, moreRows, refCursor) = await metaIndex.QueryBatchAutoAsync(driveId, 400, cursor, requiredSecurityGroup: new IntRange(start: 1, end: 2));
            ClassicAssert.IsTrue(result.Count == 3);
            ClassicAssert.IsTrue(moreRows == false);

        }


        [Test]
        [TestCase(DatabaseType.Sqlite)]
        #if RUN_POSTGRES_TESTS
        [TestCase(DatabaseType.Postgres)]
        #endif
        public async Task RequiredSecurityGroupModified02Test(DatabaseType databaseType)
        {
            await RegisterServicesAsync(databaseType);
            await using var scope = Services.BeginLifetimeScope();
            var metaIndex = scope.Resolve<MainIndexMeta>();
            var tblDriveMainIndex = scope.Resolve<TableDriveMainIndex>();

            var driveId = Guid.NewGuid();

            var f1 = SequentialGuid.CreateGuid();
            var s1 = SequentialGuid.CreateGuid().ToString();
            var t1 = SequentialGuid.CreateGuid();

            var f2 = SequentialGuid.CreateGuid();
            var f3 = SequentialGuid.CreateGuid();
            var f4 = SequentialGuid.CreateGuid();
            var f5 = SequentialGuid.CreateGuid();

            await metaIndex.AddEntryPassalongToUpsertAsync(driveId, f1, Guid.NewGuid(), 1, 1, s1, t1, null, 42, new UnixTimeUtc(0), 0, null, null, 1);
            await metaIndex.AddEntryPassalongToUpsertAsync(driveId, f2, Guid.NewGuid(), 1, 1, s1, t1, null, 42, new UnixTimeUtc(0), 1, null, null, 1);
            await metaIndex.AddEntryPassalongToUpsertAsync(driveId, f3, Guid.NewGuid(), 1, 1, s1, t1, null, 42, new UnixTimeUtc(0), 2, null, null, 1);
            await metaIndex.AddEntryPassalongToUpsertAsync(driveId, f4, Guid.NewGuid(), 1, 1, s1, t1, null, 42, new UnixTimeUtc(0), 2, null, null, 1);
            await metaIndex.AddEntryPassalongToUpsertAsync(driveId, f5, Guid.NewGuid(), 1, 1, s1, t1, null, 42, new UnixTimeUtc(0), 3, null, null, 1);

<<<<<<< HEAD
            QueryBatchCursor inCursor = null;
            var (result, moreRows, outCursor) = await metaIndex.QueryBatchAsync(driveId, 400, inCursor, newestFirstOrder: false, sort: Sorting.ModifiedDate, requiredSecurityGroup: allIntRange);
            Debug.Assert(result.Count == 5); // Nothing has been modified
            Debug.Assert(moreRows == false);
=======
            string inCursor = UnixTimeUtc.ZeroTime.milliseconds.ToString();
            var (result, moreRows, outCursor) = await metaIndex.QueryModifiedAsync(driveId, 400, inCursor, requiredSecurityGroup: allIntRange);
            ClassicAssert.IsTrue(result.Count == 0); // Nothing has been modified
            ClassicAssert.IsTrue(moreRows == false);
>>>>>>> 4b318aaa

            await tblDriveMainIndex.TestTouchAsync(driveId, f1);
            await tblDriveMainIndex.TestTouchAsync(driveId, f2);
            await tblDriveMainIndex.TestTouchAsync(driveId, f3);
            await tblDriveMainIndex.TestTouchAsync(driveId, f4);
            await tblDriveMainIndex.TestTouchAsync(driveId, f5);

<<<<<<< HEAD
            outCursor = null;
            (result, moreRows, outCursor) = await metaIndex.QueryBatchAsync(driveId, 400, inCursor, newestFirstOrder: false, sort: Sorting.ModifiedDate, requiredSecurityGroup: allIntRange);
            Debug.Assert(result.Count == 5); // Ensure everything is now "modified"
            Debug.Assert(moreRows == false);

            outCursor = null;
            (result, moreRows, outCursor) = await metaIndex.QueryBatchAsync(driveId, 400, inCursor, newestFirstOrder: false, sort: Sorting.ModifiedDate, requiredSecurityGroup: new IntRange(start: 0, end: 0));
            Debug.Assert(result.Count == 1);
            Debug.Assert(moreRows == false);

            outCursor = null;
            (result, moreRows, outCursor) = await metaIndex.QueryBatchAsync(driveId, 400, inCursor, newestFirstOrder: false, sort: Sorting.ModifiedDate, requiredSecurityGroup: new IntRange(start: 1, end: 1));
            Debug.Assert(result.Count == 1);
            Debug.Assert(moreRows == false);

            outCursor = null;
            (result, moreRows, outCursor) = await metaIndex.QueryBatchAsync(driveId, 400, inCursor, newestFirstOrder: false, sort: Sorting.ModifiedDate, requiredSecurityGroup: new IntRange(start: 2, end: 2));
            Debug.Assert(result.Count == 2);
            Debug.Assert(moreRows == false);

            outCursor = null;
            (result, moreRows, outCursor) = await metaIndex.QueryBatchAsync(driveId, 400, inCursor, newestFirstOrder: false, sort: Sorting.ModifiedDate, requiredSecurityGroup: new IntRange(start: 3, end: 3));
            Debug.Assert(result.Count == 1);
            Debug.Assert(moreRows == false);

            outCursor = null;
            (result, moreRows, outCursor) = await metaIndex.QueryBatchAsync(driveId, 400, inCursor, newestFirstOrder: false, sort: Sorting.ModifiedDate, requiredSecurityGroup: new IntRange(start: 2, end: 3));
            Debug.Assert(result.Count == 3);
            Debug.Assert(moreRows == false);
=======
            outCursor = UnixTimeUtc.ZeroTime.milliseconds.ToString();
            (result, moreRows, outCursor) = await metaIndex.QueryModifiedAsync(driveId, 400, inCursor, requiredSecurityGroup: allIntRange);
            ClassicAssert.IsTrue(result.Count == 5); // Ensure everything is now "modified"
            ClassicAssert.IsTrue(moreRows == false);

            outCursor = UnixTimeUtc.ZeroTime.milliseconds.ToString();
            (result, moreRows, outCursor) = await metaIndex.QueryModifiedAsync(driveId, 400, inCursor, requiredSecurityGroup: new IntRange(start: 0, end: 0));
            ClassicAssert.IsTrue(result.Count == 1);
            ClassicAssert.IsTrue(moreRows == false);

            outCursor = UnixTimeUtc.ZeroTime.milliseconds.ToString();
            (result, moreRows, outCursor) = await metaIndex.QueryModifiedAsync(driveId, 400, inCursor, requiredSecurityGroup: new IntRange(start: 1, end: 1));
            ClassicAssert.IsTrue(result.Count == 1);
            ClassicAssert.IsTrue(moreRows == false);

            outCursor = UnixTimeUtc.ZeroTime.milliseconds.ToString();
            (result, moreRows, outCursor) = await metaIndex.QueryModifiedAsync(driveId, 400, inCursor, requiredSecurityGroup: new IntRange(start: 2, end: 2));
            ClassicAssert.IsTrue(result.Count == 2);
            ClassicAssert.IsTrue(moreRows == false);

            outCursor = UnixTimeUtc.ZeroTime.milliseconds.ToString();
            (result, moreRows, outCursor) = await metaIndex.QueryModifiedAsync(driveId, 400, inCursor, requiredSecurityGroup: new IntRange(start: 3, end: 3));
            ClassicAssert.IsTrue(result.Count == 1);
            ClassicAssert.IsTrue(moreRows == false);

            outCursor = UnixTimeUtc.ZeroTime.milliseconds.ToString();
            (result, moreRows, outCursor) = await metaIndex.QueryModifiedAsync(driveId, 400, inCursor, requiredSecurityGroup: new IntRange(start: 2, end: 3));
            ClassicAssert.IsTrue(result.Count == 3);
            ClassicAssert.IsTrue(moreRows == false);
>>>>>>> 4b318aaa

        }

        [Test]
        [TestCase(DatabaseType.Sqlite)]
        #if RUN_POSTGRES_TESTS
        [TestCase(DatabaseType.Postgres)]
        #endif
        public async Task SecurityGroupAndAclBatch01Test(DatabaseType databaseType)
        {
            await RegisterServicesAsync(databaseType);
            await using var scope = Services.BeginLifetimeScope();
            var metaIndex = scope.Resolve<MainIndexMeta>();
            var tblDriveMainIndex = scope.Resolve<TableDriveMainIndex>();

            var driveId = Guid.NewGuid();

            var f1 = SequentialGuid.CreateGuid();
            var s1 = SequentialGuid.CreateGuid().ToString();
            var t1 = SequentialGuid.CreateGuid();

            var f2 = SequentialGuid.CreateGuid();
            var f3 = SequentialGuid.CreateGuid();
            var f4 = SequentialGuid.CreateGuid();
            var f5 = SequentialGuid.CreateGuid();

            var a1 = SequentialGuid.CreateGuid();
            var a2 = SequentialGuid.CreateGuid();
            var a3 = SequentialGuid.CreateGuid();
            var a4 = SequentialGuid.CreateGuid();

            await metaIndex.AddEntryPassalongToUpsertAsync(driveId, f1, Guid.NewGuid(), 1, 1, s1, t1, Guid.NewGuid(), 42, new UnixTimeUtc(0), requiredSecurityGroup: 1, accessControlList: new List<Guid>() { a1 }, null, 1);
            await metaIndex.AddEntryPassalongToUpsertAsync(driveId, f2, Guid.NewGuid(), 1, 1, s1, t1, Guid.NewGuid(), 42, new UnixTimeUtc(0), requiredSecurityGroup: 1, accessControlList: new List<Guid>() { a2 }, null, 1);
            await metaIndex.AddEntryPassalongToUpsertAsync(driveId, f3, Guid.NewGuid(), 1, 1, s1, t1, Guid.NewGuid(), 42, new UnixTimeUtc(0), requiredSecurityGroup: 2, accessControlList: new List<Guid>() { a1, a2 }, null, 1);
            await metaIndex.AddEntryPassalongToUpsertAsync(driveId, f4, Guid.NewGuid(), 1, 1, s1, t1, Guid.NewGuid(), 42, new UnixTimeUtc(0), requiredSecurityGroup: 2, accessControlList: new List<Guid>() { a3, a4 }, null, 1);
            await metaIndex.AddEntryPassalongToUpsertAsync(driveId, f5, Guid.NewGuid(), 1, 1, s1, t1, Guid.NewGuid(), 42, new UnixTimeUtc(0), requiredSecurityGroup: 2, accessControlList: null, null, 1);

            QueryBatchCursor cursor = null;

            // For any security group, we should have 5 entries
            cursor = null;
            var (result, moreRows, refCursor) = await metaIndex.QueryBatchAutoAsync(driveId, 400, cursor, requiredSecurityGroup: allIntRange);
            ClassicAssert.IsTrue(result.Count == 5);
            ClassicAssert.IsTrue(moreRows == false);

            // For any security group, and an ACL, test the AND statement
            cursor = null;
            (result, moreRows, refCursor) = await metaIndex.QueryBatchAutoAsync(driveId, 400, cursor, requiredSecurityGroup: allIntRange, aclAnyOf: new List<Guid>() { a4 });
            ClassicAssert.IsTrue(result.Count == 2);
            ClassicAssert.IsTrue(moreRows == false);

            // For NO valid security group, and a valid ACL, just the valid ACLs
            cursor = null;
            (result, moreRows, refCursor) = await metaIndex.QueryBatchAutoAsync(driveId, 400, cursor, requiredSecurityGroup: new IntRange(start: 0, end: 0), aclAnyOf: new List<Guid>() { a1 });
            ClassicAssert.IsTrue(result.Count == 0);
            ClassicAssert.IsTrue(moreRows == false);

            // For just security Group 1 we have 2 entries
            cursor = null;
            (result, moreRows, refCursor) = await metaIndex.QueryBatchAutoAsync(driveId, 400, cursor, requiredSecurityGroup: new IntRange(start: 1, end: 1));
            ClassicAssert.IsTrue(result.Count == 2);
            ClassicAssert.IsTrue(moreRows == false);

            // For security Group 1 or any of the ACLs a1 we have 3
            cursor = null;
            (result, moreRows, refCursor) = await metaIndex.QueryBatchAutoAsync(driveId, 400, cursor, requiredSecurityGroup: new IntRange(start: 1, end: 1), aclAnyOf: new List<Guid>() { a1 });
            ClassicAssert.IsTrue(result.Count == 1);
            ClassicAssert.IsTrue(moreRows == false);

            // For security Group 1 or any of the ACLs a3, a4 we have 3
            cursor = null;
            (result, moreRows, refCursor) = await metaIndex.QueryBatchAutoAsync(driveId, 400, cursor, requiredSecurityGroup: new IntRange(start: 1, end: 1), aclAnyOf: new List<Guid>() { a3, a4 });
            ClassicAssert.IsTrue(result.Count == 0);
            ClassicAssert.IsTrue(moreRows == false);

            // For no security Group 1 getting ACLs a1we have 2
            cursor = null;
            (result, moreRows, refCursor) = await metaIndex.QueryBatchAutoAsync(driveId, 400, cursor, requiredSecurityGroup: new IntRange(start: 0, end: 0), aclAnyOf: new List<Guid>() { a1 });
            ClassicAssert.IsTrue(result.Count == 0);
            ClassicAssert.IsTrue(moreRows == false);

        }


        [Test]
        [TestCase(DatabaseType.Sqlite)]
        #if RUN_POSTGRES_TESTS
        [TestCase(DatabaseType.Postgres)]
        #endif
        public async Task SecurityGroupAndAclBatch02Test(DatabaseType databaseType)
        {
            await RegisterServicesAsync(databaseType);
            await using var scope = Services.BeginLifetimeScope();
            var metaIndex = scope.Resolve<MainIndexMeta>();
            var tblDriveMainIndex = scope.Resolve<TableDriveMainIndex>();

            var driveId = Guid.NewGuid();

            var f1 = SequentialGuid.CreateGuid();
            var s1 = SequentialGuid.CreateGuid().ToString();
            var t1 = SequentialGuid.CreateGuid();

            var f2 = SequentialGuid.CreateGuid();
            var f3 = SequentialGuid.CreateGuid();
            var f4 = SequentialGuid.CreateGuid();
            var f5 = SequentialGuid.CreateGuid();

            var a1 = SequentialGuid.CreateGuid();
            var a2 = SequentialGuid.CreateGuid();
            var a3 = SequentialGuid.CreateGuid();
            var a4 = SequentialGuid.CreateGuid();
            var a5 = SequentialGuid.CreateGuid();

            await metaIndex.AddEntryPassalongToUpsertAsync(driveId, f1, Guid.NewGuid(), 1, 1, s1, t1, Guid.NewGuid(), 42, new UnixTimeUtc(0), requiredSecurityGroup: 1, accessControlList: new List<Guid>() { a1 }, null, 1);
            await metaIndex.AddEntryPassalongToUpsertAsync(driveId, f2, Guid.NewGuid(), 1, 1, s1, t1, Guid.NewGuid(), 42, new UnixTimeUtc(0), requiredSecurityGroup: 1, accessControlList: new List<Guid>() { a2 }, null, 1);
            await metaIndex.AddEntryPassalongToUpsertAsync(driveId, f3, Guid.NewGuid(), 1, 1, s1, t1, Guid.NewGuid(), 42, new UnixTimeUtc(0), requiredSecurityGroup: 2, accessControlList: new List<Guid>() { a1, a2 }, null, 1);
            await metaIndex.AddEntryPassalongToUpsertAsync(driveId, f4, Guid.NewGuid(), 1, 1, s1, t1, Guid.NewGuid(), 42, new UnixTimeUtc(0), requiredSecurityGroup: 2, accessControlList: new List<Guid>() { a3, a4 }, null, 1);
            await metaIndex.AddEntryPassalongToUpsertAsync(driveId, f5, Guid.NewGuid(), 1, 1, s1, t1, Guid.NewGuid(), 42, new UnixTimeUtc(0), requiredSecurityGroup: 2, accessControlList: null, null, 1);

            QueryBatchCursor cursor = null;

            // ===== TEST RSG, no circles

            // ACL: Any security group, no circles. We should have 5 entries
            cursor = null;
            var (result, moreRows, refCursor) = await metaIndex.QueryBatchAutoAsync(driveId, 400, cursor, requiredSecurityGroup: allIntRange);
            ClassicAssert.IsTrue(result.Count == 5);
            ClassicAssert.IsTrue(moreRows == false);

            // ACL: Security group 1, no circles. We should have 2 entries
            cursor = null;
            (result, moreRows, refCursor) = await metaIndex.QueryBatchAutoAsync(driveId, 400, cursor, requiredSecurityGroup: new IntRange(start: 1, end: 1));
            ClassicAssert.IsTrue(result.Count == 2);
            ClassicAssert.IsTrue(moreRows == false);

            // ACL: Security group 0, no circles. We should have 0 entries
            cursor = null;
            (result, moreRows, refCursor) = await metaIndex.QueryBatchAutoAsync(driveId, 400, cursor, requiredSecurityGroup: new IntRange(start: 0, end: 0));
            ClassicAssert.IsTrue(result.Count == 0);
            ClassicAssert.IsTrue(moreRows == false);

            // ======== TEST any RSG with circle combinations

            // ACL: Any security group, circles a4. We should have 2 (one with a4, one with no circles)
            cursor = null;
            (result, moreRows, refCursor) = await metaIndex.QueryBatchAutoAsync(driveId, 400, cursor, requiredSecurityGroup: allIntRange, aclAnyOf: new List<Guid>() { a4 });
            ClassicAssert.IsTrue(result.Count == 2);
            ClassicAssert.IsTrue(moreRows == false);

            // ACL: Any security group, circles a2. We should have 3 (two with a2, one with no circles)
            cursor = null;
            (result, moreRows, refCursor) = await metaIndex.QueryBatchAutoAsync(driveId, 400, cursor, requiredSecurityGroup: allIntRange, aclAnyOf: new List<Guid>() { a2 });
            ClassicAssert.IsTrue(result.Count == 3);
            ClassicAssert.IsTrue(moreRows == false);

            // ACL: Any security group, circles a1, a2. We should have 4 (two with a2, one with a1, one with no circles)
            cursor = null;
            (result, moreRows, refCursor) = await metaIndex.QueryBatchAutoAsync(driveId, 400, cursor, requiredSecurityGroup: allIntRange, aclAnyOf: new List<Guid>() { a1, a2 });
            ClassicAssert.IsTrue(result.Count == 4);
            ClassicAssert.IsTrue(moreRows == false);

            // ACL: Any security group, circles a5. We should have 1 (none with a5, one with no circles)
            cursor = null;
            (result, moreRows, refCursor) = await metaIndex.QueryBatchAutoAsync(driveId, 400, cursor, requiredSecurityGroup: allIntRange, aclAnyOf: new List<Guid>() { a5 });
            ClassicAssert.IsTrue(result.Count == 1);
            ClassicAssert.IsTrue(moreRows == false);

            // ======== TEST no RSG with circles

            // ACL: No security group, circles a4. We should have none
            cursor = null;
            (result, moreRows, refCursor) = await metaIndex.QueryBatchAutoAsync(driveId, 400, cursor, requiredSecurityGroup: new IntRange(start: 0, end: 0), aclAnyOf: new List<Guid>() { a4 });
            ClassicAssert.IsTrue(result.Count == 0);
            ClassicAssert.IsTrue(moreRows == false);

            // ACL: No security group, circles a2. We should have none
            cursor = null;
            (result, moreRows, refCursor) = await metaIndex.QueryBatchAutoAsync(driveId, 400, cursor, requiredSecurityGroup: new IntRange(start: 0, end: 0), aclAnyOf: new List<Guid>() { a2 });
            ClassicAssert.IsTrue(result.Count == 0);
            ClassicAssert.IsTrue(moreRows == false);

            // ACL: No security group, circles a1, a2. We should have none
            cursor = null;
            (result, moreRows, refCursor) = await metaIndex.QueryBatchAutoAsync(driveId, 400, cursor, requiredSecurityGroup: new IntRange(start: 0, end: 0), aclAnyOf: new List<Guid>() { a1, a2 });
            ClassicAssert.IsTrue(result.Count == 0);
            ClassicAssert.IsTrue(moreRows == false);

            // ACL: No security group, circles a5. We should have none
            cursor = null;
            (result, moreRows, refCursor) = await metaIndex.QueryBatchAutoAsync(driveId, 400, cursor, requiredSecurityGroup: new IntRange(start: 0, end: 0), aclAnyOf: new List<Guid>() { a5 });
            ClassicAssert.IsTrue(result.Count == 0);
            ClassicAssert.IsTrue(moreRows == false);

            // ======== Test partial RSG with circle combinations

            // ACL: One security group 2, circles a2. We should have 2 (one with a2, one with no circles)
            cursor = null;
            (result, moreRows, refCursor) = await metaIndex.QueryBatchAutoAsync(driveId, 400, cursor, requiredSecurityGroup: new IntRange(start: 2, end: 2), aclAnyOf: new List<Guid>() { a2 });
            ClassicAssert.IsTrue(result.Count == 2);
            ClassicAssert.IsTrue(moreRows == false);

            // ACL: Security group 1, circles a4. We should have 0 (none with a4, none with circles)
            cursor = null;
            (result, moreRows, refCursor) = await metaIndex.QueryBatchAutoAsync(driveId, 400, cursor, requiredSecurityGroup: new IntRange(start: 1, end: 1), aclAnyOf: new List<Guid>() { a4 });
            ClassicAssert.IsTrue(result.Count == 0);
            ClassicAssert.IsTrue(moreRows == false);

            // ACL: Security group 1, circles a1, a2. We should have 2
            cursor = null;
            (result, moreRows, refCursor) = await metaIndex.QueryBatchAutoAsync(driveId, 400, cursor, requiredSecurityGroup: new IntRange(start: 1, end: 1), aclAnyOf: new List<Guid>() { a1, a2 });
            ClassicAssert.IsTrue(result.Count == 2);
            ClassicAssert.IsTrue(moreRows == false);

            // ACL: Security group 2, circles a1, a2. We should have 2
            cursor = null;
            (result, moreRows, refCursor) = await metaIndex.QueryBatchAutoAsync(driveId, 400, cursor, requiredSecurityGroup: new IntRange(start: 2, end: 2), aclAnyOf: new List<Guid>() { a1, a2 });
            ClassicAssert.IsTrue(result.Count == 2);
            ClassicAssert.IsTrue(moreRows == false);

            // ACL: Security group 1, circles a5. We should have 0 (none with a5, none with circles)
            cursor = null;
            (result, moreRows, refCursor) = await metaIndex.QueryBatchAutoAsync(driveId, 400, cursor, requiredSecurityGroup: new IntRange(start: 1, end: 1), aclAnyOf: new List<Guid>() { a5 });
            ClassicAssert.IsTrue(result.Count == 0);
            ClassicAssert.IsTrue(moreRows == false);

            // ACL: Security group 2, circles a5. We should have 1 (none with a5, one with no circles)
            cursor = null;
            (result, moreRows, refCursor) = await metaIndex.QueryBatchAutoAsync(driveId, 400, cursor, requiredSecurityGroup: new IntRange(start: 2, end: 2), aclAnyOf: new List<Guid>() { a5 });
            ClassicAssert.IsTrue(result.Count == 1);
            ClassicAssert.IsTrue(moreRows == false);

            // ========
        }

        [Test]
        [TestCase(DatabaseType.Sqlite)]
        #if RUN_POSTGRES_TESTS
        [TestCase(DatabaseType.Postgres)]
        #endif
        public async Task SecurityGroupAndAclBatch02ModifiedTest(DatabaseType databaseType)
        {
            await RegisterServicesAsync(databaseType);
            await using var scope = Services.BeginLifetimeScope();
            var metaIndex = scope.Resolve<MainIndexMeta>();
            var tblDriveMainIndex = scope.Resolve<TableDriveMainIndex>();

            var driveId = Guid.NewGuid();

            var f1 = SequentialGuid.CreateGuid();
            var s1 = SequentialGuid.CreateGuid().ToString();
            var t1 = SequentialGuid.CreateGuid();

            var f2 = SequentialGuid.CreateGuid();
            var f3 = SequentialGuid.CreateGuid();
            var f4 = SequentialGuid.CreateGuid();
            var f5 = SequentialGuid.CreateGuid();

            var a1 = SequentialGuid.CreateGuid();
            var a2 = SequentialGuid.CreateGuid();
            var a3 = SequentialGuid.CreateGuid();
            var a4 = SequentialGuid.CreateGuid();
            var a5 = SequentialGuid.CreateGuid();

            await metaIndex.AddEntryPassalongToUpsertAsync(driveId, f1, Guid.NewGuid(), 1, 1, s1, t1, Guid.NewGuid(), 42, new UnixTimeUtc(0), requiredSecurityGroup: 1, accessControlList: new List<Guid>() { a1 }, null, 1);
            await metaIndex.AddEntryPassalongToUpsertAsync(driveId, f2, Guid.NewGuid(), 1, 1, s1, t1, Guid.NewGuid(), 42, new UnixTimeUtc(0), requiredSecurityGroup: 1, accessControlList: new List<Guid>() { a2 }, null, 1);
            await metaIndex.AddEntryPassalongToUpsertAsync(driveId, f3, Guid.NewGuid(), 1, 1, s1, t1, Guid.NewGuid(), 42, new UnixTimeUtc(0), requiredSecurityGroup: 2, accessControlList: new List<Guid>() { a1, a2 }, null, 1);
            await metaIndex.AddEntryPassalongToUpsertAsync(driveId, f4, Guid.NewGuid(), 1, 1, s1, t1, Guid.NewGuid(), 42, new UnixTimeUtc(0), requiredSecurityGroup: 2, accessControlList: new List<Guid>() { a3, a4 }, null, 1);
            await metaIndex.AddEntryPassalongToUpsertAsync(driveId, f5, Guid.NewGuid(), 1, 1, s1, t1, Guid.NewGuid(), 42, new UnixTimeUtc(0), requiredSecurityGroup: 2, accessControlList: null, null, 1);


            await tblDriveMainIndex.TestTouchAsync(driveId, f1);
            await tblDriveMainIndex.TestTouchAsync(driveId, f2);
            await tblDriveMainIndex.TestTouchAsync(driveId, f3);
            await tblDriveMainIndex.TestTouchAsync(driveId, f4);
            await tblDriveMainIndex.TestTouchAsync(driveId, f5);

            // ===== TEST RSG, no circles

            // ACL: Any security group, no circles. We should have 5 entries
<<<<<<< HEAD
            QueryBatchCursor cursor = null;
            var (result, moreRows, outCursor) = await metaIndex.QueryBatchAsync(driveId, 400, cursor, newestFirstOrder: false, sort: Sorting.ModifiedDate, requiredSecurityGroup: allIntRange);
            Debug.Assert(result.Count == 5);
            Debug.Assert(moreRows == false);

            // ACL: Security group 1, no circles. We should have 2 entries
            cursor = null;
            (result, moreRows, outCursor) = await metaIndex.QueryBatchAsync(driveId, 400, cursor, newestFirstOrder: false, sort: Sorting.ModifiedDate, requiredSecurityGroup: new IntRange(start: 1, end: 1));
            Debug.Assert(result.Count == 2);
            Debug.Assert(moreRows == false);

            // ACL: Security group 0, no circles. We should have 0 entries
            cursor = null;
            (result, moreRows, outCursor) = await metaIndex.QueryBatchAsync(driveId, 400, cursor, newestFirstOrder: false, sort: Sorting.ModifiedDate, requiredSecurityGroup: new IntRange(start: 0, end: 0));
            Debug.Assert(result.Count == 0);
            Debug.Assert(moreRows == false);
=======
            cursor = "0";
            var (result, moreRows, outCursor) = await metaIndex.QueryModifiedAsync(driveId, 400, cursor, requiredSecurityGroup: allIntRange);
            ClassicAssert.IsTrue(result.Count == 5);
            ClassicAssert.IsTrue(moreRows == false);

            // ACL: Security group 1, no circles. We should have 2 entries
            cursor = "0";
            (result, moreRows, outCursor) = await metaIndex.QueryModifiedAsync(driveId, 400, cursor, requiredSecurityGroup: new IntRange(start: 1, end: 1));
            ClassicAssert.IsTrue(result.Count == 2);
            ClassicAssert.IsTrue(moreRows == false);

            // ACL: Security group 0, no circles. We should have 0 entries
            cursor = "0";
            (result, moreRows, outCursor) = await metaIndex.QueryModifiedAsync(driveId, 400, cursor, requiredSecurityGroup: new IntRange(start: 0, end: 0));
            ClassicAssert.IsTrue(result.Count == 0);
            ClassicAssert.IsTrue(moreRows == false);
>>>>>>> 4b318aaa

            // ======== TEST any RSG with circle combinations

            // ACL: Any security group, circles a4. We should have 2 (one with a4, one with no circles)
<<<<<<< HEAD
            cursor = null;
            (result, moreRows, outCursor) = await metaIndex.QueryBatchAsync(driveId, 400, cursor, newestFirstOrder: false, sort: Sorting.ModifiedDate, requiredSecurityGroup: allIntRange, aclAnyOf: new List<Guid>() { a4 });
            Debug.Assert(result.Count == 2);
            Debug.Assert(moreRows == false);

            // ACL: Any security group, circles a2. We should have 3 (two with a2, one with no circles)
            cursor = null;
            (result, moreRows, outCursor) = await metaIndex.QueryBatchAsync(driveId, 400, cursor, newestFirstOrder: false, sort: Sorting.ModifiedDate, requiredSecurityGroup: allIntRange, aclAnyOf: new List<Guid>() { a2 });
            Debug.Assert(result.Count == 3);
            Debug.Assert(moreRows == false);

            // ACL: Any security group, circles a1, a2. We should have 4 (two with a2, one with a1, one with no circles)
            cursor = null;
            (result, moreRows, outCursor) = await metaIndex.QueryBatchAsync(driveId, 400, cursor, newestFirstOrder: false, sort: Sorting.ModifiedDate, requiredSecurityGroup: allIntRange, aclAnyOf: new List<Guid>() { a1, a2 });
            Debug.Assert(result.Count == 4);
            Debug.Assert(moreRows == false);

            // ACL: Any security group, circles a5. We should have 1 (none with a5, one with no circles)
            cursor = null;
            (result, moreRows, outCursor) = await metaIndex.QueryBatchAsync(driveId, 400, cursor, newestFirstOrder: false, sort: Sorting.ModifiedDate, requiredSecurityGroup: allIntRange, aclAnyOf: new List<Guid>() { a5 });
            Debug.Assert(result.Count == 1);
            Debug.Assert(moreRows == false);
=======
            cursor = "0";
            (result, moreRows, outCursor) = await metaIndex.QueryModifiedAsync(driveId, 400, cursor, requiredSecurityGroup: allIntRange, aclAnyOf: new List<Guid>() { a4 });
            ClassicAssert.IsTrue(result.Count == 2);
            ClassicAssert.IsTrue(moreRows == false);

            // ACL: Any security group, circles a2. We should have 3 (two with a2, one with no circles)
            cursor = "0";
            (result, moreRows, outCursor) = await metaIndex.QueryModifiedAsync(driveId, 400, cursor, requiredSecurityGroup: allIntRange, aclAnyOf: new List<Guid>() { a2 });
            ClassicAssert.IsTrue(result.Count == 3);
            ClassicAssert.IsTrue(moreRows == false);

            // ACL: Any security group, circles a1, a2. We should have 4 (two with a2, one with a1, one with no circles)
            cursor = "0";
            (result, moreRows, outCursor) = await metaIndex.QueryModifiedAsync(driveId, 400, cursor, requiredSecurityGroup: allIntRange, aclAnyOf: new List<Guid>() { a1, a2 });
            ClassicAssert.IsTrue(result.Count == 4);
            ClassicAssert.IsTrue(moreRows == false);

            // ACL: Any security group, circles a5. We should have 1 (none with a5, one with no circles)
            cursor = "0";
            (result, moreRows, outCursor) = await metaIndex.QueryModifiedAsync(driveId, 400, cursor, requiredSecurityGroup: allIntRange, aclAnyOf: new List<Guid>() { a5 });
            ClassicAssert.IsTrue(result.Count == 1);
            ClassicAssert.IsTrue(moreRows == false);
>>>>>>> 4b318aaa

            // ======== TEST no RSG with circles

            // ACL: No security group, circles a4. We should have none
<<<<<<< HEAD
            cursor = null;
            (result, moreRows, outCursor) = await metaIndex.QueryBatchAsync(driveId, 400, cursor, newestFirstOrder: false, sort: Sorting.ModifiedDate, requiredSecurityGroup: new IntRange(start: 0, end: 0), aclAnyOf: new List<Guid>() { a4 });
            Debug.Assert(result.Count == 0);
            Debug.Assert(moreRows == false);

            // ACL: No security group, circles a2. We should have none
            cursor = null;
            (result, moreRows, outCursor) = await metaIndex.QueryBatchAsync(driveId, 400, cursor, newestFirstOrder: false, sort: Sorting.ModifiedDate, requiredSecurityGroup: new IntRange(start: 0, end: 0), aclAnyOf: new List<Guid>() { a2 });
            Debug.Assert(result.Count == 0);
            Debug.Assert(moreRows == false);

            // ACL: No security group, circles a1, a2. We should have none
            cursor = null;
            (result, moreRows, outCursor) = await metaIndex.QueryBatchAsync(driveId, 400, cursor, newestFirstOrder: false, sort: Sorting.ModifiedDate, requiredSecurityGroup: new IntRange(start: 0, end: 0), aclAnyOf: new List<Guid>() { a1, a2 });
            Debug.Assert(result.Count == 0);
            Debug.Assert(moreRows == false);

            // ACL: No security group, circles a5. We should have none
            cursor = null;
            (result, moreRows, outCursor) = await metaIndex.QueryBatchAsync(driveId, 400, cursor, newestFirstOrder: false, sort: Sorting.ModifiedDate, requiredSecurityGroup: new IntRange(start: 0, end: 0), aclAnyOf: new List<Guid>() { a5 });
            Debug.Assert(result.Count == 0);
            Debug.Assert(moreRows == false);
=======
            cursor = "0";
            (result, moreRows, outCursor) = await metaIndex.QueryModifiedAsync(driveId, 400, cursor, requiredSecurityGroup: new IntRange(start: 0, end: 0), aclAnyOf: new List<Guid>() { a4 });
            ClassicAssert.IsTrue(result.Count == 0);
            ClassicAssert.IsTrue(moreRows == false);

            // ACL: No security group, circles a2. We should have none
            cursor = "0";
            (result, moreRows, outCursor) = await metaIndex.QueryModifiedAsync(driveId, 400, cursor, requiredSecurityGroup: new IntRange(start: 0, end: 0), aclAnyOf: new List<Guid>() { a2 });
            ClassicAssert.IsTrue(result.Count == 0);
            ClassicAssert.IsTrue(moreRows == false);

            // ACL: No security group, circles a1, a2. We should have none
            cursor = "0";
            (result, moreRows, outCursor) = await metaIndex.QueryModifiedAsync(driveId, 400, cursor, requiredSecurityGroup: new IntRange(start: 0, end: 0), aclAnyOf: new List<Guid>() { a1, a2 });
            ClassicAssert.IsTrue(result.Count == 0);
            ClassicAssert.IsTrue(moreRows == false);

            // ACL: No security group, circles a5. We should have none
            cursor = "0";
            (result, moreRows, outCursor) = await metaIndex.QueryModifiedAsync(driveId, 400, cursor, requiredSecurityGroup: new IntRange(start: 0, end: 0), aclAnyOf: new List<Guid>() { a5 });
            ClassicAssert.IsTrue(result.Count == 0);
            ClassicAssert.IsTrue(moreRows == false);
>>>>>>> 4b318aaa

            // ======== Test partial RSG with circle combinations

            // ACL: One security group 2, circles a2. We should have 2 (one with a2, one with no circles)
<<<<<<< HEAD
            cursor = null;
            (result, moreRows, outCursor) = await metaIndex.QueryBatchAsync(driveId, 400, cursor, newestFirstOrder: false, sort: Sorting.ModifiedDate, requiredSecurityGroup: new IntRange(start: 2, end: 2), aclAnyOf: new List<Guid>() { a2 });
            Debug.Assert(result.Count == 2);
            Debug.Assert(moreRows == false);

            // ACL: Security group 1, circles a4. We should have 0 (none with a4, none with circles)
            cursor = null;
            (result, moreRows, outCursor) = await metaIndex.QueryBatchAsync(driveId, 400, cursor, newestFirstOrder: false, sort: Sorting.ModifiedDate, requiredSecurityGroup: new IntRange(start: 1, end: 1), aclAnyOf: new List<Guid>() { a4 });
            Debug.Assert(result.Count == 0);
            Debug.Assert(moreRows == false);

            // ACL: Security group 1, circles a1, a2. We should have 2
            cursor = null;
            (result, moreRows, outCursor) = await metaIndex.QueryBatchAsync(driveId, 400, cursor, newestFirstOrder: false, sort: Sorting.ModifiedDate, requiredSecurityGroup: new IntRange(start: 1, end: 1), aclAnyOf: new List<Guid>() { a1, a2 });
            Debug.Assert(result.Count == 2);
            Debug.Assert(moreRows == false);

            // ACL: Security group 2, circles a1, a2. We should have 2
            cursor = null;
            (result, moreRows, outCursor) = await metaIndex.QueryBatchAsync(driveId, 400, cursor, newestFirstOrder: false, sort: Sorting.ModifiedDate, requiredSecurityGroup: new IntRange(start: 2, end: 2), aclAnyOf: new List<Guid>() { a1, a2 });
            Debug.Assert(result.Count == 2);
            Debug.Assert(moreRows == false);

            // ACL: Security group 1, circles a5. We should have 0 (none with a5, none with circles)
            cursor = null;
            (result, moreRows, outCursor) = await metaIndex.QueryBatchAsync(driveId, 400, cursor, newestFirstOrder: false, sort: Sorting.ModifiedDate, requiredSecurityGroup: new IntRange(start: 1, end: 1), aclAnyOf: new List<Guid>() { a5 });
            Debug.Assert(result.Count == 0);
            Debug.Assert(moreRows == false);

            // ACL: Security group 2, circles a5. We should have 1 (none with a5, one with no circles)
            cursor = null;
            (result, moreRows, outCursor) = await metaIndex.QueryBatchAsync(driveId, 400, cursor, newestFirstOrder: false, sort: Sorting.ModifiedDate, requiredSecurityGroup: new IntRange(start: 2, end: 2), aclAnyOf: new List<Guid>() { a5 });
            Debug.Assert(result.Count == 1);
            Debug.Assert(moreRows == false);
=======
            cursor = "0";
            (result, moreRows, outCursor) = await metaIndex.QueryModifiedAsync(driveId, 400, cursor, requiredSecurityGroup: new IntRange(start: 2, end: 2), aclAnyOf: new List<Guid>() { a2 });
            ClassicAssert.IsTrue(result.Count == 2);
            ClassicAssert.IsTrue(moreRows == false);

            // ACL: Security group 1, circles a4. We should have 0 (none with a4, none with circles)
            cursor = "0";
            (result, moreRows, outCursor) = await metaIndex.QueryModifiedAsync(driveId, 400, cursor, requiredSecurityGroup: new IntRange(start: 1, end: 1), aclAnyOf: new List<Guid>() { a4 });
            ClassicAssert.IsTrue(result.Count == 0);
            ClassicAssert.IsTrue(moreRows == false);

            // ACL: Security group 1, circles a1, a2. We should have 2
            cursor = "0";
            (result, moreRows, outCursor) = await metaIndex.QueryModifiedAsync(driveId, 400, cursor, requiredSecurityGroup: new IntRange(start: 1, end: 1), aclAnyOf: new List<Guid>() { a1, a2 });
            ClassicAssert.IsTrue(result.Count == 2);
            ClassicAssert.IsTrue(moreRows == false);

            // ACL: Security group 2, circles a1, a2. We should have 2
            cursor = "0";
            (result, moreRows, outCursor) = await metaIndex.QueryModifiedAsync(driveId, 400, cursor, requiredSecurityGroup: new IntRange(start: 2, end: 2), aclAnyOf: new List<Guid>() { a1, a2 });
            ClassicAssert.IsTrue(result.Count == 2);
            ClassicAssert.IsTrue(moreRows == false);

            // ACL: Security group 1, circles a5. We should have 0 (none with a5, none with circles)
            cursor = "0";
            (result, moreRows, outCursor) = await metaIndex.QueryModifiedAsync(driveId, 400, cursor, requiredSecurityGroup: new IntRange(start: 1, end: 1), aclAnyOf: new List<Guid>() { a5 });
            ClassicAssert.IsTrue(result.Count == 0);
            ClassicAssert.IsTrue(moreRows == false);

            // ACL: Security group 2, circles a5. We should have 1 (none with a5, one with no circles)
            cursor = "0";
            (result, moreRows, outCursor) = await metaIndex.QueryModifiedAsync(driveId, 400, cursor, requiredSecurityGroup: new IntRange(start: 2, end: 2), aclAnyOf: new List<Guid>() { a5 });
            ClassicAssert.IsTrue(result.Count == 1);
            ClassicAssert.IsTrue(moreRows == false);
>>>>>>> 4b318aaa

            // ========

        }





        [Test]
        [TestCase(DatabaseType.Sqlite)]
        #if RUN_POSTGRES_TESTS
        [TestCase(DatabaseType.Postgres)]
        #endif
        // Test we can add one and retrieve it
        public async Task GlobalTransitId01Test(DatabaseType databaseType)
        {
            await RegisterServicesAsync(databaseType);
            await using var scope = Services.BeginLifetimeScope();
            var metaIndex = scope.Resolve<MainIndexMeta>();
            var tblDriveMainIndex = scope.Resolve<TableDriveMainIndex>();

            var driveId = Guid.NewGuid();

            var f1 = SequentialGuid.CreateGuid();
            var g1 = Guid.NewGuid();
            var s1 = SequentialGuid.CreateGuid().ToString();
            var t1 = SequentialGuid.CreateGuid();

            await metaIndex.AddEntryPassalongToUpsertAsync(driveId, f1, g1, 1, 1, s1, t1, null, 42, new UnixTimeUtc(0), 1, null, null, 1);

            QueryBatchCursor cursor = null;
            cursor = null;
            var (result, moreRows, refCursor) = await metaIndex.QueryBatchAutoAsync(driveId, 400, cursor, requiredSecurityGroup: allIntRange);
            ClassicAssert.IsTrue(result.Count == 1);
            ClassicAssert.IsTrue(ByteArrayUtil.muidcmp(result[0].fileId, f1) == 0);
            var data = await tblDriveMainIndex.GetAsync(driveId, f1);
            ClassicAssert.IsTrue(ByteArrayUtil.muidcmp(data.globalTransitId, g1) == 0);
            ClassicAssert.IsTrue(moreRows == false);

        }

        [Test]
        [TestCase(DatabaseType.Sqlite)]
        #if RUN_POSTGRES_TESTS
        [TestCase(DatabaseType.Postgres)]
        #endif
        // Test we can add two and retrieve them
        public async Task GlobalTransitId02Test(DatabaseType databaseType)
        {
            await RegisterServicesAsync(databaseType);
            await using var scope = Services.BeginLifetimeScope();
            var metaIndex = scope.Resolve<MainIndexMeta>();
            var tblDriveMainIndex = scope.Resolve<TableDriveMainIndex>();

            var driveId = Guid.NewGuid();

            var f1 = SequentialGuid.CreateGuid();
            var g1 = Guid.NewGuid();
            var s1 = SequentialGuid.CreateGuid().ToString();
            var t1 = SequentialGuid.CreateGuid();
            await metaIndex.AddEntryPassalongToUpsertAsync(driveId, f1, g1, 1, 1, s1, t1, null, 42, new UnixTimeUtc(0), 1, null, null, 1);

            var f2 = SequentialGuid.CreateGuid();
            var g2 = Guid.NewGuid();
            await metaIndex.AddEntryPassalongToUpsertAsync(driveId, f2, g2, 1, 1, s1, t1, null, 42, new UnixTimeUtc(0), 1, null, null, 1);

            QueryBatchCursor cursor = null;
            var (result, moreRows, refCursor) = await metaIndex.QueryBatchAutoAsync(driveId, 400, cursor, requiredSecurityGroup: allIntRange);
            ClassicAssert.IsTrue(result.Count == 2);
            ClassicAssert.IsTrue(moreRows == false);
            ClassicAssert.IsTrue(ByteArrayUtil.muidcmp(result[0].fileId, f2) == 0);
            var data = await tblDriveMainIndex.GetAsync(driveId, f2);
            ClassicAssert.IsTrue(ByteArrayUtil.muidcmp(data.globalTransitId, g2) == 0);

            ClassicAssert.IsTrue(ByteArrayUtil.muidcmp(result[1].fileId, f1) == 0);
            data = await tblDriveMainIndex.GetAsync(driveId, f1);
            ClassicAssert.IsTrue(ByteArrayUtil.muidcmp(data.globalTransitId, g1) == 0);

        }


        [Test]
        [TestCase(DatabaseType.Sqlite)]
        #if RUN_POSTGRES_TESTS
        [TestCase(DatabaseType.Postgres)]
        #endif
        // Test that we cannot add a duplicate
        public async Task GlobalTransitId03Test(DatabaseType databaseType)
        {
            await RegisterServicesAsync(databaseType);
            await using var scope = Services.BeginLifetimeScope();
            var metaIndex = scope.Resolve<MainIndexMeta>();
            var tblDriveMainIndex = scope.Resolve<TableDriveMainIndex>();

            var driveId = Guid.NewGuid();

            var f1 = SequentialGuid.CreateGuid();
            var g1 = Guid.NewGuid();
            var s1 = SequentialGuid.CreateGuid();
            var t1 = SequentialGuid.CreateGuid();
            await metaIndex.AddEntryPassalongToUpsertAsync(driveId, f1, g1, 1, 1, s1.ToString(), t1, null, 42, new UnixTimeUtc(0), 1, null, null, 1);

            try
            {
                var f2 = SequentialGuid.CreateGuid();
                await metaIndex.AddEntryPassalongToUpsertAsync(driveId, f2, g1, 1, 1, s1.ToString(), t1, null, 42, new UnixTimeUtc(0), 1, null, null, 1);
                Assert.Fail();
            }
            catch
            {
                Assert.Pass();
            }

        }


        [Test]
        [TestCase(DatabaseType.Sqlite)]
        #if RUN_POSTGRES_TESTS
        [TestCase(DatabaseType.Postgres)]
        #endif
        // Test we can handle NULL
        public async Task GlobalTransitId04Test(DatabaseType databaseType)
        {
            await RegisterServicesAsync(databaseType);
            await using var scope = Services.BeginLifetimeScope();
            var metaIndex = scope.Resolve<MainIndexMeta>();
            var tblDriveMainIndex = scope.Resolve<TableDriveMainIndex>();

            var driveId = Guid.NewGuid();

            var f1 = SequentialGuid.CreateGuid();
            var s1 = SequentialGuid.CreateGuid().ToString();
            var t1 = SequentialGuid.CreateGuid();

            await metaIndex.AddEntryPassalongToUpsertAsync(driveId, f1, null, 1, 1, s1, t1, null, 42, new UnixTimeUtc(0), 1, null, null, 1);

            QueryBatchCursor cursor = null;
            cursor = null;
            var (result, moreRows, refCursor) = await metaIndex.QueryBatchAutoAsync(driveId, 400, cursor, requiredSecurityGroup: allIntRange);
            ClassicAssert.IsTrue(result.Count == 1);
            ClassicAssert.IsTrue(moreRows == false);
            ClassicAssert.IsTrue(ByteArrayUtil.muidcmp(result[0].fileId, f1) == 0);
            var data = await tblDriveMainIndex.GetAsync(driveId, f1);
            ClassicAssert.IsTrue(data.globalTransitId == null);

        }


        [Test]
        [TestCase(DatabaseType.Sqlite)]
        #if RUN_POSTGRES_TESTS
        [TestCase(DatabaseType.Postgres)]
        #endif
        // Test we can add one and retrieve it searching for a specific GTID guid
        public async Task GlobalTransitId05Test(DatabaseType databaseType)
        {
            await RegisterServicesAsync(databaseType);
            await using var scope = Services.BeginLifetimeScope();
            var metaIndex = scope.Resolve<MainIndexMeta>();
            var tblDriveMainIndex = scope.Resolve<TableDriveMainIndex>();

            var driveId = Guid.NewGuid();

            var f1 = SequentialGuid.CreateGuid();
            var g1 = Guid.NewGuid();
            var s1 = SequentialGuid.CreateGuid().ToString();
            var t1 = SequentialGuid.CreateGuid();

            await metaIndex.AddEntryPassalongToUpsertAsync(driveId, f1, g1, 1, 1, s1, t1, null, 42, new UnixTimeUtc(0), 1, null, null, 1);

            QueryBatchCursor cursor = null;
            cursor = null;
            // We shouldn't be able to find any like this:
            var (result, moreRows, refCursor) = await metaIndex.QueryBatchAutoAsync(driveId, 1, cursor, globalTransitIdAnyOf: new List<Guid>() { t1 }, requiredSecurityGroup: allIntRange);
            ClassicAssert.IsTrue(result.Count == 0);
            ClassicAssert.IsTrue(moreRows == false);

            // Now we should be able to find it
            (result, moreRows, refCursor) = await metaIndex.QueryBatchAutoAsync(driveId, 1, cursor, globalTransitIdAnyOf: new List<Guid>() { t1, g1 }, requiredSecurityGroup: allIntRange);
            ClassicAssert.IsTrue(result.Count == 1);
            ClassicAssert.IsTrue(moreRows == false);

            QueryBatchCursor inCursor = null;
            QueryBatchCursor outCursor = null;
            await tblDriveMainIndex.TestTouchAsync(driveId, f1); // Make sure we can find it
<<<<<<< HEAD
            (result, moreRows, outCursor) = await metaIndex.QueryBatchAsync(driveId, 1, inCursor, newestFirstOrder: false, sort: Sorting.ModifiedDate, globalTransitIdAnyOf: new List<Guid>() { t1, g1 }, requiredSecurityGroup: allIntRange);
            Debug.Assert(result.Count == 1);
            Debug.Assert(moreRows == false);
=======
            (result, moreRows, outCursor) = await metaIndex.QueryModifiedAsync(driveId, 1, inCursor, globalTransitIdAnyOf: new List<Guid>() { t1, g1 }, requiredSecurityGroup: allIntRange);
            ClassicAssert.IsTrue(result.Count == 1);
            ClassicAssert.IsTrue(moreRows == false);

>>>>>>> 4b318aaa
        }


        [Test]
        [TestCase(DatabaseType.Sqlite)]
        #if RUN_POSTGRES_TESTS
        [TestCase(DatabaseType.Postgres)]
        #endif
        // Test we can modify the global transit guid with both update versions
        public async Task GlobalTransitId06Test(DatabaseType databaseType)
        {
            await RegisterServicesAsync(databaseType);
            await using var scope = Services.BeginLifetimeScope();
            var metaIndex = scope.Resolve<MainIndexMeta>();
            var tblDriveMainIndex = scope.Resolve<TableDriveMainIndex>();

            var driveId = Guid.NewGuid();

            var f1 = SequentialGuid.CreateGuid();
            var g1 = Guid.NewGuid();
            var g2 = Guid.NewGuid();
            var g3 = Guid.NewGuid();
            var s1 = SequentialGuid.CreateGuid().ToString();
            var t1 = SequentialGuid.CreateGuid();

            await metaIndex.AddEntryPassalongToUpsertAsync(driveId, f1, g1, 1, 1, s1, t1, null, 42, new UnixTimeUtc(0), 1, null, null, 1);

            var data = await tblDriveMainIndex.GetAsync(driveId, f1);
            ClassicAssert.IsTrue(ByteArrayUtil.muidcmp(data.globalTransitId, g1) == 0);

            await metaIndex.UpdateEntryZapZapPassAlongAsync(driveId, f1, globalTransitId: g2, archivalStatus: 7);
            data = await tblDriveMainIndex.GetAsync(driveId, f1);
            ClassicAssert.IsTrue(ByteArrayUtil.muidcmp(data.globalTransitId, g2) == 0);

            await metaIndex.UpdateEntryZapZapPassAlongAsync(driveId, f1, globalTransitId: g3);
            data = await tblDriveMainIndex.GetAsync(driveId, f1);
            ClassicAssert.IsTrue(ByteArrayUtil.muidcmp(data.globalTransitId, g3) == 0);
        }



        [Test]
        [TestCase(DatabaseType.Sqlite)]
        #if RUN_POSTGRES_TESTS
        [TestCase(DatabaseType.Postgres)]
        #endif
        // Test we can add one and retrieve it
        public async Task UniqueId01Test(DatabaseType databaseType)
        {
            await RegisterServicesAsync(databaseType);
            await using var scope = Services.BeginLifetimeScope();
            var metaIndex = scope.Resolve<MainIndexMeta>();
            var tblDriveMainIndex = scope.Resolve<TableDriveMainIndex>();

            var driveId = Guid.NewGuid();

            var f1 = SequentialGuid.CreateGuid();
            var u1 = Guid.NewGuid();
            var s1 = SequentialGuid.CreateGuid().ToString();
            var t1 = SequentialGuid.CreateGuid();

            await metaIndex.AddEntryPassalongToUpsertAsync(driveId, f1, null, 1, 1, s1, t1, u1, 42, new UnixTimeUtc(0), 1, null, null, 1);

            QueryBatchCursor cursor = null;
            cursor = null;
            var (result, moreRows, refCursor) = await metaIndex.QueryBatchAutoAsync(driveId, 400, cursor, requiredSecurityGroup: allIntRange);
            ClassicAssert.IsTrue(result.Count == 1);
            ClassicAssert.IsTrue(moreRows == false);
            ClassicAssert.IsTrue(ByteArrayUtil.muidcmp(result[0].fileId, f1) == 0);
            var data = await tblDriveMainIndex.GetAsync(driveId, f1);
            ClassicAssert.IsTrue(ByteArrayUtil.muidcmp(data.uniqueId, u1) == 0);

        }

        [Test]
        [TestCase(DatabaseType.Sqlite)]
        #if RUN_POSTGRES_TESTS
        [TestCase(DatabaseType.Postgres)]
        #endif
        // Test we can add two and retrieve them
        public async Task UniqueId02Test(DatabaseType databaseType)
        {
            await RegisterServicesAsync(databaseType);
            await using var scope = Services.BeginLifetimeScope();
            var metaIndex = scope.Resolve<MainIndexMeta>();
            var tblDriveMainIndex = scope.Resolve<TableDriveMainIndex>();

            var driveId = Guid.NewGuid();

            var f1 = SequentialGuid.CreateGuid();
            var u1 = Guid.NewGuid();
            var s1 = SequentialGuid.CreateGuid().ToString();
            var t1 = SequentialGuid.CreateGuid();
            await metaIndex.AddEntryPassalongToUpsertAsync(driveId, f1, null, 1, 1, s1, t1, u1, 42, new UnixTimeUtc(0), 1, null, null, 1);

            var f2 = SequentialGuid.CreateGuid();
            var u2 = Guid.NewGuid();
            await metaIndex.AddEntryPassalongToUpsertAsync(driveId, f2, null, 1, 1, s1, t1, u2, 42, new UnixTimeUtc(0), 1, null, null, 1);

            QueryBatchCursor cursor = null;
            var (result, moreRows, refCursor) = await metaIndex.QueryBatchAutoAsync(driveId, 400, cursor, requiredSecurityGroup: allIntRange);
            ClassicAssert.IsTrue(result.Count == 2);
            ClassicAssert.IsTrue(moreRows == false);
            ClassicAssert.IsTrue(ByteArrayUtil.muidcmp(result[0].fileId, f2) == 0);
            var data = await tblDriveMainIndex.GetAsync(driveId, f2);
            ClassicAssert.IsTrue(ByteArrayUtil.muidcmp(data.uniqueId, u2) == 0);

            ClassicAssert.IsTrue(ByteArrayUtil.muidcmp(result[1].fileId, f1) == 0);
            data = await tblDriveMainIndex.GetAsync(driveId, f1);
            ClassicAssert.IsTrue(ByteArrayUtil.muidcmp(data.uniqueId, u1) == 0);

        }


        [Test]
        [TestCase(DatabaseType.Sqlite)]
        #if RUN_POSTGRES_TESTS
        [TestCase(DatabaseType.Postgres)]
        #endif
        // Test that we cannot add a duplicate
        public async Task UniqueId03Test(DatabaseType databaseType)
        {
            await RegisterServicesAsync(databaseType);
            await using var scope = Services.BeginLifetimeScope();
            var metaIndex = scope.Resolve<MainIndexMeta>();
            var tblDriveMainIndex = scope.Resolve<TableDriveMainIndex>();

            var driveId = Guid.NewGuid();

            var f1 = SequentialGuid.CreateGuid();
            var u1 = Guid.NewGuid();
            var s1 = SequentialGuid.CreateGuid();
            var t1 = SequentialGuid.CreateGuid();
            await metaIndex.AddEntryPassalongToUpsertAsync(driveId, f1, null, 1, 1, s1.ToString(), t1, u1, 42, new UnixTimeUtc(0), 1, null, null, 1);

            try
            {
                var f2 = SequentialGuid.CreateGuid();
                await metaIndex.AddEntryPassalongToUpsertAsync(driveId, f2, null, 1, 1, s1.ToString(), t1, u1, 42, new UnixTimeUtc(0), 1, null, null, 1);
                Assert.Fail();
            }
            catch
            {
                Assert.Pass();
            }

        }


        [Test]
        [TestCase(DatabaseType.Sqlite)]
        #if RUN_POSTGRES_TESTS
        [TestCase(DatabaseType.Postgres)]
        #endif
        // Test we can handle NULL
        public async Task UniqueId04Test(DatabaseType databaseType)
        {
            await RegisterServicesAsync(databaseType);
            await using var scope = Services.BeginLifetimeScope();
            var metaIndex = scope.Resolve<MainIndexMeta>();
            var tblDriveMainIndex = scope.Resolve<TableDriveMainIndex>();

            var driveId = Guid.NewGuid();

            var f1 = SequentialGuid.CreateGuid();
            var s1 = SequentialGuid.CreateGuid().ToString();
            var t1 = SequentialGuid.CreateGuid();

            await metaIndex.AddEntryPassalongToUpsertAsync(driveId, f1, null, 1, 1, s1, t1, null, 42, new UnixTimeUtc(0), 1, null, null, 1);

            QueryBatchCursor cursor = null;
            cursor = null;
            var (result, moreRows, refCursor) = await metaIndex.QueryBatchAutoAsync(driveId, 400, cursor, requiredSecurityGroup: allIntRange);
            ClassicAssert.IsTrue(result.Count == 1);
            ClassicAssert.IsTrue(moreRows == false);
            ClassicAssert.IsTrue(ByteArrayUtil.muidcmp(result[0].fileId, f1) == 0);
            var data = await tblDriveMainIndex.GetAsync(driveId, f1);
            ClassicAssert.IsTrue(data.uniqueId == null);

        }


        [Test]
        [TestCase(DatabaseType.Sqlite)]
        #if RUN_POSTGRES_TESTS
        [TestCase(DatabaseType.Postgres)]
        #endif
        // Test we can add one and retrieve it searching for a specific GTID guid
        public async Task UniqueId05Test(DatabaseType databaseType)
        {
            await RegisterServicesAsync(databaseType);
            await using var scope = Services.BeginLifetimeScope();
            var metaIndex = scope.Resolve<MainIndexMeta>();
            var tblDriveMainIndex = scope.Resolve<TableDriveMainIndex>();

            var driveId = Guid.NewGuid();

            var f1 = SequentialGuid.CreateGuid();
            var u1 = Guid.NewGuid();
            var s1 = SequentialGuid.CreateGuid().ToString();
            var t1 = SequentialGuid.CreateGuid();

            await metaIndex.AddEntryPassalongToUpsertAsync(driveId, f1, null, 1, 1, s1, t1, u1, 42, new UnixTimeUtc(0), 1, null, null, 1);

            QueryBatchCursor cursor = null;
            cursor = null;
            // We shouldn't be able to find any like this:
            var (result, moreRows, refCursor) = await metaIndex.QueryBatchAutoAsync(driveId, 1, cursor, uniqueIdAnyOf: new List<Guid>() { t1 }, requiredSecurityGroup: allIntRange);
            ClassicAssert.IsTrue(result.Count == 0);
            ClassicAssert.IsTrue(moreRows == false);

            // Now we should be able to find it
            (result, moreRows, refCursor) = await metaIndex.QueryBatchAutoAsync(driveId, 1, cursor, uniqueIdAnyOf: new List<Guid>() { t1, u1 }, requiredSecurityGroup: allIntRange);
            ClassicAssert.IsTrue(result.Count == 1);
            ClassicAssert.IsTrue(moreRows == false);

            QueryBatchCursor inCursor = null;
            QueryBatchCursor outCursor = null;
            await tblDriveMainIndex.TestTouchAsync(driveId, f1); // Make sure we can find it
<<<<<<< HEAD
            (result, moreRows, outCursor) = await metaIndex.QueryBatchAsync(driveId, 1, inCursor, newestFirstOrder: false, sort: Sorting.ModifiedDate, uniqueIdAnyOf: new List<Guid>() { t1, u1 }, requiredSecurityGroup: allIntRange); 
            Debug.Assert(result.Count == 1);
            Debug.Assert(moreRows == false);
=======
            (result, moreRows, outCursor) = await metaIndex.QueryModifiedAsync(driveId, 1, inCursor, uniqueIdAnyOf: new List<Guid>() { t1, u1 }, requiredSecurityGroup: allIntRange);
            ClassicAssert.IsTrue(result.Count == 1);
            ClassicAssert.IsTrue(moreRows == false);

>>>>>>> 4b318aaa
        }


        [Test]
        [TestCase(DatabaseType.Sqlite)]
        #if RUN_POSTGRES_TESTS
        [TestCase(DatabaseType.Postgres)]
        #endif
        // Test we can modify the global transit guid with both update versions
        public async Task UniqueId06Test(DatabaseType databaseType)
        {
            await RegisterServicesAsync(databaseType);
            await using var scope = Services.BeginLifetimeScope();
            var metaIndex = scope.Resolve<MainIndexMeta>();
            var tblDriveMainIndex = scope.Resolve<TableDriveMainIndex>();

            var driveId = Guid.NewGuid();

            var f1 = SequentialGuid.CreateGuid();
            var u1 = Guid.NewGuid();
            var u2 = Guid.NewGuid();
            var u3 = Guid.NewGuid();
            var s1 = SequentialGuid.CreateGuid().ToString();
            var t1 = SequentialGuid.CreateGuid();

            await metaIndex.AddEntryPassalongToUpsertAsync(driveId, f1, null, 1, 1, s1, t1, u1, 42, new UnixTimeUtc(0), 1, null, null, 1);

            var data = await tblDriveMainIndex.GetAsync(driveId, f1);
            ClassicAssert.IsTrue(ByteArrayUtil.muidcmp(data.uniqueId, u1) == 0);

            await metaIndex.UpdateEntryZapZapPassAlongAsync(driveId, f1, uniqueId: u2);
            data = await tblDriveMainIndex.GetAsync(driveId, f1);
            ClassicAssert.IsTrue(ByteArrayUtil.muidcmp(data.uniqueId, u2) == 0);

            await metaIndex.UpdateEntryZapZapPassAlongAsync(driveId, f1, uniqueId: u3);
            data = await tblDriveMainIndex.GetAsync(driveId, f1);
            ClassicAssert.IsTrue(ByteArrayUtil.muidcmp(data.uniqueId, u3) == 0);

        }




        // The Init() seems slightly screwy. I think they'll end up in a race condition. Just guessing.
        [Test]
        [TestCase(DatabaseType.Sqlite)]
#if RUN_POSTGRES_TESTS
        [TestCase(DatabaseType.Postgres)]
#endif
        public async Task LocalTagTest(DatabaseType databaseType)
        {
            await RegisterServicesAsync(databaseType);
            await using var scope = Services.BeginLifetimeScope();
            var metaIndex = scope.Resolve<MainIndexMeta>();
            var tblDriveMainIndex = scope.Resolve<TableDriveMainIndex>();
            var tblDriveLocalTagIndex = scope.Resolve<TableDriveLocalTagIndex>();

            var driveId = Guid.NewGuid();

            var f1 = SequentialGuid.CreateGuid();
            var s1 = SequentialGuid.CreateGuid().ToString();
            var t1 = SequentialGuid.CreateGuid();

            var f2 = SequentialGuid.CreateGuid();
            var f3 = SequentialGuid.CreateGuid();
            var f4 = SequentialGuid.CreateGuid();
            var f5 = SequentialGuid.CreateGuid();

            var a1 = SequentialGuid.CreateGuid();
            var a2 = SequentialGuid.CreateGuid();
            var a3 = SequentialGuid.CreateGuid();
            var a4 = SequentialGuid.CreateGuid();

            await metaIndex.AddEntryPassalongToUpsertAsync(driveId, f1, Guid.NewGuid(), 1, 1, s1, t1, Guid.NewGuid(), 42, new UnixTimeUtc(0), requiredSecurityGroup: 1, accessControlList: new List<Guid>() { a1 }, null, 1);
            await metaIndex.AddEntryPassalongToUpsertAsync(driveId, f2, Guid.NewGuid(), 1, 1, s1, t1, Guid.NewGuid(), 42, new UnixTimeUtc(0), requiredSecurityGroup: 1, accessControlList: new List<Guid>() { a2 }, null, 1);
            await metaIndex.AddEntryPassalongToUpsertAsync(driveId, f3, Guid.NewGuid(), 1, 1, s1, t1, Guid.NewGuid(), 42, new UnixTimeUtc(0), requiredSecurityGroup: 1, accessControlList: new List<Guid>() { a1, a2 }, null, 1);
            await metaIndex.AddEntryPassalongToUpsertAsync(driveId, f4, Guid.NewGuid(), 1, 1, s1, t1, Guid.NewGuid(), 42, new UnixTimeUtc(0), requiredSecurityGroup: 1, accessControlList: new List<Guid>() { a3, a4 }, null, 1);
            await metaIndex.AddEntryPassalongToUpsertAsync(driveId, f5, Guid.NewGuid(), 1, 1, s1, t1, Guid.NewGuid(), 42, new UnixTimeUtc(0), requiredSecurityGroup: 1, accessControlList: null, null, 1);

            await tblDriveLocalTagIndex.InsertRowsAsync(driveId, f1, new List<Guid>() { a1 });
            await tblDriveLocalTagIndex.InsertRowsAsync(driveId, f2, new List<Guid>() { a2 });
            await tblDriveLocalTagIndex.InsertRowsAsync(driveId, f3, new List<Guid>() { a1, a2 });
            await tblDriveLocalTagIndex.InsertRowsAsync(driveId, f4, new List<Guid>() { a3, a4 });


            // Check the specified tag counts
            QueryBatchCursor cursor= null;
            var (result, moreRows, refCursor) = await metaIndex.QueryBatchAutoAsync(driveId, 400, cursor, requiredSecurityGroup: allIntRange, localTagsAnyOf: new List<Guid>() { a4 });
            ClassicAssert.IsTrue(result.Count == 1);
            ClassicAssert.IsTrue(moreRows == false);

            // For any security group, and an ACL, test the AND statement
            cursor = null;
            (result, moreRows, refCursor) = await metaIndex.QueryBatchAutoAsync(driveId, 400, cursor, requiredSecurityGroup: allIntRange, localTagsAnyOf: new List<Guid>() { a2 });
            ClassicAssert.IsTrue(result.Count == 2);
            ClassicAssert.IsTrue(moreRows == false);

            // For any security group, and an ACL, test the AND statement
            cursor = null;
            (result, moreRows, refCursor) = await metaIndex.QueryBatchAutoAsync(driveId, 400, cursor, requiredSecurityGroup: allIntRange, localTagsAllOf: new List<Guid>() { a1 });
            ClassicAssert.IsTrue(result.Count == 2);
            ClassicAssert.IsTrue(moreRows == false);

            // For any security group, and an ACL, test the AND statement
            cursor = null;
            (result, moreRows, refCursor) = await metaIndex.QueryBatchAutoAsync(driveId, 400, cursor, requiredSecurityGroup: allIntRange, localTagsAllOf: new List<Guid>() { a1, a2 });
            ClassicAssert.IsTrue(result.Count == 1);
            ClassicAssert.IsTrue(moreRows == false);

            // For any security group, and an ACL, test the AND statement
            cursor = null;
            (result, moreRows, refCursor) = await metaIndex.QueryBatchAutoAsync(driveId, 400, cursor, requiredSecurityGroup: allIntRange, localTagsAllOf: new List<Guid>() { a1, a2, a3 });
            ClassicAssert.IsTrue(result.Count == 0);
            ClassicAssert.IsTrue(moreRows == false);
        }






        // The Init() seems slightly screwy. I think they'll end up in a race condition. Just guessing.
        [Test]
        [TestCase(DatabaseType.Sqlite)]
        #if RUN_POSTGRES_TESTS
        [TestCase(DatabaseType.Postgres)]
        #endif
        public async Task UpdateTest(DatabaseType databaseType)
        {
            await RegisterServicesAsync(databaseType);
            await using var scope = Services.BeginLifetimeScope();
            var metaIndex = scope.Resolve<MainIndexMeta>();
            var tblDriveAclIndex = scope.Resolve<TableDriveAclIndex>();
            var tblDriveTagIndex = scope.Resolve<TableDriveTagIndex>();
            var tblDriveLocalTagIndex = scope.Resolve<TableDriveLocalTagIndex>();

            var (driveId, fileId, conversationId, aclMembers, tags, localTags) = await this.InitAsync(metaIndex);

            var _taglist = await tblDriveTagIndex.GetAsync(driveId, fileId[0]);
            var _localTagList = await tblDriveLocalTagIndex.GetAsync(driveId, fileId[0]);

            var taglist = new List<Guid>();
            var localtaglist = new List<Guid>();

            for (int i = 0; i < _taglist.Count; i++)
                taglist.Add(_taglist[i]);

            ClassicAssert.IsTrue(taglist.Count == 4);

            var acladd = new List<Guid>();
            var tagadd = new List<Guid>();
            acladd.Add(Guid.NewGuid());
            tagadd.Add(Guid.NewGuid());
        }


        [Test]
        [TestCase(DatabaseType.Sqlite)]
        #if RUN_POSTGRES_TESTS
        [TestCase(DatabaseType.Postgres)]
        #endif
        public async Task AddEntryTest(DatabaseType databaseType)
        {
            await RegisterServicesAsync(databaseType);
            await using var scope = Services.BeginLifetimeScope();
            var metaIndex = scope.Resolve<MainIndexMeta>();
            var tblDriveMainIndex = scope.Resolve<TableDriveMainIndex>();
            var tblDriveAclIndex = scope.Resolve<TableDriveAclIndex>();
            var tblDriveTagIndex = scope.Resolve<TableDriveTagIndex>();

            var (driveId, fileId, conversationId, aclMembers, tags, localTags) = await this.InitAsync(metaIndex);

            Stopwatch stopWatch = new Stopwatch();
            Console.WriteLine($"Test built in batch");

            stopWatch.Start();

            //
            // Test fetching in batches work, cursors, counts
            //

            // For the first query, save the boundaryCursor
            // var cursorTimestamp = testDatabase.GetTimestamp();
            QueryBatchCursor cursor = null;

            var (result, moreRows, refCursor) = await metaIndex.QueryBatchAutoAsync(driveId, 400, cursor, requiredSecurityGroup: allIntRange);
            ClassicAssert.IsTrue(result.Count == 400);
            ClassicAssert.IsTrue(ByteArrayUtil.muidcmp(result[0].fileId, fileId[fileId.Count - 1]) == 0);
            ClassicAssert.IsTrue(ByteArrayUtil.muidcmp(result[399].fileId, fileId[fileId.Count - 400]) == 0);
            ClassicAssert.IsTrue(moreRows == true);

            var md = await tblDriveMainIndex.GetAsync(driveId, fileId[0]);

            var p1 = await tblDriveAclIndex.GetAsync(driveId, fileId[0]);
            ClassicAssert.IsTrue(p1 != null);
            ClassicAssert.IsTrue(p1.Count == 4);

            var p2 = await tblDriveTagIndex.GetAsync(driveId, fileId[0]);
            ClassicAssert.IsTrue(p2 != null);
            ClassicAssert.IsTrue(p2.Count == 4);


            (result, moreRows, refCursor) = await metaIndex.QueryBatchAutoAsync(driveId, 400, refCursor, requiredSecurityGroup: allIntRange);
            ClassicAssert.IsTrue(result.Count == 400);
            ClassicAssert.IsTrue(moreRows == true);

            (result, moreRows, refCursor) = await metaIndex.QueryBatchAutoAsync(driveId, 400, refCursor, requiredSecurityGroup: allIntRange);
            ClassicAssert.IsTrue(result.Count == 200); // We put 1,000 lines into the index. 400+400+200 = 1,000
            ClassicAssert.IsTrue(moreRows == false);

            stopWatch.Stop();
            TestBenchmark.StopWatchStatus("Built in QueryBatch(driveId, )", stopWatch);

            // Try to get a batch stopping at boundaryCursor. We should get none.
            (result, moreRows, refCursor) = await metaIndex.QueryBatchAutoAsync(driveId, 400, refCursor, requiredSecurityGroup: allIntRange);
            ClassicAssert.IsTrue(result.Count == 0); // There should be no more
            ClassicAssert.IsTrue(moreRows == false);

<<<<<<< HEAD
            QueryBatchCursor inCursor = null;
            QueryBatchCursor outCursor = null;
            // Be sure we can get the modified items
            (result, moreRows, outCursor) = await metaIndex.QueryBatchAsync(driveId, 100, inCursor, newestFirstOrder: false, sort: Sorting.ModifiedDate, requiredSecurityGroup: allIntRange);
            Debug.Assert(result.Count == 100);
            Debug.Assert(moreRows == true);
=======
            string inCursor = UnixTimeUtc.ZeroTime.milliseconds.ToString();
            string outCursor = UnixTimeUtc.ZeroTime.milliseconds.ToString();
            // Now let's be sure that there are no modified items. 0 gets everything that was ever modified
            (result, moreRows, outCursor) = await metaIndex.QueryModifiedAsync(driveId, 100, inCursor, requiredSecurityGroup: allIntRange);
            ClassicAssert.IsTrue(result.Count == 0);
            ClassicAssert.IsTrue(moreRows == false);
>>>>>>> 4b318aaa

            var theguid = conversationId[42];

            await Task.Delay(1);

            var r = await tblDriveMainIndex.GetAsync(driveId, fileId[420]);
            r.fileType = 5;
            r.dataType = 6;
            r.senderId = conversationId[42].ToString();
            r.groupId = theguid;
            r.userDate = new UnixTimeUtc(42);
            r.requiredSecurityGroup = 333;
            await metaIndex.BaseUpdateEntryZapZapAsync(r, null, null);
            //UpdateEntryZapZapPassAlong(myc, driveId, fileId[420], fileType: 5, dataType: 6, senderId: conversationId[42].ToByteArray(), groupId: theguid, userDate: new UnixTimeUtc(42), requiredSecurityGroup: 333);

            // Now check that we can find the one modified item with our cursor timestamp
<<<<<<< HEAD
            (result, moreRows, outCursor) = await metaIndex.QueryBatchAsync(driveId, 100, null, newestFirstOrder: true, sort: Sorting.ModifiedDate, requiredSecurityGroup: allIntRange);
            Debug.Assert(result.Count == 100);
            Debug.Assert(ByteArrayUtil.muidcmp(result[0].fileId, fileId[420]) == 0);
            Debug.Assert(moreRows == true);
=======
            (result, moreRows, outCursor) = await metaIndex.QueryModifiedAsync(driveId, 100, outCursor, requiredSecurityGroup: allIntRange);
            ClassicAssert.IsTrue(result.Count == 1);
            ClassicAssert.IsTrue(ByteArrayUtil.muidcmp(result[0].fileId, fileId[420]) == 0);
            ClassicAssert.IsTrue(moreRows == false);
>>>>>>> 4b318aaa

            md = await tblDriveMainIndex.GetAsync(driveId, fileId[420]);
            ClassicAssert.IsTrue(md.fileType == 5);
            ClassicAssert.IsTrue(md.dataType == 6);
            ClassicAssert.IsTrue(md.userDate == new UnixTimeUtc(42));

            ClassicAssert.True(md.requiredSecurityGroup == 333);

            // UInt64 tmpCursor = UnixTime.UnixTimeMillisecondsUnique();
            // Now check that we can't find the one modified item with a newer cursor 
<<<<<<< HEAD
            (result, moreRows, outCursor) = await metaIndex.QueryBatchAsync(driveId, 100, null, newestFirstOrder: false, sort: Sorting.ModifiedDate, requiredSecurityGroup: allIntRange);
            Debug.Assert(result.Count == 100);
            Debug.Assert(moreRows == true);
=======
            (result, moreRows, outCursor) = await metaIndex.QueryModifiedAsync(driveId, 100, outCursor, requiredSecurityGroup: allIntRange);
            ClassicAssert.IsTrue(result.Count == 0);
            ClassicAssert.IsTrue(moreRows == false);
>>>>>>> 4b318aaa

            // KIND : TimeSeries
            // Test that if we fetch the first record, it is the latest fileId
            //
            cursor = null;
            (result, moreRows, refCursor) = await metaIndex.QueryBatchAutoAsync(driveId, 1, cursor, requiredSecurityGroup: allIntRange);
            ClassicAssert.IsTrue(result.Count == 1);
            ClassicAssert.IsTrue(moreRows == true);

            if (true)
            {
                ClassicAssert.IsTrue(ByteArrayUtil.muidcmp(result[0].fileId, fileId[fileId.Count - 1]) == 0);
            }
            else
            {
                throw new Exception("What to expect here?");
            }

            (result, moreRows, refCursor) = await metaIndex.QueryBatchAutoAsync(driveId, 1, refCursor, requiredSecurityGroup: allIntRange);
            ClassicAssert.IsTrue(result.Count == 1);
            ClassicAssert.IsTrue(moreRows == true);
            if (true)
            {
                ClassicAssert.IsTrue(ByteArrayUtil.muidcmp(result[0].fileId, fileId[fileId.Count - 2]) == 0);
            }
            else
            {
                throw new Exception("What to expect here?");
            }

            //
            // Test that fileType works. We know row #1 has filetype 0.
            //
            cursor = null;
            (result, moreRows, refCursor) = await metaIndex.QueryBatchAutoAsync(driveId, 1, cursor, filetypesAnyOf: new List<int>() { 0, 4 }, requiredSecurityGroup: allIntRange);
            ClassicAssert.IsTrue(moreRows == true);
            ClassicAssert.IsTrue(result.Count >= 1);

            //
            // Test that we can find a row with Tags. We know row 0 has tag 0..3
            //
            cursor = null;
            (result, moreRows, refCursor) = await metaIndex.QueryBatchAutoAsync(driveId, 100, cursor,
                tagsAnyOf: new List<Guid>() { tags[0], tags[1], tags[2] }, requiredSecurityGroup: allIntRange);
            ClassicAssert.IsTrue(result.Count >= 1);
            ClassicAssert.IsTrue(moreRows == false);


            //
            // Test that we can find a row with Acls. We know row 0 has acl 0..3
            //
            cursor = null;
            (result, moreRows, refCursor) = await metaIndex.QueryBatchAutoAsync(driveId, 1, cursor,
                aclAnyOf: new List<Guid>() { aclMembers[0], aclMembers[1], aclMembers[2] }, requiredSecurityGroup: allIntRange);
            ClassicAssert.IsTrue(result.Count >= 1);
            ClassicAssert.IsTrue(moreRows == true);


            //
            // Test that we can find a row with ALL Tags listed. One, two and three. 
            // From three on it's a repeat code.
            //
            cursor = null;
            (result, moreRows, refCursor) = await metaIndex.QueryBatchAutoAsync(driveId, 100, cursor,
                tagsAllOf: new List<Guid>() { tags[0] }, requiredSecurityGroup: allIntRange);
            ClassicAssert.IsTrue(result.Count >= 1);
            ClassicAssert.IsTrue(moreRows == false);

            cursor = null;
            (result, moreRows, refCursor) = await metaIndex.QueryBatchAutoAsync(driveId, 100, cursor,
                tagsAllOf: new List<Guid>() { tags[0], tags[1] }, requiredSecurityGroup: allIntRange);
            ClassicAssert.IsTrue(result.Count >= 1);
            ClassicAssert.IsTrue(moreRows == false);

            cursor = null;
            (result, moreRows, refCursor) = await metaIndex.QueryBatchAutoAsync(driveId, 1, cursor,
                tagsAllOf: new List<Guid>() { tags[0], tags[1], tags[2] }, requiredSecurityGroup: allIntRange);
            ClassicAssert.IsTrue(result.Count >= 1);
            ClassicAssert.IsTrue(moreRows == false);

            //
            // Test that we can execute a query with all main attributes set
            //
            cursor = null;
            (result, moreRows, refCursor) = await metaIndex.QueryBatchAutoAsync(driveId, 10,
                cursor,
                filetypesAnyOf: new List<int>() { 0, 1, 2, 3, 4, 5 },
                datatypesAnyOf: new List<int>() { 0, 1, 2, 3, 4, 5 },
                senderidAnyOf: new List<string>() { tags[0].ToString() },
                groupIdAnyOf: new List<Guid>() { tags[0] },
                userdateSpan: new UnixTimeUtcRange(new UnixTimeUtc(7), new UnixTimeUtc(42)),
                requiredSecurityGroup: allIntRange);
            ClassicAssert.IsTrue(moreRows == false);

            //
            // Test that we can find a row with Acls AND Tags
            //
            cursor = null;
            (result, moreRows, refCursor) = await metaIndex.QueryBatchAutoAsync(driveId, 100, cursor,
                tagsAnyOf: new List<Guid>() { tags[0], tags[1], tags[2] },
                aclAnyOf: new List<Guid>() { aclMembers[0], aclMembers[1], aclMembers[2] },
                requiredSecurityGroup: allIntRange);
            ClassicAssert.IsTrue(result.Count >= 1);
            ClassicAssert.IsTrue(moreRows == false);

            //
            // Test that we can find a row with Acls AND Tags
            //
            cursor = null;
            (result, moreRows, refCursor) = await metaIndex.QueryBatchAutoAsync(driveId, 100, cursor,
                tagsAllOf: new List<Guid>() { tags[0], tags[1], tags[2] },
                aclAnyOf: new List<Guid>() { aclMembers[0], aclMembers[1], aclMembers[2] },
                requiredSecurityGroup: allIntRange);
            ClassicAssert.IsTrue(result.Count >= 1);
            ClassicAssert.IsTrue(result.Count < 100);
            ClassicAssert.IsTrue(moreRows == false);

        }

        private async Task<(Guid driveId, List<Guid> _fileId, List<Guid> _ConversationId, List<Guid> _aclMembers, List<Guid> _Tags, List<Guid> _LocalTags)> InitAsync(MainIndexMeta metaIndex, int count = 1000)
        {
            var fileId = new List<Guid>();
            var conversationId = new List<Guid>();
            var aclMembers = new List<Guid>();
            var tags = new List<Guid>();
            var localTags = new List<Guid>();

            Utils.DummyTypes(fileId, count);
            Utils.DummyTypes(conversationId, count);
            Utils.DummyTypes(aclMembers, count);
            Utils.DummyTypes(tags, count);
            Utils.DummyTypes(localTags, count);

            var driveId = Guid.NewGuid();

            Random myRnd = new Random();

            Stopwatch stopWatch = new Stopwatch();
            stopWatch.Start();

            int countMain = 0;
            int countAcl = 0;
            int countTags = 0;

            int[] seqAcl = new int[aclMembers.Count];
            for (int i = 0; i < seqAcl.Length; i++)
                seqAcl[i] = i;

            int[] seqTags = new int[tags.Count];
            for (int i = 0; i < seqTags.Length; i++)
                seqTags[i] = i;

            int[] seqLocalTags = new int[localTags.Count];
            for (int i = 0; i < seqLocalTags.Length; i++)
                seqLocalTags[i] = i;

            // The first two DB entries has 4 ACLs and 4 TAGs (needed for testing)
            var tmpacllist = new List<Guid>();
            tmpacllist.Add(aclMembers[0]);
            tmpacllist.Add(aclMembers[1]);
            tmpacllist.Add(aclMembers[2]);
            tmpacllist.Add(aclMembers[3]);

            var tmptaglist = new List<Guid>();
            tmptaglist.Add(tags[0]);
            tmptaglist.Add(tags[1]);
            tmptaglist.Add(tags[2]);
            tmptaglist.Add(tags[3]);

            var tmpLocalTaglist = new List<Guid>();
            tmpLocalTaglist.Add(tags[0]);
            tmpLocalTaglist.Add(tags[1]);
            tmpLocalTaglist.Add(tags[2]);
            tmpLocalTaglist.Add(tags[3]);

            await metaIndex.AddEntryPassalongToUpsertAsync(driveId, fileId[0], Guid.NewGuid(), 0, 0, conversationId[0].ToString(), null, null, 42, new UnixTimeUtc(0), 55, tmpacllist, tmptaglist, 1);

            // Insert a lot of random data
            for (var i = 0 + 1; i < fileId.Count; i++)
            {
                countMain++;

                tmpacllist = new List<Guid>();

                for (int j = 0, r = myRnd.Next(0, 5); j < r; j++)
                {
                    int rn = myRnd.Next(j + 1, seqAcl.Length - 1);
                    int xt = Utils.swap(ref seqAcl[j], ref seqAcl[rn]);
                    tmpacllist.Add(aclMembers[seqAcl[j]]);
                    countAcl++;
                }

                tmptaglist = new List<Guid>();

                for (int j = 0, r = myRnd.Next(0, 5); j < r; j++)
                {
                    int rn = myRnd.Next(j + 1, seqTags.Length - 1);
                    int xt = Utils.swap(ref seqTags[j], ref seqTags[rn]);
                    tmptaglist.Add(tags[seqTags[j]]);
                    countTags++;
                }

                await metaIndex.AddEntryPassalongToUpsertAsync(driveId, fileId[i], Guid.NewGuid(), myRnd.Next(0, 5), myRnd.Next(0, 5), conversationId[myRnd.Next(0, conversationId.Count - 1)].ToString(), null, null, 42, new UnixTimeUtc(0), 55, tmpacllist, tmptaglist, 1);

                tmpLocalTaglist = new List<Guid>();

                for (int j = 0, r = myRnd.Next(0, 5); j < r; j++)
                {
                    int rn = myRnd.Next(j + 1, seqLocalTags.Length - 1);
                    int xt = Utils.swap(ref seqLocalTags[j], ref seqLocalTags[rn]);
                    tmpLocalTaglist.Add(tags[seqLocalTags[j]]);
                    countTags++;
                }

                await metaIndex._driveLocalTagIndex.InsertRowsAsync(driveId, fileId[i], tmpLocalTaglist);
            }

            stopWatch.Stop();
            TestBenchmark.StopWatchStatus($"Added {countMain + countAcl + countTags} rows: mainindex {countMain};  ACL {countAcl};  Tags {countTags}", stopWatch);

            return (driveId, fileId, conversationId, aclMembers, tags, localTags);
        }
    }
}<|MERGE_RESOLUTION|>--- conflicted
+++ resolved
@@ -64,34 +64,20 @@
             ClassicAssert.IsTrue(refCursor.pagingCursor == null);
             ClassicAssert.IsTrue(moreRows == false);
 
-<<<<<<< HEAD
             QueryBatchCursor inCursor = null, outCursor;
             (result, moreRows, outCursor) = await metaIndex.QueryBatchAsync(driveId, 10, inCursor, newestFirstOrder: true, sort: Sorting.ModifiedDate, requiredSecurityGroup: allIntRange);
-            Debug.Assert(outCursor.pagingCursor == null);
-            Debug.Assert(outCursor.stopAtBoundary == null);
-            Debug.Assert(outCursor.pagingCursor == null);
-            Debug.Assert(result.Count == 0);
-            Debug.Assert(moreRows == false);
+            ClassicAssert.IsTrue(outCursor.pagingCursor == null);
+            ClassicAssert.IsTrue(outCursor.stopAtBoundary == null);
+            ClassicAssert.IsTrue(outCursor.pagingCursor == null);
+            ClassicAssert.IsTrue(result.Count == 0);
+            ClassicAssert.IsTrue(moreRows == false);
 
             (result, moreRows, outCursor) = await metaIndex.QueryBatchAsync(driveId, 10, inCursor, newestFirstOrder: true, sort: Sorting.ModifiedDate, requiredSecurityGroup: allIntRange);
-            Debug.Assert(outCursor.pagingCursor == null);
-            Debug.Assert(outCursor.stopAtBoundary == null);
-            Debug.Assert(outCursor.pagingCursor == null);
-            Debug.Assert(result.Count == 0);
-            Debug.Assert(moreRows == false);
-=======
-            string inCursor = UnixTimeUtc.ZeroTime.milliseconds.ToString();
-            string outCursor = UnixTimeUtc.ZeroTime.milliseconds.ToString();
-            (result, moreRows, outCursor) = await metaIndex.QueryModifiedAsync(driveId, 10, inCursor, requiredSecurityGroup: allIntRange);
-            ClassicAssert.IsTrue(outCursor == "0");
-            ClassicAssert.IsTrue(result.Count == 0);
-            ClassicAssert.IsTrue(moreRows == false);
-
-            (result, moreRows, outCursor) = await metaIndex.QueryModifiedAsync(driveId, 10, inCursor, requiredSecurityGroup: allIntRange);
-            ClassicAssert.IsTrue(outCursor == "0");
-            ClassicAssert.IsTrue(result.Count == 0);
-            ClassicAssert.IsTrue(moreRows == false);
->>>>>>> 4b318aaa
+            ClassicAssert.IsTrue(outCursor.pagingCursor == null);
+            ClassicAssert.IsTrue(outCursor.stopAtBoundary == null);
+            ClassicAssert.IsTrue(outCursor.pagingCursor == null);
+            ClassicAssert.IsTrue(result.Count == 0);
+            ClassicAssert.IsTrue(moreRows == false);
         }
 
 
@@ -426,17 +412,10 @@
             var c5 = await metaIndex.AddEntryPassalongToUpsertAsync(driveId, f5, Guid.NewGuid(), 1, 1, s1, t1, null, 42, 0, 3, null, null, 1);
 
             QueryBatchCursor cursor = new QueryBatchCursor(c4);
-<<<<<<< HEAD
             var (result, moreRows, refCursor) = await metaIndex.QueryBatchAsync(driveId, 100, cursor, newestFirstOrder: false, sort: Sorting.CreatedDate, requiredSecurityGroup: allIntRange);
-            Debug.Assert(result.Count == 3);
-            Debug.Assert(cursor.nextBoundaryCursor == null);
-            Debug.Assert(moreRows == false);
-=======
-            var (result, moreRows, refCursor) = await metaIndex.QueryBatchAsync(driveId, 100, cursor, newestFirstOrder: false, createdSort: true, requiredSecurityGroup: allIntRange);
             ClassicAssert.IsTrue(result.Count == 3);
             ClassicAssert.IsTrue(cursor.nextBoundaryCursor == null);
             ClassicAssert.IsTrue(moreRows == false);
->>>>>>> 4b318aaa
 
             ClassicAssert.IsTrue(ByteArrayUtil.muidcmp(f1, result[0].fileId) == 0);
             ClassicAssert.IsTrue(ByteArrayUtil.muidcmp(f2, result[1].fileId) == 0);
@@ -477,18 +456,7 @@
             await metaIndex.AddEntryPassalongToUpsertAsync(driveId, f5, Guid.NewGuid(), 1, 1, s1, t1, null, 42, new UnixTimeUtc(2001), 3, null, null, 1);
 
             QueryBatchCursor cursor = new QueryBatchCursor(new UnixTimeUtc(2000), true);
-<<<<<<< HEAD
             var (result, moreRows, refCursor) = await metaIndex.QueryBatchAsync(driveId, 100, cursor, newestFirstOrder: false, sort: Sorting.UserDate, requiredSecurityGroup: allIntRange);
-            Debug.Assert(result.Count == 3);
-            Debug.Assert(cursor.nextBoundaryCursor == null);
-            Debug.Assert(new UnixTimeUtc(2000) == cursor.stopAtBoundary.Time);
-            Debug.Assert(moreRows == false);
-
-            Debug.Assert(ByteArrayUtil.muidcmp(f1, result[0].fileId) == 0);
-            Debug.Assert(ByteArrayUtil.muidcmp(f2, result[1].fileId) == 0);
-            Debug.Assert(ByteArrayUtil.muidcmp(f3, result[2].fileId) == 0);
-=======
-            var (result, moreRows, refCursor) = await metaIndex.QueryBatchAsync(driveId, 100, cursor, newestFirstOrder: false, createdSort: false, requiredSecurityGroup: allIntRange);
             ClassicAssert.IsTrue(result.Count == 3);
             ClassicAssert.IsTrue(cursor.nextBoundaryCursor == null);
             ClassicAssert.IsTrue(new UnixTimeUtc(2000) == cursor.stopAtBoundary.Time);
@@ -497,7 +465,6 @@
             ClassicAssert.IsTrue(ByteArrayUtil.muidcmp(f1, result[0].fileId) == 0);
             ClassicAssert.IsTrue(ByteArrayUtil.muidcmp(f2, result[1].fileId) == 0);
             ClassicAssert.IsTrue(ByteArrayUtil.muidcmp(f3, result[2].fileId) == 0);
->>>>>>> 4b318aaa
         }
 
         /// <summary>
@@ -534,18 +501,7 @@
             await metaIndex.AddEntryPassalongToUpsertAsync(driveId, f3, Guid.NewGuid(), 1, 1, s1, t1, null, 42, 0, 2, null, null, 1);
 
             QueryBatchCursor cursor = new QueryBatchCursor(c4); // Behaves differently now
-<<<<<<< HEAD
             var (result, moreRows, refCursor) = await metaIndex.QueryBatchAsync(driveId, 100, cursor, newestFirstOrder: true, sort: Sorting.CreatedDate, requiredSecurityGroup: allIntRange);
-            Debug.Assert(result.Count == 4);
-            Debug.Assert(cursor.nextBoundaryCursor == null);
-            Debug.Assert(moreRows == false);
-
-            Debug.Assert(ByteArrayUtil.muidcmp(f3, result[0].fileId) == 0);
-            Debug.Assert(ByteArrayUtil.muidcmp(f2, result[1].fileId) == 0);
-            Debug.Assert(ByteArrayUtil.muidcmp(f1, result[2].fileId) == 0);
-            Debug.Assert(ByteArrayUtil.muidcmp(f5, result[3].fileId) == 0);
-=======
-            var (result, moreRows, refCursor) = await metaIndex.QueryBatchAsync(driveId, 100, cursor, newestFirstOrder: true, createdSort: true, requiredSecurityGroup: allIntRange);
             ClassicAssert.IsTrue(result.Count == 4);
             ClassicAssert.IsTrue(cursor.nextBoundaryCursor == null);
             ClassicAssert.IsTrue(moreRows == false);
@@ -554,7 +510,6 @@
             ClassicAssert.IsTrue(ByteArrayUtil.muidcmp(f2, result[1].fileId) == 0);
             ClassicAssert.IsTrue(ByteArrayUtil.muidcmp(f1, result[2].fileId) == 0);
             ClassicAssert.IsTrue(ByteArrayUtil.muidcmp(f5, result[3].fileId) == 0);
->>>>>>> 4b318aaa
         }
 
 
@@ -589,19 +544,11 @@
             await metaIndex.AddEntryPassalongToUpsertAsync(driveId, f5, Guid.NewGuid(), 1, 1, s1, t1, null, 42, new UnixTimeUtc(2001), 3, null, null, 1);
 
             QueryBatchCursor cursor = new QueryBatchCursor(new UnixTimeUtc(-1000), true);
-<<<<<<< HEAD
             var (result, moreRows, refCursor) = await metaIndex.QueryBatchAsync(driveId, 100, cursor, newestFirstOrder: true, sort: Sorting.UserDate, requiredSecurityGroup: allIntRange);
-            Debug.Assert(result.Count == 3);
-            Debug.Assert(cursor.nextBoundaryCursor == null);
-            Debug.Assert(new UnixTimeUtc(-1000) == cursor.stopAtBoundary.Time);
-            Debug.Assert(moreRows == false);
-=======
-            var (result, moreRows, refCursor) = await metaIndex.QueryBatchAsync(driveId, 100, cursor, newestFirstOrder: true, createdSort: false, requiredSecurityGroup: allIntRange);
             ClassicAssert.IsTrue(result.Count == 3);
             ClassicAssert.IsTrue(cursor.nextBoundaryCursor == null);
             ClassicAssert.IsTrue(new UnixTimeUtc(-1000) == cursor.stopAtBoundary.Time);
             ClassicAssert.IsTrue(moreRows == false);
->>>>>>> 4b318aaa
 
             ClassicAssert.IsTrue(ByteArrayUtil.muidcmp(f5, result[0].fileId) == 0);
             ClassicAssert.IsTrue(ByteArrayUtil.muidcmp(f4, result[1].fileId) == 0);
@@ -697,17 +644,10 @@
             r.fileState = 42;
             await metaIndex.BaseUpdateEntryZapZapAsync(r, null, null);
 
-<<<<<<< HEAD
             var c2 = new QueryBatchCursor(UnixTimeUtc.ZeroTime);
             (result, moreRows, var outc2) = await metaIndex.QueryBatchAsync(driveId, 10, c2, newestFirstOrder: true, sort: Sorting.ModifiedDate, requiredSecurityGroup: allIntRange);
-            Debug.Assert(result.Count == 5);
-            Debug.Assert(moreRows == false);
-=======
-            string c2 = UnixTimeUtc.ZeroTime.milliseconds.ToString();
-            (result, moreRows, var outc2) = await metaIndex.QueryModifiedAsync(driveId, 10, c2, requiredSecurityGroup: allIntRange);
-            ClassicAssert.IsTrue(result.Count == 1);
-            ClassicAssert.IsTrue(moreRows == false);
->>>>>>> 4b318aaa
+            ClassicAssert.IsTrue(result.Count == 5);
+            ClassicAssert.IsTrue(moreRows == false);
 
             r = await tblDriveMainIndex.GetAsync(driveId, f2);
             r.fileState = 43;
@@ -776,35 +716,20 @@
             ClassicAssert.IsTrue(result.Count == 5);
             ClassicAssert.IsTrue(moreRows == false);
 
-<<<<<<< HEAD
             var c2 = new QueryBatchCursor();
             var outc2 = new QueryBatchCursor();
             (result, moreRows, outc2) = await metaIndex.QueryBatchAsync(driveId, 10, c2, newestFirstOrder: true, sort: Sorting.ModifiedDate, requiredSecurityGroup: allIntRange);
-            Debug.Assert(result.Count == 6);
-            Debug.Assert(moreRows == false);
-=======
-            string c2 = UnixTimeUtc.ZeroTime.milliseconds.ToString();
-            string outc2 = UnixTimeUtc.ZeroTime.milliseconds.ToString();
-            (result, moreRows, outc2) = await metaIndex.QueryModifiedAsync(driveId, 10, c2, requiredSecurityGroup: allIntRange);
-            ClassicAssert.IsTrue(result.Count == 0);
-            ClassicAssert.IsTrue(moreRows == false);
->>>>>>> 4b318aaa
+            ClassicAssert.IsTrue(result.Count == 6);
+            ClassicAssert.IsTrue(moreRows == false);
 
             var r = await tblDriveMainIndex.GetAsync(driveId, f1);
             r.archivalStatus = 7;
             await metaIndex.BaseUpdateEntryZapZapAsync(r, null, null);
 
-<<<<<<< HEAD
             c2 = new QueryBatchCursor();
             (result, moreRows, outc2) = await metaIndex.QueryBatchAsync(driveId, 10, c2, newestFirstOrder: true, sort: Sorting.ModifiedDate, requiredSecurityGroup: allIntRange);
-            Debug.Assert(result.Count == 6);
-            Debug.Assert(moreRows == false);
-=======
-            c2 = UnixTimeUtc.ZeroTime.milliseconds.ToString();
-            (result, moreRows, outc2) = await metaIndex.QueryModifiedAsync(driveId, 10, c2, requiredSecurityGroup: allIntRange);
-            ClassicAssert.IsTrue(result.Count == 1);
-            ClassicAssert.IsTrue(moreRows == false);
->>>>>>> 4b318aaa
+            ClassicAssert.IsTrue(result.Count == 6);
+            ClassicAssert.IsTrue(moreRows == false);
 
             cursor = null;
             (result, moreRows, refCursor) = await metaIndex.QueryBatchAutoAsync(driveId, 10, cursor, archivalStatusAnyOf: new List<Int32>() { 0 }, requiredSecurityGroup: allIntRange);
@@ -1069,31 +994,17 @@
             await metaIndex.AddEntryPassalongToUpsertAsync(driveId, f3, Guid.NewGuid(), 1, 1, s1, t1, null, 42, new UnixTimeUtc(2000), 2, null, null, 1);
 
             QueryBatchCursor cursor = null;
-<<<<<<< HEAD
             var (result, hasRows, refCursor) = await metaIndex.QueryBatchAsync(driveId, 2, cursor, newestFirstOrder: true, sort: Sorting.UserDate, requiredSecurityGroup: allIntRange);
-            Debug.Assert(result.Count == 2);
-            Debug.Assert(hasRows == true);
+            ClassicAssert.IsTrue(result.Count == 2);
+            ClassicAssert.IsTrue(hasRows == true);
 
             (result, hasRows, refCursor) = await metaIndex.QueryBatchAsync(driveId, 1, refCursor, newestFirstOrder: true, sort: Sorting.UserDate, requiredSecurityGroup: allIntRange);
-            Debug.Assert(result.Count == 1);
-            Debug.Assert(hasRows == false);
+            ClassicAssert.IsTrue(result.Count == 1);
+            ClassicAssert.IsTrue(hasRows == false);
 
             (result, hasRows, refCursor) = await metaIndex.QueryBatchAsync(driveId, 1, refCursor, newestFirstOrder: true, sort: Sorting.UserDate, requiredSecurityGroup: allIntRange);
-            Debug.Assert(result.Count == 0);
-            Debug.Assert(hasRows == false);
-=======
-            var (result, hasRows, refCursor) = await metaIndex.QueryBatchAsync(driveId, 2, cursor, newestFirstOrder: true, createdSort: false, requiredSecurityGroup: allIntRange);
-            ClassicAssert.IsTrue(result.Count == 2);
-            ClassicAssert.IsTrue(hasRows == true);
-
-            (result, hasRows, refCursor) = await metaIndex.QueryBatchAsync(driveId, 1, refCursor, newestFirstOrder: true, createdSort: false, requiredSecurityGroup: allIntRange);
-            ClassicAssert.IsTrue(result.Count == 1);
-            ClassicAssert.IsTrue(hasRows == false);
-
-            (result, hasRows, refCursor) = await metaIndex.QueryBatchAsync(driveId, 1, refCursor, newestFirstOrder: true, createdSort: false, requiredSecurityGroup: allIntRange);
-            ClassicAssert.IsTrue(result.Count == 0);
-            ClassicAssert.IsTrue(hasRows == false);
->>>>>>> 4b318aaa
+            ClassicAssert.IsTrue(result.Count == 0);
+            ClassicAssert.IsTrue(hasRows == false);
 
         }
 
@@ -1163,32 +1074,17 @@
             await metaIndex.AddEntryPassalongToUpsertAsync(driveId, f3, Guid.NewGuid(), 1, 1, s1, t1, null, 42, new UnixTimeUtc(2000), 2, null, null, 1);
 
             QueryBatchCursor cursor = null;
-<<<<<<< HEAD
             var (result, hasRows, refCursor) = await metaIndex.QueryBatchAsync(driveId, 2, cursor, newestFirstOrder: false, sort: Sorting.UserDate, requiredSecurityGroup: allIntRange);
-            Debug.Assert(result.Count == 2);
-            Debug.Assert(hasRows == true);
+            ClassicAssert.IsTrue(result.Count == 2);
+            ClassicAssert.IsTrue(hasRows == true);
 
             (result, hasRows, refCursor) = await metaIndex.QueryBatchAsync(driveId, 1, refCursor, newestFirstOrder: false, sort: Sorting.UserDate, requiredSecurityGroup: allIntRange);
-            Debug.Assert(result.Count == 1);
-            Debug.Assert(hasRows == false);
+            ClassicAssert.IsTrue(result.Count == 1);
+            ClassicAssert.IsTrue(hasRows == false);
 
             (result, hasRows, refCursor) = await metaIndex.QueryBatchAsync(driveId, 1, refCursor, newestFirstOrder: false, sort: Sorting.UserDate, requiredSecurityGroup: allIntRange);
-            Debug.Assert(result.Count == 0);
-            Debug.Assert(hasRows == false);
-=======
-            var (result, hasRows, refCursor) = await metaIndex.QueryBatchAsync(driveId, 2, cursor, newestFirstOrder: false, createdSort: false, requiredSecurityGroup: allIntRange);
-            ClassicAssert.IsTrue(result.Count == 2);
-            ClassicAssert.IsTrue(hasRows == true);
-
-            (result, hasRows, refCursor) = await metaIndex.QueryBatchAsync(driveId, 1, refCursor, newestFirstOrder: false, createdSort: false, requiredSecurityGroup: allIntRange);
-            ClassicAssert.IsTrue(result.Count == 1);
-            ClassicAssert.IsTrue(hasRows == false);
-
-            (result, hasRows, refCursor) = await metaIndex.QueryBatchAsync(driveId, 1, refCursor, newestFirstOrder: false, createdSort: false, requiredSecurityGroup: allIntRange);
-            ClassicAssert.IsTrue(result.Count == 0);
-            ClassicAssert.IsTrue(hasRows == false);
->>>>>>> 4b318aaa
-
+            ClassicAssert.IsTrue(result.Count == 0);
+            ClassicAssert.IsTrue(hasRows == false);
         }
 
 
@@ -1259,42 +1155,22 @@
             await metaIndex.AddEntryPassalongToUpsertAsync(driveId, f3, Guid.NewGuid(), 1, 1, s1, t1, null, 42, new UnixTimeUtc(2000), 2, null, null, 1);
 
             QueryBatchCursor cursor = null;
-<<<<<<< HEAD
             var (result, hasRows, refCursor) = await metaIndex.QueryBatchAsync(driveId, 2, cursor, newestFirstOrder: true, sort: Sorting.UserDate, requiredSecurityGroup: allIntRange);
-            Debug.Assert(result.Count == 2);
-            Debug.Assert(hasRows == true);
-            Debug.Assert(ByteArrayUtil.muidcmp(result[0].fileId, f3) == 0);
-            Debug.Assert(ByteArrayUtil.muidcmp(result[1].fileId, f1) == 0);
-
-            (result, hasRows, refCursor) = await metaIndex.QueryBatchAsync(driveId, 1, refCursor, newestFirstOrder: true, sort: Sorting.UserDate, requiredSecurityGroup: allIntRange);
-            Debug.Assert(result.Count == 1);
-            Debug.Assert(hasRows == false);
-            Debug.Assert(ByteArrayUtil.muidcmp(result[0].fileId, f2) == 0);
-
-            (result, hasRows, refCursor) = await metaIndex.QueryBatchAsync(driveId, 1, refCursor, newestFirstOrder: true, sort: Sorting.UserDate, requiredSecurityGroup: allIntRange);
-            Debug.Assert(result.Count == 0);
-            Debug.Assert(hasRows == false);
-            Debug.Assert(new TimeRowCursor(new UnixTimeUtc(42), 2).Equals(refCursor.pagingCursor));
-            Debug.Assert(refCursor.pagingCursor.Time.milliseconds == 42);
-=======
-            var (result, hasRows, refCursor) = await metaIndex.QueryBatchAsync(driveId, 2, cursor, newestFirstOrder: true, createdSort: false, requiredSecurityGroup: allIntRange);
             ClassicAssert.IsTrue(result.Count == 2);
             ClassicAssert.IsTrue(hasRows == true);
             ClassicAssert.IsTrue(ByteArrayUtil.muidcmp(result[0].fileId, f3) == 0);
             ClassicAssert.IsTrue(ByteArrayUtil.muidcmp(result[1].fileId, f1) == 0);
 
-            (result, hasRows, refCursor) = await metaIndex.QueryBatchAsync(driveId, 1, refCursor, newestFirstOrder: true, createdSort: false, requiredSecurityGroup: allIntRange);
+            (result, hasRows, refCursor) = await metaIndex.QueryBatchAsync(driveId, 1, refCursor, newestFirstOrder: true, sort: Sorting.UserDate, requiredSecurityGroup: allIntRange);
             ClassicAssert.IsTrue(result.Count == 1);
             ClassicAssert.IsTrue(hasRows == false);
             ClassicAssert.IsTrue(ByteArrayUtil.muidcmp(result[0].fileId, f2) == 0);
 
-            (result, hasRows, refCursor) = await metaIndex.QueryBatchAsync(driveId, 1, refCursor, newestFirstOrder: true, createdSort: false, requiredSecurityGroup: allIntRange);
+            (result, hasRows, refCursor) = await metaIndex.QueryBatchAsync(driveId, 1, refCursor, newestFirstOrder: true, sort: Sorting.UserDate, requiredSecurityGroup: allIntRange);
             ClassicAssert.IsTrue(result.Count == 0);
             ClassicAssert.IsTrue(hasRows == false);
             ClassicAssert.IsTrue(new TimeRowCursor(new UnixTimeUtc(42), 2).Equals(refCursor.pagingCursor));
             ClassicAssert.IsTrue(refCursor.pagingCursor.Time.milliseconds == 42);
->>>>>>> 4b318aaa
-
         }
 
         [Test]
@@ -1329,39 +1205,21 @@
             await tblDriveMainIndex.TestTouchAsync(driveId, f2);
             await Task.Delay(1);
 
-<<<<<<< HEAD
             QueryBatchCursor cursor = null;
             var (result, hasRows, refCursor) = await metaIndex.QueryBatchAsync(driveId, 2, cursor, newestFirstOrder: false, sort: Sorting.ModifiedDate, requiredSecurityGroup: allIntRange);
-            Debug.Assert(result.Count == 2);
-            Debug.Assert(hasRows == true);
-            Debug.Assert(ByteArrayUtil.muidcmp(result[0].fileId, f1) == 0);
-            Debug.Assert(ByteArrayUtil.muidcmp(result[1].fileId, f3) == 0);
-
-            (result, hasRows, refCursor) = await metaIndex.QueryBatchAsync(driveId, 1, refCursor, newestFirstOrder: false, sort: Sorting.ModifiedDate, requiredSecurityGroup: allIntRange);
-            Debug.Assert(result.Count == 1);
-            Debug.Assert(hasRows == false);
-            Debug.Assert(ByteArrayUtil.muidcmp(result[0].fileId, f2) == 0);
-
-            (result, hasRows, refCursor) = await metaIndex.QueryBatchAsync(driveId, 1, refCursor, newestFirstOrder: false, sort: Sorting.ModifiedDate, requiredSecurityGroup: allIntRange);
-            Debug.Assert(result.Count == 0);
-            Debug.Assert(hasRows == false);
-=======
-            string cursor = null;
-            var (result, hasRows, refCursor) = await metaIndex.QueryModifiedAsync(driveId, 2, cursor, requiredSecurityGroup: allIntRange);
             ClassicAssert.IsTrue(result.Count == 2);
             ClassicAssert.IsTrue(hasRows == true);
             ClassicAssert.IsTrue(ByteArrayUtil.muidcmp(result[0].fileId, f1) == 0);
             ClassicAssert.IsTrue(ByteArrayUtil.muidcmp(result[1].fileId, f3) == 0);
 
-            (result, hasRows, refCursor) = await metaIndex.QueryModifiedAsync(driveId, 1, refCursor, requiredSecurityGroup: allIntRange);
+            (result, hasRows, refCursor) = await metaIndex.QueryBatchAsync(driveId, 1, refCursor, newestFirstOrder: false, sort: Sorting.ModifiedDate, requiredSecurityGroup: allIntRange);
             ClassicAssert.IsTrue(result.Count == 1);
             ClassicAssert.IsTrue(hasRows == false);
             ClassicAssert.IsTrue(ByteArrayUtil.muidcmp(result[0].fileId, f2) == 0);
 
-            (result, hasRows, refCursor) = await metaIndex.QueryModifiedAsync(driveId, 1, refCursor, requiredSecurityGroup: allIntRange);
-            ClassicAssert.IsTrue(result.Count == 0);
-            ClassicAssert.IsTrue(hasRows == false);
->>>>>>> 4b318aaa
+            (result, hasRows, refCursor) = await metaIndex.QueryBatchAsync(driveId, 1, refCursor, newestFirstOrder: false, sort: Sorting.ModifiedDate, requiredSecurityGroup: allIntRange);
+            ClassicAssert.IsTrue(result.Count == 0);
+            ClassicAssert.IsTrue(hasRows == false);
         }
 
         [Test]
@@ -1399,26 +1257,15 @@
             await tblDriveMainIndex.TestTouchAsync(driveId, f3);
             await Task.Delay(1);
 
-<<<<<<< HEAD
             QueryBatchCursor cursor = new QueryBatchCursor(new UnixTimeUtc(t));
             var (result, hasRows, refCursor) = await metaIndex.QueryBatchAsync(driveId, 10, cursor, newestFirstOrder: true, sort: Sorting.ModifiedDate, requiredSecurityGroup: allIntRange);
-            Debug.Assert(result.Count == 1); // Up to and NOT including the boundary
-            Debug.Assert(hasRows == false);
+            ClassicAssert.IsTrue(result.Count == 1); // Up to and NOT including the boundary
+            ClassicAssert.IsTrue(hasRows == false);
 
             cursor = new QueryBatchCursor(new UnixTimeUtc(t));
             (result, hasRows, refCursor) = await metaIndex.QueryBatchAsync(driveId, 10, cursor, newestFirstOrder: true, sort: Sorting.ModifiedDate, requiredSecurityGroup: allIntRange);
-            Debug.Assert(result.Count == 1); // Up to and NOT including the boundary
-            Debug.Assert(hasRows == false);
-=======
-            string cursor = null;
-            var (result, hasRows, refCursor) = await metaIndex.QueryModifiedAsync(driveId, 10, cursor, stopAtModifiedUnixTimeSeconds: new TimeRowCursor(new UnixTimeUtc(t), null), requiredSecurityGroup: allIntRange);
             ClassicAssert.IsTrue(result.Count == 1); // Up to and NOT including the boundary
             ClassicAssert.IsTrue(hasRows == false);
-
-            (result, hasRows, refCursor) = await metaIndex.QueryModifiedAsync(driveId, 10, cursor, stopAtModifiedUnixTimeSeconds: new TimeRowCursor(new UnixTimeUtc(t), 2), requiredSecurityGroup: allIntRange);
-            ClassicAssert.IsTrue(result.Count == 1); // Up to and NOT including the boundary
-            ClassicAssert.IsTrue(hasRows == false);
->>>>>>> 4b318aaa
         }
 
 
@@ -1490,43 +1337,23 @@
             var c3 = await metaIndex.AddEntryPassalongToUpsertAsync(driveId, f3, Guid.NewGuid(), 1, 1, s1, t1, null, 42, new UnixTimeUtc(2000), 2, null, null, 1);
 
             QueryBatchCursor cursor = null;
-<<<<<<< HEAD
             var (result, hasRows, refCursor) = await metaIndex.QueryBatchAsync(driveId, 2, cursor, newestFirstOrder: false, sort: Sorting.UserDate, requiredSecurityGroup: allIntRange);
-            Debug.Assert(result.Count == 2);
-            Debug.Assert(hasRows == true);
-            Debug.Assert(ByteArrayUtil.muidcmp(result[0].fileId, f2) == 0);
-            Debug.Assert(ByteArrayUtil.muidcmp(result[1].fileId, f1) == 0);
-            Debug.Assert(new TimeRowCursor(new UnixTimeUtc(1000), 1).Equals(refCursor.pagingCursor));
-
-            (result, hasRows, refCursor) = await metaIndex.QueryBatchAsync(driveId, 1, refCursor, newestFirstOrder: false, sort: Sorting.UserDate, requiredSecurityGroup: allIntRange);
-            Debug.Assert(result.Count == 1);
-            Debug.Assert(hasRows == false);
-            Debug.Assert(new TimeRowCursor(new UnixTimeUtc(2000), 3).Equals(refCursor.pagingCursor));
-            Debug.Assert(ByteArrayUtil.muidcmp(result[0].fileId, f3) == 0);
-
-            (result, hasRows, refCursor) = await metaIndex.QueryBatchAsync(driveId, 1, refCursor, newestFirstOrder: false, sort: Sorting.UserDate, requiredSecurityGroup: allIntRange);
-            Debug.Assert(result.Count == 0);
-            Debug.Assert(hasRows == false);
-            Debug.Assert(new TimeRowCursor(new UnixTimeUtc(2000), 3).Equals(refCursor.pagingCursor));
-=======
-            var (result, hasRows, refCursor) = await metaIndex.QueryBatchAsync(driveId, 2, cursor, newestFirstOrder: false, createdSort: false, requiredSecurityGroup: allIntRange);
             ClassicAssert.IsTrue(result.Count == 2);
             ClassicAssert.IsTrue(hasRows == true);
             ClassicAssert.IsTrue(ByteArrayUtil.muidcmp(result[0].fileId, f2) == 0);
             ClassicAssert.IsTrue(ByteArrayUtil.muidcmp(result[1].fileId, f1) == 0);
             ClassicAssert.IsTrue(new TimeRowCursor(new UnixTimeUtc(1000), 1).Equals(refCursor.pagingCursor));
 
-            (result, hasRows, refCursor) = await metaIndex.QueryBatchAsync(driveId, 1, refCursor, newestFirstOrder: false, createdSort: false, requiredSecurityGroup: allIntRange);
+            (result, hasRows, refCursor) = await metaIndex.QueryBatchAsync(driveId, 1, refCursor, newestFirstOrder: false, sort: Sorting.UserDate, requiredSecurityGroup: allIntRange);
             ClassicAssert.IsTrue(result.Count == 1);
             ClassicAssert.IsTrue(hasRows == false);
             ClassicAssert.IsTrue(new TimeRowCursor(new UnixTimeUtc(2000), 3).Equals(refCursor.pagingCursor));
             ClassicAssert.IsTrue(ByteArrayUtil.muidcmp(result[0].fileId, f3) == 0);
 
-            (result, hasRows, refCursor) = await metaIndex.QueryBatchAsync(driveId, 1, refCursor, newestFirstOrder: false, createdSort: false, requiredSecurityGroup: allIntRange);
+            (result, hasRows, refCursor) = await metaIndex.QueryBatchAsync(driveId, 1, refCursor, newestFirstOrder: false, sort: Sorting.UserDate, requiredSecurityGroup: allIntRange);
             ClassicAssert.IsTrue(result.Count == 0);
             ClassicAssert.IsTrue(hasRows == false);
             ClassicAssert.IsTrue(new TimeRowCursor(new UnixTimeUtc(2000), 3).Equals(refCursor.pagingCursor));
->>>>>>> 4b318aaa
         }
 
 
@@ -1723,21 +1550,12 @@
             cursor.CursorStartPoint(new UnixTimeUtc(4000-1), true);  // Behavior change, subtracted 1
 
             // Get all the newest items. We should get f2, f1 and no more because f3 is the start point.
-<<<<<<< HEAD
             var (result, hasRows, refCursor) = await metaIndex.QueryBatchAsync(driveId, 10, cursor, newestFirstOrder: true, sort: Sorting.UserDate, requiredSecurityGroup: allIntRange);
-            Debug.Assert(result.Count == 3);
-            Debug.Assert(hasRows == false);
-            Debug.Assert(ByteArrayUtil.muidcmp(result[0].fileId, f5) == 0);
-            Debug.Assert(ByteArrayUtil.muidcmp(result[1].fileId, f1) == 0);
-            Debug.Assert(ByteArrayUtil.muidcmp(result[2].fileId, f6) == 0);
-=======
-            var (result, hasRows, refCursor) = await metaIndex.QueryBatchAsync(driveId, 10, cursor, newestFirstOrder: true, createdSort: false, requiredSecurityGroup: allIntRange);
             ClassicAssert.IsTrue(result.Count == 3);
             ClassicAssert.IsTrue(hasRows == false);
             ClassicAssert.IsTrue(ByteArrayUtil.muidcmp(result[0].fileId, f5) == 0);
             ClassicAssert.IsTrue(ByteArrayUtil.muidcmp(result[1].fileId, f1) == 0);
             ClassicAssert.IsTrue(ByteArrayUtil.muidcmp(result[2].fileId, f6) == 0);
->>>>>>> 4b318aaa
 
             //
             // ====== Now do the same, oldest first
@@ -1746,19 +1564,11 @@
             cursor.CursorStartPoint(new UnixTimeUtc(4000-1), true);  // Behavior change, subtracted 1
 
             // Get all the oldest items. We should get f4,f5,f6 because f3 is the start point and we're getting oldest first.
-<<<<<<< HEAD
             (result, hasRows, refCursor) = await metaIndex.QueryBatchAsync(driveId, 10, cursor, newestFirstOrder: false, sort: Sorting.UserDate, requiredSecurityGroup: allIntRange);
-            Debug.Assert(result.Count == 2);
-            Debug.Assert(hasRows == false);
-            Debug.Assert(ByteArrayUtil.muidcmp(result[0].fileId, f4) == 0);
-            Debug.Assert(ByteArrayUtil.muidcmp(result[1].fileId, f2) == 0);
-=======
-            (result, hasRows, refCursor) = await metaIndex.QueryBatchAsync(driveId, 10, cursor, newestFirstOrder: false, createdSort: false, requiredSecurityGroup: allIntRange);
             ClassicAssert.IsTrue(result.Count == 2);
             ClassicAssert.IsTrue(hasRows == false);
             ClassicAssert.IsTrue(ByteArrayUtil.muidcmp(result[0].fileId, f4) == 0);
             ClassicAssert.IsTrue(ByteArrayUtil.muidcmp(result[1].fileId, f2) == 0);
->>>>>>> 4b318aaa
 
         }
 
@@ -1929,31 +1739,17 @@
             await metaIndex.AddEntryPassalongToUpsertAsync(driveId, f4, Guid.NewGuid(), 1, 1, s1, t1, null, 42, new UnixTimeUtc(0), 2, null, null, 1);
             await metaIndex.AddEntryPassalongToUpsertAsync(driveId, f5, Guid.NewGuid(), 1, 1, s1, t1, null, 42, new UnixTimeUtc(0), 3, null, null, 1);
 
-<<<<<<< HEAD
             var cursor = new QueryBatchCursor();
             var (result, moreRows, outCursor) = await metaIndex.QueryBatchAsync(driveId, 100, cursor, newestFirstOrder:false, sort: Sorting.ModifiedDate, requiredSecurityGroup: allIntRange);
-            Debug.Assert(result.Count == 5); // Nothing in the DB should be modified
-            Debug.Assert(outCursor != null);
-            Debug.Assert(moreRows == false);
+            ClassicAssert.IsTrue(result.Count == 5); // Nothing in the DB should be modified
+            ClassicAssert.IsTrue(outCursor != null);
+            ClassicAssert.IsTrue(moreRows == false);
 
             cursor = null;
             (result, moreRows, outCursor) = await metaIndex.QueryBatchAsync(driveId, 100, cursor, newestFirstOrder: false, sort: Sorting.ModifiedDate, requiredSecurityGroup: allIntRange);
-            Debug.Assert(result.Count == 5); // Nothing in the DB should be modified
-            Debug.Assert(outCursor != null);
-            Debug.Assert(moreRows == false);
-=======
-            string cursor = UnixTimeUtc.ZeroTime.milliseconds.ToString();
-            var (result, moreRows, outCursor) = await metaIndex.QueryModifiedAsync(driveId, 100, cursor, requiredSecurityGroup: allIntRange);
-            ClassicAssert.IsTrue(result.Count == 0); // Nothing in the DB should be modified
-            ClassicAssert.IsTrue(Convert.ToInt64(outCursor) == 0);
-            ClassicAssert.IsTrue(moreRows == false);
-
-            // Do a double check that even if the timestamp is "everything forever" then we still get nothing.
-            (result, moreRows, outCursor) = await metaIndex.QueryModifiedAsync(driveId, 100, cursor, requiredSecurityGroup: allIntRange);
-            ClassicAssert.IsTrue(result.Count == 0); // Nothing in the DB should be modified
-            ClassicAssert.IsTrue(Convert.ToInt64(outCursor) == 0);
-            ClassicAssert.IsTrue(moreRows == false);
->>>>>>> 4b318aaa
+            ClassicAssert.IsTrue(result.Count == 5); // Nothing in the DB should be modified
+            ClassicAssert.IsTrue(outCursor != null);
+            ClassicAssert.IsTrue(moreRows == false);
         }
 
 
@@ -1989,45 +1785,24 @@
             await metaIndex.AddEntryPassalongToUpsertAsync(driveId, f5, Guid.NewGuid(), 1, 1, s1, t1, null, 42, new UnixTimeUtc(0), 3, null, null, 1);
 
 
-<<<<<<< HEAD
             QueryBatchCursor cursor = null;
             var (result, moreRows, outCursor) = await metaIndex.QueryBatchAsync(driveId, 10, cursor, newestFirstOrder: false, sort: Sorting.ModifiedDate, requiredSecurityGroup: allIntRange);
-            Debug.Assert(result.Count == 5);
-            Debug.Assert(moreRows == false);
-=======
-            string cursor = UnixTimeUtc.ZeroTime.milliseconds.ToString();
-            var (result, moreRows, outCursor) = await metaIndex.QueryModifiedAsync(driveId, 2, cursor, requiredSecurityGroup: allIntRange);
-            ClassicAssert.IsTrue(result.Count == 0);
-            ClassicAssert.IsTrue(moreRows == false);
->>>>>>> 4b318aaa
+            ClassicAssert.IsTrue(result.Count == 5);
+            ClassicAssert.IsTrue(moreRows == false);
 
 
             // Modify one item make sure we get it first.
             await Task.Delay(1);
             await tblDriveMainIndex.TestTouchAsync(driveId, f2);
-<<<<<<< HEAD
             (result, moreRows, outCursor) = await metaIndex.QueryBatchAsync(driveId, 2, outCursor, newestFirstOrder: false, sort: Sorting.ModifiedDate, requiredSecurityGroup: allIntRange);
-            Debug.Assert(result.Count == 1);
-            Debug.Assert(ByteArrayUtil.muidcmp(result[0].fileId, f2) == 0);
-            Debug.Assert(moreRows == false);
+            ClassicAssert.IsTrue(result.Count == 1);
+            ClassicAssert.IsTrue(ByteArrayUtil.muidcmp(result[0].fileId, f2) == 0);
+            ClassicAssert.IsTrue(moreRows == false);
 
             // Make sure cursor is updated and we're at the end
             (result, moreRows, outCursor) = await metaIndex.QueryBatchAsync(driveId, 2, outCursor, newestFirstOrder: false, sort: Sorting.ModifiedDate, requiredSecurityGroup: allIntRange);
-            Debug.Assert(result.Count == 0);
-            Debug.Assert(moreRows == false);
-=======
-            (result, moreRows, outCursor) = await metaIndex.QueryModifiedAsync(driveId, 2, outCursor, requiredSecurityGroup: allIntRange);
-            ClassicAssert.IsTrue(result.Count == 1);
-            ClassicAssert.IsTrue(ByteArrayUtil.muidcmp(result[0].fileId, f2) == 0);
-            // ClassicAssert.IsTrue(ByteArrayUtil.muidcmp(cursor, f2.ToByteArray()) == 0);
-            ClassicAssert.IsTrue(moreRows == false);
-
-            // Make sure cursor is updated and we're at the end
-            (result, moreRows, outCursor) = await metaIndex.QueryModifiedAsync(driveId, 2, outCursor, requiredSecurityGroup: allIntRange);
-            ClassicAssert.IsTrue(result.Count == 0);
-            ClassicAssert.IsTrue(moreRows == false);
->>>>>>> 4b318aaa
-
+            ClassicAssert.IsTrue(result.Count == 0);
+            ClassicAssert.IsTrue(moreRows == false);
         }
 
 
@@ -2129,17 +1904,10 @@
             await metaIndex.AddEntryPassalongToUpsertAsync(driveId, f4, Guid.NewGuid(), 1, 1, s1, t1, null, 42, new UnixTimeUtc(0), 2, null, null, 1);
             await metaIndex.AddEntryPassalongToUpsertAsync(driveId, f5, Guid.NewGuid(), 1, 1, s1, t1, null, 42, new UnixTimeUtc(0), 3, null, null, 1);
 
-<<<<<<< HEAD
             QueryBatchCursor inCursor = null;
             var (result, moreRows, outCursor) = await metaIndex.QueryBatchAsync(driveId, 400, inCursor, newestFirstOrder: false, sort: Sorting.ModifiedDate, requiredSecurityGroup: allIntRange);
-            Debug.Assert(result.Count == 5); // Nothing has been modified
-            Debug.Assert(moreRows == false);
-=======
-            string inCursor = UnixTimeUtc.ZeroTime.milliseconds.ToString();
-            var (result, moreRows, outCursor) = await metaIndex.QueryModifiedAsync(driveId, 400, inCursor, requiredSecurityGroup: allIntRange);
-            ClassicAssert.IsTrue(result.Count == 0); // Nothing has been modified
-            ClassicAssert.IsTrue(moreRows == false);
->>>>>>> 4b318aaa
+            ClassicAssert.IsTrue(result.Count == 5); // Nothing has been modified
+            ClassicAssert.IsTrue(moreRows == false);
 
             await tblDriveMainIndex.TestTouchAsync(driveId, f1);
             await tblDriveMainIndex.TestTouchAsync(driveId, f2);
@@ -2147,68 +1915,35 @@
             await tblDriveMainIndex.TestTouchAsync(driveId, f4);
             await tblDriveMainIndex.TestTouchAsync(driveId, f5);
 
-<<<<<<< HEAD
             outCursor = null;
             (result, moreRows, outCursor) = await metaIndex.QueryBatchAsync(driveId, 400, inCursor, newestFirstOrder: false, sort: Sorting.ModifiedDate, requiredSecurityGroup: allIntRange);
-            Debug.Assert(result.Count == 5); // Ensure everything is now "modified"
-            Debug.Assert(moreRows == false);
+            ClassicAssert.IsTrue(result.Count == 5); // Ensure everything is now "modified"
+            ClassicAssert.IsTrue(moreRows == false);
 
             outCursor = null;
             (result, moreRows, outCursor) = await metaIndex.QueryBatchAsync(driveId, 400, inCursor, newestFirstOrder: false, sort: Sorting.ModifiedDate, requiredSecurityGroup: new IntRange(start: 0, end: 0));
-            Debug.Assert(result.Count == 1);
-            Debug.Assert(moreRows == false);
+            ClassicAssert.IsTrue(result.Count == 1);
+            ClassicAssert.IsTrue(moreRows == false);
 
             outCursor = null;
             (result, moreRows, outCursor) = await metaIndex.QueryBatchAsync(driveId, 400, inCursor, newestFirstOrder: false, sort: Sorting.ModifiedDate, requiredSecurityGroup: new IntRange(start: 1, end: 1));
-            Debug.Assert(result.Count == 1);
-            Debug.Assert(moreRows == false);
+            ClassicAssert.IsTrue(result.Count == 1);
+            ClassicAssert.IsTrue(moreRows == false);
 
             outCursor = null;
             (result, moreRows, outCursor) = await metaIndex.QueryBatchAsync(driveId, 400, inCursor, newestFirstOrder: false, sort: Sorting.ModifiedDate, requiredSecurityGroup: new IntRange(start: 2, end: 2));
-            Debug.Assert(result.Count == 2);
-            Debug.Assert(moreRows == false);
+            ClassicAssert.IsTrue(result.Count == 2);
+            ClassicAssert.IsTrue(moreRows == false);
 
             outCursor = null;
             (result, moreRows, outCursor) = await metaIndex.QueryBatchAsync(driveId, 400, inCursor, newestFirstOrder: false, sort: Sorting.ModifiedDate, requiredSecurityGroup: new IntRange(start: 3, end: 3));
-            Debug.Assert(result.Count == 1);
-            Debug.Assert(moreRows == false);
+            ClassicAssert.IsTrue(result.Count == 1);
+            ClassicAssert.IsTrue(moreRows == false);
 
             outCursor = null;
             (result, moreRows, outCursor) = await metaIndex.QueryBatchAsync(driveId, 400, inCursor, newestFirstOrder: false, sort: Sorting.ModifiedDate, requiredSecurityGroup: new IntRange(start: 2, end: 3));
-            Debug.Assert(result.Count == 3);
-            Debug.Assert(moreRows == false);
-=======
-            outCursor = UnixTimeUtc.ZeroTime.milliseconds.ToString();
-            (result, moreRows, outCursor) = await metaIndex.QueryModifiedAsync(driveId, 400, inCursor, requiredSecurityGroup: allIntRange);
-            ClassicAssert.IsTrue(result.Count == 5); // Ensure everything is now "modified"
-            ClassicAssert.IsTrue(moreRows == false);
-
-            outCursor = UnixTimeUtc.ZeroTime.milliseconds.ToString();
-            (result, moreRows, outCursor) = await metaIndex.QueryModifiedAsync(driveId, 400, inCursor, requiredSecurityGroup: new IntRange(start: 0, end: 0));
-            ClassicAssert.IsTrue(result.Count == 1);
-            ClassicAssert.IsTrue(moreRows == false);
-
-            outCursor = UnixTimeUtc.ZeroTime.milliseconds.ToString();
-            (result, moreRows, outCursor) = await metaIndex.QueryModifiedAsync(driveId, 400, inCursor, requiredSecurityGroup: new IntRange(start: 1, end: 1));
-            ClassicAssert.IsTrue(result.Count == 1);
-            ClassicAssert.IsTrue(moreRows == false);
-
-            outCursor = UnixTimeUtc.ZeroTime.milliseconds.ToString();
-            (result, moreRows, outCursor) = await metaIndex.QueryModifiedAsync(driveId, 400, inCursor, requiredSecurityGroup: new IntRange(start: 2, end: 2));
-            ClassicAssert.IsTrue(result.Count == 2);
-            ClassicAssert.IsTrue(moreRows == false);
-
-            outCursor = UnixTimeUtc.ZeroTime.milliseconds.ToString();
-            (result, moreRows, outCursor) = await metaIndex.QueryModifiedAsync(driveId, 400, inCursor, requiredSecurityGroup: new IntRange(start: 3, end: 3));
-            ClassicAssert.IsTrue(result.Count == 1);
-            ClassicAssert.IsTrue(moreRows == false);
-
-            outCursor = UnixTimeUtc.ZeroTime.milliseconds.ToString();
-            (result, moreRows, outCursor) = await metaIndex.QueryModifiedAsync(driveId, 400, inCursor, requiredSecurityGroup: new IntRange(start: 2, end: 3));
             ClassicAssert.IsTrue(result.Count == 3);
             ClassicAssert.IsTrue(moreRows == false);
->>>>>>> 4b318aaa
-
         }
 
         [Test]
@@ -2487,221 +2222,112 @@
             // ===== TEST RSG, no circles
 
             // ACL: Any security group, no circles. We should have 5 entries
-<<<<<<< HEAD
             QueryBatchCursor cursor = null;
             var (result, moreRows, outCursor) = await metaIndex.QueryBatchAsync(driveId, 400, cursor, newestFirstOrder: false, sort: Sorting.ModifiedDate, requiredSecurityGroup: allIntRange);
-            Debug.Assert(result.Count == 5);
-            Debug.Assert(moreRows == false);
+            ClassicAssert.IsTrue(result.Count == 5);
+            ClassicAssert.IsTrue(moreRows == false);
 
             // ACL: Security group 1, no circles. We should have 2 entries
             cursor = null;
             (result, moreRows, outCursor) = await metaIndex.QueryBatchAsync(driveId, 400, cursor, newestFirstOrder: false, sort: Sorting.ModifiedDate, requiredSecurityGroup: new IntRange(start: 1, end: 1));
-            Debug.Assert(result.Count == 2);
-            Debug.Assert(moreRows == false);
+            ClassicAssert.IsTrue(result.Count == 2);
+            ClassicAssert.IsTrue(moreRows == false);
 
             // ACL: Security group 0, no circles. We should have 0 entries
             cursor = null;
             (result, moreRows, outCursor) = await metaIndex.QueryBatchAsync(driveId, 400, cursor, newestFirstOrder: false, sort: Sorting.ModifiedDate, requiredSecurityGroup: new IntRange(start: 0, end: 0));
-            Debug.Assert(result.Count == 0);
-            Debug.Assert(moreRows == false);
-=======
-            cursor = "0";
-            var (result, moreRows, outCursor) = await metaIndex.QueryModifiedAsync(driveId, 400, cursor, requiredSecurityGroup: allIntRange);
-            ClassicAssert.IsTrue(result.Count == 5);
-            ClassicAssert.IsTrue(moreRows == false);
-
-            // ACL: Security group 1, no circles. We should have 2 entries
-            cursor = "0";
-            (result, moreRows, outCursor) = await metaIndex.QueryModifiedAsync(driveId, 400, cursor, requiredSecurityGroup: new IntRange(start: 1, end: 1));
-            ClassicAssert.IsTrue(result.Count == 2);
-            ClassicAssert.IsTrue(moreRows == false);
-
-            // ACL: Security group 0, no circles. We should have 0 entries
-            cursor = "0";
-            (result, moreRows, outCursor) = await metaIndex.QueryModifiedAsync(driveId, 400, cursor, requiredSecurityGroup: new IntRange(start: 0, end: 0));
-            ClassicAssert.IsTrue(result.Count == 0);
-            ClassicAssert.IsTrue(moreRows == false);
->>>>>>> 4b318aaa
+            ClassicAssert.IsTrue(result.Count == 0);
+            ClassicAssert.IsTrue(moreRows == false);
 
             // ======== TEST any RSG with circle combinations
 
             // ACL: Any security group, circles a4. We should have 2 (one with a4, one with no circles)
-<<<<<<< HEAD
             cursor = null;
             (result, moreRows, outCursor) = await metaIndex.QueryBatchAsync(driveId, 400, cursor, newestFirstOrder: false, sort: Sorting.ModifiedDate, requiredSecurityGroup: allIntRange, aclAnyOf: new List<Guid>() { a4 });
-            Debug.Assert(result.Count == 2);
-            Debug.Assert(moreRows == false);
+            ClassicAssert.IsTrue(result.Count == 2);
+            ClassicAssert.IsTrue(moreRows == false);
 
             // ACL: Any security group, circles a2. We should have 3 (two with a2, one with no circles)
             cursor = null;
             (result, moreRows, outCursor) = await metaIndex.QueryBatchAsync(driveId, 400, cursor, newestFirstOrder: false, sort: Sorting.ModifiedDate, requiredSecurityGroup: allIntRange, aclAnyOf: new List<Guid>() { a2 });
-            Debug.Assert(result.Count == 3);
-            Debug.Assert(moreRows == false);
+            ClassicAssert.IsTrue(result.Count == 3);
+            ClassicAssert.IsTrue(moreRows == false);
 
             // ACL: Any security group, circles a1, a2. We should have 4 (two with a2, one with a1, one with no circles)
             cursor = null;
             (result, moreRows, outCursor) = await metaIndex.QueryBatchAsync(driveId, 400, cursor, newestFirstOrder: false, sort: Sorting.ModifiedDate, requiredSecurityGroup: allIntRange, aclAnyOf: new List<Guid>() { a1, a2 });
-            Debug.Assert(result.Count == 4);
-            Debug.Assert(moreRows == false);
+            ClassicAssert.IsTrue(result.Count == 4);
+            ClassicAssert.IsTrue(moreRows == false);
 
             // ACL: Any security group, circles a5. We should have 1 (none with a5, one with no circles)
             cursor = null;
             (result, moreRows, outCursor) = await metaIndex.QueryBatchAsync(driveId, 400, cursor, newestFirstOrder: false, sort: Sorting.ModifiedDate, requiredSecurityGroup: allIntRange, aclAnyOf: new List<Guid>() { a5 });
-            Debug.Assert(result.Count == 1);
-            Debug.Assert(moreRows == false);
-=======
-            cursor = "0";
-            (result, moreRows, outCursor) = await metaIndex.QueryModifiedAsync(driveId, 400, cursor, requiredSecurityGroup: allIntRange, aclAnyOf: new List<Guid>() { a4 });
-            ClassicAssert.IsTrue(result.Count == 2);
-            ClassicAssert.IsTrue(moreRows == false);
-
-            // ACL: Any security group, circles a2. We should have 3 (two with a2, one with no circles)
-            cursor = "0";
-            (result, moreRows, outCursor) = await metaIndex.QueryModifiedAsync(driveId, 400, cursor, requiredSecurityGroup: allIntRange, aclAnyOf: new List<Guid>() { a2 });
-            ClassicAssert.IsTrue(result.Count == 3);
-            ClassicAssert.IsTrue(moreRows == false);
-
-            // ACL: Any security group, circles a1, a2. We should have 4 (two with a2, one with a1, one with no circles)
-            cursor = "0";
-            (result, moreRows, outCursor) = await metaIndex.QueryModifiedAsync(driveId, 400, cursor, requiredSecurityGroup: allIntRange, aclAnyOf: new List<Guid>() { a1, a2 });
-            ClassicAssert.IsTrue(result.Count == 4);
-            ClassicAssert.IsTrue(moreRows == false);
-
-            // ACL: Any security group, circles a5. We should have 1 (none with a5, one with no circles)
-            cursor = "0";
-            (result, moreRows, outCursor) = await metaIndex.QueryModifiedAsync(driveId, 400, cursor, requiredSecurityGroup: allIntRange, aclAnyOf: new List<Guid>() { a5 });
-            ClassicAssert.IsTrue(result.Count == 1);
-            ClassicAssert.IsTrue(moreRows == false);
->>>>>>> 4b318aaa
+            ClassicAssert.IsTrue(result.Count == 1);
+            ClassicAssert.IsTrue(moreRows == false);
 
             // ======== TEST no RSG with circles
 
             // ACL: No security group, circles a4. We should have none
-<<<<<<< HEAD
             cursor = null;
             (result, moreRows, outCursor) = await metaIndex.QueryBatchAsync(driveId, 400, cursor, newestFirstOrder: false, sort: Sorting.ModifiedDate, requiredSecurityGroup: new IntRange(start: 0, end: 0), aclAnyOf: new List<Guid>() { a4 });
-            Debug.Assert(result.Count == 0);
-            Debug.Assert(moreRows == false);
+            ClassicAssert.IsTrue(result.Count == 0);
+            ClassicAssert.IsTrue(moreRows == false);
 
             // ACL: No security group, circles a2. We should have none
             cursor = null;
             (result, moreRows, outCursor) = await metaIndex.QueryBatchAsync(driveId, 400, cursor, newestFirstOrder: false, sort: Sorting.ModifiedDate, requiredSecurityGroup: new IntRange(start: 0, end: 0), aclAnyOf: new List<Guid>() { a2 });
-            Debug.Assert(result.Count == 0);
-            Debug.Assert(moreRows == false);
+            ClassicAssert.IsTrue(result.Count == 0);
+            ClassicAssert.IsTrue(moreRows == false);
 
             // ACL: No security group, circles a1, a2. We should have none
             cursor = null;
             (result, moreRows, outCursor) = await metaIndex.QueryBatchAsync(driveId, 400, cursor, newestFirstOrder: false, sort: Sorting.ModifiedDate, requiredSecurityGroup: new IntRange(start: 0, end: 0), aclAnyOf: new List<Guid>() { a1, a2 });
-            Debug.Assert(result.Count == 0);
-            Debug.Assert(moreRows == false);
+            ClassicAssert.IsTrue(result.Count == 0);
+            ClassicAssert.IsTrue(moreRows == false);
 
             // ACL: No security group, circles a5. We should have none
             cursor = null;
             (result, moreRows, outCursor) = await metaIndex.QueryBatchAsync(driveId, 400, cursor, newestFirstOrder: false, sort: Sorting.ModifiedDate, requiredSecurityGroup: new IntRange(start: 0, end: 0), aclAnyOf: new List<Guid>() { a5 });
-            Debug.Assert(result.Count == 0);
-            Debug.Assert(moreRows == false);
-=======
-            cursor = "0";
-            (result, moreRows, outCursor) = await metaIndex.QueryModifiedAsync(driveId, 400, cursor, requiredSecurityGroup: new IntRange(start: 0, end: 0), aclAnyOf: new List<Guid>() { a4 });
-            ClassicAssert.IsTrue(result.Count == 0);
-            ClassicAssert.IsTrue(moreRows == false);
-
-            // ACL: No security group, circles a2. We should have none
-            cursor = "0";
-            (result, moreRows, outCursor) = await metaIndex.QueryModifiedAsync(driveId, 400, cursor, requiredSecurityGroup: new IntRange(start: 0, end: 0), aclAnyOf: new List<Guid>() { a2 });
-            ClassicAssert.IsTrue(result.Count == 0);
-            ClassicAssert.IsTrue(moreRows == false);
-
-            // ACL: No security group, circles a1, a2. We should have none
-            cursor = "0";
-            (result, moreRows, outCursor) = await metaIndex.QueryModifiedAsync(driveId, 400, cursor, requiredSecurityGroup: new IntRange(start: 0, end: 0), aclAnyOf: new List<Guid>() { a1, a2 });
-            ClassicAssert.IsTrue(result.Count == 0);
-            ClassicAssert.IsTrue(moreRows == false);
-
-            // ACL: No security group, circles a5. We should have none
-            cursor = "0";
-            (result, moreRows, outCursor) = await metaIndex.QueryModifiedAsync(driveId, 400, cursor, requiredSecurityGroup: new IntRange(start: 0, end: 0), aclAnyOf: new List<Guid>() { a5 });
-            ClassicAssert.IsTrue(result.Count == 0);
-            ClassicAssert.IsTrue(moreRows == false);
->>>>>>> 4b318aaa
+            ClassicAssert.IsTrue(result.Count == 0);
+            ClassicAssert.IsTrue(moreRows == false);
 
             // ======== Test partial RSG with circle combinations
 
             // ACL: One security group 2, circles a2. We should have 2 (one with a2, one with no circles)
-<<<<<<< HEAD
             cursor = null;
             (result, moreRows, outCursor) = await metaIndex.QueryBatchAsync(driveId, 400, cursor, newestFirstOrder: false, sort: Sorting.ModifiedDate, requiredSecurityGroup: new IntRange(start: 2, end: 2), aclAnyOf: new List<Guid>() { a2 });
-            Debug.Assert(result.Count == 2);
-            Debug.Assert(moreRows == false);
+            ClassicAssert.IsTrue(result.Count == 2);
+            ClassicAssert.IsTrue(moreRows == false);
 
             // ACL: Security group 1, circles a4. We should have 0 (none with a4, none with circles)
             cursor = null;
             (result, moreRows, outCursor) = await metaIndex.QueryBatchAsync(driveId, 400, cursor, newestFirstOrder: false, sort: Sorting.ModifiedDate, requiredSecurityGroup: new IntRange(start: 1, end: 1), aclAnyOf: new List<Guid>() { a4 });
-            Debug.Assert(result.Count == 0);
-            Debug.Assert(moreRows == false);
+            ClassicAssert.IsTrue(result.Count == 0);
+            ClassicAssert.IsTrue(moreRows == false);
 
             // ACL: Security group 1, circles a1, a2. We should have 2
             cursor = null;
             (result, moreRows, outCursor) = await metaIndex.QueryBatchAsync(driveId, 400, cursor, newestFirstOrder: false, sort: Sorting.ModifiedDate, requiredSecurityGroup: new IntRange(start: 1, end: 1), aclAnyOf: new List<Guid>() { a1, a2 });
-            Debug.Assert(result.Count == 2);
-            Debug.Assert(moreRows == false);
+            ClassicAssert.IsTrue(result.Count == 2);
+            ClassicAssert.IsTrue(moreRows == false);
 
             // ACL: Security group 2, circles a1, a2. We should have 2
             cursor = null;
             (result, moreRows, outCursor) = await metaIndex.QueryBatchAsync(driveId, 400, cursor, newestFirstOrder: false, sort: Sorting.ModifiedDate, requiredSecurityGroup: new IntRange(start: 2, end: 2), aclAnyOf: new List<Guid>() { a1, a2 });
-            Debug.Assert(result.Count == 2);
-            Debug.Assert(moreRows == false);
+            ClassicAssert.IsTrue(result.Count == 2);
+            ClassicAssert.IsTrue(moreRows == false);
 
             // ACL: Security group 1, circles a5. We should have 0 (none with a5, none with circles)
             cursor = null;
             (result, moreRows, outCursor) = await metaIndex.QueryBatchAsync(driveId, 400, cursor, newestFirstOrder: false, sort: Sorting.ModifiedDate, requiredSecurityGroup: new IntRange(start: 1, end: 1), aclAnyOf: new List<Guid>() { a5 });
-            Debug.Assert(result.Count == 0);
-            Debug.Assert(moreRows == false);
+            ClassicAssert.IsTrue(result.Count == 0);
+            ClassicAssert.IsTrue(moreRows == false);
 
             // ACL: Security group 2, circles a5. We should have 1 (none with a5, one with no circles)
             cursor = null;
             (result, moreRows, outCursor) = await metaIndex.QueryBatchAsync(driveId, 400, cursor, newestFirstOrder: false, sort: Sorting.ModifiedDate, requiredSecurityGroup: new IntRange(start: 2, end: 2), aclAnyOf: new List<Guid>() { a5 });
-            Debug.Assert(result.Count == 1);
-            Debug.Assert(moreRows == false);
-=======
-            cursor = "0";
-            (result, moreRows, outCursor) = await metaIndex.QueryModifiedAsync(driveId, 400, cursor, requiredSecurityGroup: new IntRange(start: 2, end: 2), aclAnyOf: new List<Guid>() { a2 });
-            ClassicAssert.IsTrue(result.Count == 2);
-            ClassicAssert.IsTrue(moreRows == false);
-
-            // ACL: Security group 1, circles a4. We should have 0 (none with a4, none with circles)
-            cursor = "0";
-            (result, moreRows, outCursor) = await metaIndex.QueryModifiedAsync(driveId, 400, cursor, requiredSecurityGroup: new IntRange(start: 1, end: 1), aclAnyOf: new List<Guid>() { a4 });
-            ClassicAssert.IsTrue(result.Count == 0);
-            ClassicAssert.IsTrue(moreRows == false);
-
-            // ACL: Security group 1, circles a1, a2. We should have 2
-            cursor = "0";
-            (result, moreRows, outCursor) = await metaIndex.QueryModifiedAsync(driveId, 400, cursor, requiredSecurityGroup: new IntRange(start: 1, end: 1), aclAnyOf: new List<Guid>() { a1, a2 });
-            ClassicAssert.IsTrue(result.Count == 2);
-            ClassicAssert.IsTrue(moreRows == false);
-
-            // ACL: Security group 2, circles a1, a2. We should have 2
-            cursor = "0";
-            (result, moreRows, outCursor) = await metaIndex.QueryModifiedAsync(driveId, 400, cursor, requiredSecurityGroup: new IntRange(start: 2, end: 2), aclAnyOf: new List<Guid>() { a1, a2 });
-            ClassicAssert.IsTrue(result.Count == 2);
-            ClassicAssert.IsTrue(moreRows == false);
-
-            // ACL: Security group 1, circles a5. We should have 0 (none with a5, none with circles)
-            cursor = "0";
-            (result, moreRows, outCursor) = await metaIndex.QueryModifiedAsync(driveId, 400, cursor, requiredSecurityGroup: new IntRange(start: 1, end: 1), aclAnyOf: new List<Guid>() { a5 });
-            ClassicAssert.IsTrue(result.Count == 0);
-            ClassicAssert.IsTrue(moreRows == false);
-
-            // ACL: Security group 2, circles a5. We should have 1 (none with a5, one with no circles)
-            cursor = "0";
-            (result, moreRows, outCursor) = await metaIndex.QueryModifiedAsync(driveId, 400, cursor, requiredSecurityGroup: new IntRange(start: 2, end: 2), aclAnyOf: new List<Guid>() { a5 });
-            ClassicAssert.IsTrue(result.Count == 1);
-            ClassicAssert.IsTrue(moreRows == false);
->>>>>>> 4b318aaa
-
-            // ========
-
+            ClassicAssert.IsTrue(result.Count == 1);
+            ClassicAssert.IsTrue(moreRows == false);
         }
 
 
@@ -2886,16 +2512,9 @@
             QueryBatchCursor inCursor = null;
             QueryBatchCursor outCursor = null;
             await tblDriveMainIndex.TestTouchAsync(driveId, f1); // Make sure we can find it
-<<<<<<< HEAD
             (result, moreRows, outCursor) = await metaIndex.QueryBatchAsync(driveId, 1, inCursor, newestFirstOrder: false, sort: Sorting.ModifiedDate, globalTransitIdAnyOf: new List<Guid>() { t1, g1 }, requiredSecurityGroup: allIntRange);
-            Debug.Assert(result.Count == 1);
-            Debug.Assert(moreRows == false);
-=======
-            (result, moreRows, outCursor) = await metaIndex.QueryModifiedAsync(driveId, 1, inCursor, globalTransitIdAnyOf: new List<Guid>() { t1, g1 }, requiredSecurityGroup: allIntRange);
-            ClassicAssert.IsTrue(result.Count == 1);
-            ClassicAssert.IsTrue(moreRows == false);
-
->>>>>>> 4b318aaa
+            ClassicAssert.IsTrue(result.Count == 1);
+            ClassicAssert.IsTrue(moreRows == false);
         }
 
 
@@ -3115,16 +2734,10 @@
             QueryBatchCursor inCursor = null;
             QueryBatchCursor outCursor = null;
             await tblDriveMainIndex.TestTouchAsync(driveId, f1); // Make sure we can find it
-<<<<<<< HEAD
+
             (result, moreRows, outCursor) = await metaIndex.QueryBatchAsync(driveId, 1, inCursor, newestFirstOrder: false, sort: Sorting.ModifiedDate, uniqueIdAnyOf: new List<Guid>() { t1, u1 }, requiredSecurityGroup: allIntRange); 
-            Debug.Assert(result.Count == 1);
-            Debug.Assert(moreRows == false);
-=======
-            (result, moreRows, outCursor) = await metaIndex.QueryModifiedAsync(driveId, 1, inCursor, uniqueIdAnyOf: new List<Guid>() { t1, u1 }, requiredSecurityGroup: allIntRange);
-            ClassicAssert.IsTrue(result.Count == 1);
-            ClassicAssert.IsTrue(moreRows == false);
-
->>>>>>> 4b318aaa
+            ClassicAssert.IsTrue(result.Count == 1);
+            ClassicAssert.IsTrue(moreRows == false);
         }
 
 
@@ -3343,21 +2956,12 @@
             ClassicAssert.IsTrue(result.Count == 0); // There should be no more
             ClassicAssert.IsTrue(moreRows == false);
 
-<<<<<<< HEAD
             QueryBatchCursor inCursor = null;
             QueryBatchCursor outCursor = null;
             // Be sure we can get the modified items
             (result, moreRows, outCursor) = await metaIndex.QueryBatchAsync(driveId, 100, inCursor, newestFirstOrder: false, sort: Sorting.ModifiedDate, requiredSecurityGroup: allIntRange);
-            Debug.Assert(result.Count == 100);
-            Debug.Assert(moreRows == true);
-=======
-            string inCursor = UnixTimeUtc.ZeroTime.milliseconds.ToString();
-            string outCursor = UnixTimeUtc.ZeroTime.milliseconds.ToString();
-            // Now let's be sure that there are no modified items. 0 gets everything that was ever modified
-            (result, moreRows, outCursor) = await metaIndex.QueryModifiedAsync(driveId, 100, inCursor, requiredSecurityGroup: allIntRange);
-            ClassicAssert.IsTrue(result.Count == 0);
-            ClassicAssert.IsTrue(moreRows == false);
->>>>>>> 4b318aaa
+            ClassicAssert.IsTrue(result.Count == 100);
+            ClassicAssert.IsTrue(moreRows == true);
 
             var theguid = conversationId[42];
 
@@ -3374,17 +2978,10 @@
             //UpdateEntryZapZapPassAlong(myc, driveId, fileId[420], fileType: 5, dataType: 6, senderId: conversationId[42].ToByteArray(), groupId: theguid, userDate: new UnixTimeUtc(42), requiredSecurityGroup: 333);
 
             // Now check that we can find the one modified item with our cursor timestamp
-<<<<<<< HEAD
             (result, moreRows, outCursor) = await metaIndex.QueryBatchAsync(driveId, 100, null, newestFirstOrder: true, sort: Sorting.ModifiedDate, requiredSecurityGroup: allIntRange);
-            Debug.Assert(result.Count == 100);
-            Debug.Assert(ByteArrayUtil.muidcmp(result[0].fileId, fileId[420]) == 0);
-            Debug.Assert(moreRows == true);
-=======
-            (result, moreRows, outCursor) = await metaIndex.QueryModifiedAsync(driveId, 100, outCursor, requiredSecurityGroup: allIntRange);
-            ClassicAssert.IsTrue(result.Count == 1);
+            ClassicAssert.IsTrue(result.Count == 100);
             ClassicAssert.IsTrue(ByteArrayUtil.muidcmp(result[0].fileId, fileId[420]) == 0);
-            ClassicAssert.IsTrue(moreRows == false);
->>>>>>> 4b318aaa
+            ClassicAssert.IsTrue(moreRows == true);
 
             md = await tblDriveMainIndex.GetAsync(driveId, fileId[420]);
             ClassicAssert.IsTrue(md.fileType == 5);
@@ -3395,15 +2992,9 @@
 
             // UInt64 tmpCursor = UnixTime.UnixTimeMillisecondsUnique();
             // Now check that we can't find the one modified item with a newer cursor 
-<<<<<<< HEAD
             (result, moreRows, outCursor) = await metaIndex.QueryBatchAsync(driveId, 100, null, newestFirstOrder: false, sort: Sorting.ModifiedDate, requiredSecurityGroup: allIntRange);
-            Debug.Assert(result.Count == 100);
-            Debug.Assert(moreRows == true);
-=======
-            (result, moreRows, outCursor) = await metaIndex.QueryModifiedAsync(driveId, 100, outCursor, requiredSecurityGroup: allIntRange);
-            ClassicAssert.IsTrue(result.Count == 0);
-            ClassicAssert.IsTrue(moreRows == false);
->>>>>>> 4b318aaa
+            ClassicAssert.IsTrue(result.Count == 100);
+            ClassicAssert.IsTrue(moreRows == true);
 
             // KIND : TimeSeries
             // Test that if we fetch the first record, it is the latest fileId
