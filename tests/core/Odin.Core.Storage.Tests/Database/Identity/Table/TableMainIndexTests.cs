--- conflicted
+++ resolved
@@ -651,13 +651,8 @@
                 hdrFileMetaData = """{"fileMetaData": "123e4567-e89b-12d3-a456-426614174000"}""",
                 hdrTmpDriveAlias = SequentialGuid.CreateGuid(),
                 hdrTmpDriveType = SequentialGuid.CreateGuid(),
-<<<<<<< HEAD
-                hdrLocalVersionTag = SequentialGuid.CreateGuid(),
-                hdrLocalAppData = "localAppData"
-=======
                 // hdrLocalVersionTag = SequentialGuid.CreateGuid(),
                 // hdrLocalAppData = "localAppData"
->>>>>>> 022057d6
             };
 
             // Upsert the record
@@ -693,15 +688,10 @@
             Assert.AreEqual(ndr.hdrFileMetaData, md.hdrFileMetaData, "HdrFileMetaData mismatch");
             Assert.AreEqual(ndr.hdrTmpDriveAlias, md.hdrTmpDriveAlias, "HdrTmpDriveAlias mismatch");
             Assert.AreEqual(ndr.hdrTmpDriveType, md.hdrTmpDriveType, "HdrTmpDriveType mismatch");
-<<<<<<< HEAD
-            Assert.AreEqual(ndr.hdrLocalVersionTag, md.hdrLocalVersionTag, "HdrLocalVersionTag mismatch");
-            Assert.AreEqual(ndr.hdrLocalAppData, md.hdrLocalAppData, "HdrLocalAppData mismatch");
-=======
            
             //Note: local version info is not updated with the normal updates for drive main index; there are dedicated methods for this
             // Assert.AreEqual(ndr.hdrLocalVersionTag, md.hdrLocalVersionTag, "HdrLocalVersionTag mismatch");
             // Assert.AreEqual(ndr.hdrLocalAppData, md.hdrLocalAppData, "HdrLocalAppData mismatch");
->>>>>>> 022057d6
 
             // Modify all fields except driveId and fileId
             md.fileType = 8;
@@ -723,13 +713,8 @@
             md.hdrFileMetaData = """{"2fileMetaData": "123e4567-e89b-12d3-a456-426614174000"}""";
             md.hdrTmpDriveAlias = SequentialGuid.CreateGuid();
             md.hdrTmpDriveType = SequentialGuid.CreateGuid();
-<<<<<<< HEAD
-            md.hdrLocalVersionTag = SequentialGuid.CreateGuid();
-            md.hdrLocalAppData = "2localAppData";
-=======
             // md.hdrLocalVersionTag = SequentialGuid.CreateGuid();
             // md.hdrLocalAppData = "2localAppData";
->>>>>>> 022057d6
 
             // Upsert the modified record
             var n2 = await tblDriveMainIndex.UpsertAllButReactionsAndTransferAsync(md);
@@ -760,16 +745,11 @@
             Assert.AreEqual(md.hdrFileMetaData, md2.hdrFileMetaData, "HdrFileMetaData mismatch after modification");
             Assert.AreEqual(md.hdrTmpDriveAlias, md2.hdrTmpDriveAlias, "HdrTmpDriveAlias mismatch after modification");
             Assert.AreEqual(md.hdrTmpDriveType, md2.hdrTmpDriveType, "HdrTmpDriveType mismatch after modification");
-<<<<<<< HEAD
-            Assert.AreEqual(md.hdrLocalVersionTag, md2.hdrLocalVersionTag, "HdrLocalVersionTag mismatch after modification");
-            Assert.AreEqual(md.hdrLocalAppData, md2.hdrLocalAppData, "HdrLocalAppData mismatch after modification");
-=======
             
             //Note: local version info is not updated with the normal updates for drive main index; there are dedicated methods for this
             
             // Assert.AreEqual(md.hdrLocalVersionTag, md2.hdrLocalVersionTag, "HdrLocalVersionTag mismatch after modification");
             // Assert.AreEqual(md.hdrLocalAppData, md2.hdrLocalAppData, "HdrLocalAppData mismatch after modification");
->>>>>>> 022057d6
         }
     }
 }