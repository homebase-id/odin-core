--- conflicted
+++ resolved
@@ -110,16 +110,10 @@
             var g1 = Guid.NewGuid();
             var g2 = Guid.NewGuid();
 
-<<<<<<< HEAD
-            // This is OK {odin.vahalla.com, driveId}
-=======
->>>>>>> 27a6e525
             var item = new FollowsMeRecord() { identity = i1, driveId = g1 };
             var b = await tblFollowsMe.TryInsertAsync(item);
             ClassicAssert.That(b);
             ClassicAssert.That(item.rowId > 0);
-<<<<<<< HEAD
-=======
 
             var n = item.rowId;
 
@@ -127,7 +121,6 @@
             b = await tblFollowsMe.TryInsertAsync(item);
             ClassicAssert.That(b == false);
             ClassicAssert.That(item.rowId == n); // It shouldn't have changed
->>>>>>> 27a6e525
         }
 
 
