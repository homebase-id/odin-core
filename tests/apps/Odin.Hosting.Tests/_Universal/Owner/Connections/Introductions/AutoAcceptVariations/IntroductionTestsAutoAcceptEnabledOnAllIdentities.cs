--- conflicted
+++ resolved
@@ -59,11 +59,7 @@
     [TestCaseSource(nameof(AppAllowed))]
     public async Task WillAutoAcceptWhenIdentitiesAreNotConnected(IApiClientContext callerContext, HttpStatusCode expectedStatusCode)
     {
-<<<<<<< HEAD
-        var debugTimeout = TimeSpan.FromMinutes(3);
-=======
-        var debugTimeout = _scaffold.DebugTimeout;
->>>>>>> cf1df43d
+        var debugTimeout = _scaffold.DebugTimeout;
 
         var sam = TestIdentities.Samwise.OdinId;
         var merry = TestIdentities.Merry.OdinId;
