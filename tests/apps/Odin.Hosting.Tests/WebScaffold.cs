--- conflicted
+++ resolved
@@ -4,11 +4,8 @@
 using System.Linq;
 using System.Net.Http;
 using HttpClientFactoryLite;
-<<<<<<< HEAD
+using Microsoft.Data.Sqlite;
 using Microsoft.Extensions.DependencyInjection;
-=======
-using Microsoft.Data.Sqlite;
->>>>>>> 87f8fe46
 using Microsoft.Extensions.Hosting;
 using NUnit.Framework;
 using Odin.Core;
@@ -146,7 +143,7 @@
             Environment.SetEnvironmentVariable("Logging__EnableStatistics", "true");
 
             Console.WriteLine($"Log file Path: [{LogFilePath}]");
-            
+
             Environment.SetEnvironmentVariable("Job__Enabled", "false");
             Environment.SetEnvironmentVariable("Job__ConnectionPooling", "false");
             Environment.SetEnvironmentVariable("Job__EnableJobBackgroundService", "false");
