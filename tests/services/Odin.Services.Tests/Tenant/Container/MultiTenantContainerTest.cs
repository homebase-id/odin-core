--- conflicted
+++ resolved
@@ -6,11 +6,6 @@
 using Microsoft.Extensions.Hosting;
 using Moq;
 using NUnit.Framework;
-<<<<<<< HEAD
-using Odin.Core.Tasks;
-using Odin.Services.Configuration;
-=======
->>>>>>> b365198d
 using Odin.Services.Tenant;
 using Odin.Services.Tenant.Container;
 
@@ -18,94 +13,15 @@
 
 public class MultiTenantContainerTest
 {
-<<<<<<< HEAD
-    [Test]
-    public void ItShouldCreateScopeForCurrentTenant()
+
+    [Test]
+    public void ItShouldLookupTenantScope()
     {
         var mockTenantProvider = new Mock<ITenantProvider>();
         mockTenantProvider.Setup(x => x.GetCurrentTenant()).Returns(null as Services.Tenant.Tenant);
-        var configMock = new OdinConfiguration();
-
-        var host = Host.CreateDefaultBuilder()
-            .UseServiceProviderFactory(
-                new MultiTenantServiceProviderFactory(
-                    (builder, tenant, config) =>
-                    {
-                        // Register per-tenant services
-                        var scopedInfo = new SomeScopedData {Name1 = tenant.Name};
-                        builder.RegisterInstance(scopedInfo).As<SomeScopedData>().SingleInstance();
-                    },
-                    (scope, tenant) =>
-                    {
-                        // Initialize per-tenant services
-                        var scopedInfo = scope.Resolve<SomeScopedData>();
-                        Assert.AreEqual(tenant.Name, scopedInfo.Name1);
-                        scopedInfo.Name2 = tenant.Name;
-                    },
-                    configMock))
-            .ConfigureServices((hostContext, services) =>
-            {
-                // Standard ASP.NET root services
-                services.AddSingleton<ITenantProvider>(mockTenantProvider.Object);
-                services.AddSingleton(new SomeScopedData {Name1 = "global root 1", Name2 = "global root 2"});
-            })
-            .Build();
-
-        var scopedInfo = host.Services.GetRequiredService<SomeScopedData>();
-        Assert.AreEqual("global root 1", scopedInfo.Name1);
-        Assert.AreEqual("global root 2", scopedInfo.Name2);
-
-        var container = host.Services.GetRequiredService<IMultiTenantContainerAccessor>();
-
-        mockTenantProvider.Setup(x => x.GetCurrentTenant()).Returns(null as Services.Tenant.Tenant);
-        var scope = container.GetCurrentTenantScope();
-        Assert.IsNotNull(scope);
-        scopedInfo = scope.Resolve<SomeScopedData>();
-        Assert.AreEqual("global root 1", scopedInfo.Name1);
-        Assert.AreEqual("global root 2", scopedInfo.Name2);
-
-        mockTenantProvider.Setup(x => x.GetCurrentTenant()).Returns(new Services.Tenant.Tenant("example.com"));
-        scope = container.GetCurrentTenantScope();
-        Assert.IsNotNull(scope);
-        scopedInfo = scope.Resolve<SomeScopedData>();
-        Assert.AreEqual("example.com", scopedInfo.Name1);
-        Assert.AreEqual("example.com", scopedInfo.Name2);
-
-        Assert.That(scopedInfo.IsDisposed, Is.False);
-        host.Dispose();
-        Assert.That(scopedInfo.IsDisposed, Is.True);
-    }
-=======
->>>>>>> b365198d
-
-    [Test]
-    public void ItShouldLookupTenantScope()
-    {
-        var mockTenantProvider = new Mock<ITenantProvider>();
-        mockTenantProvider.Setup(x => x.GetCurrentTenant()).Returns(null as Services.Tenant.Tenant);
-        var configMock = new OdinConfiguration();
-
-        var host = Host.CreateDefaultBuilder()
-<<<<<<< HEAD
-            .UseServiceProviderFactory(
-                new MultiTenantServiceProviderFactory(
-                    (builder, tenant, config) =>
-                    {
-                        // Register per-tenant services
-                        var scopedInfo = new SomeScopedData {Name1 = tenant.Name};
-                        builder.RegisterInstance(scopedInfo).As<SomeScopedData>().SingleInstance();
-                    },
-                    (scope, tenant) =>
-                    {
-                        // Initialize per-tenant services
-                        var scopedInfo = scope.Resolve<SomeScopedData>();
-                        Assert.AreEqual(tenant.Name, scopedInfo.Name1);
-                        scopedInfo.Name2 = tenant.Name;
-                    },
-                    configMock))
-=======
-            .UseServiceProviderFactory(new MultiTenantServiceProviderFactory())
->>>>>>> b365198d
+
+        var host = Host.CreateDefaultBuilder()
+            .UseServiceProviderFactory(new MultiTenantServiceProviderFactory())
             .ConfigureServices((hostContext, services) =>
             {
                 // Standard ASP.NET root services
@@ -148,29 +64,9 @@
     {
         var mockTenantProvider = new Mock<ITenantProvider>();
         mockTenantProvider.Setup(x => x.GetCurrentTenant()).Returns(null as Services.Tenant.Tenant);
-        var configMock = new OdinConfiguration();
-
-        var host = Host.CreateDefaultBuilder()
-<<<<<<< HEAD
-            .UseServiceProviderFactory(
-                new MultiTenantServiceProviderFactory(
-                    (builder, tenant, config) =>
-                    {
-                        // Register per-tenant services
-                        var scopedInfo = new SomeScopedData {Name1 = tenant.Name};
-                        builder.RegisterInstance(scopedInfo).As<SomeScopedData>().SingleInstance();
-                    },
-                    (scope, tenant) =>
-                    {
-                        // Initialize per-tenant services
-                        var scopedInfo = scope.Resolve<SomeScopedData>();
-                        Assert.AreEqual(tenant.Name, scopedInfo.Name1);
-                        scopedInfo.Name2 = tenant.Name;
-                    },
-                    configMock))
-=======
-            .UseServiceProviderFactory(new MultiTenantServiceProviderFactory())
->>>>>>> b365198d
+
+        var host = Host.CreateDefaultBuilder()
+            .UseServiceProviderFactory(new MultiTenantServiceProviderFactory())
             .ConfigureServices((hostContext, services) =>
             {
                 // Standard ASP.NET root services
@@ -181,52 +77,11 @@
 
         const string domain = "example.com";
 
-<<<<<<< HEAD
-        Assert.That(scopedInfo.IsDisposed, Is.False);
-        host.Dispose();
-        Assert.That(scopedInfo.IsDisposed, Is.True);
-    }
-
-    //
-
-    [Test]
-    public async Task ItShouldAccessScopeAcrossTasks()
-    {
-        var mockTenantProvider = new Mock<ITenantProvider>();
-        mockTenantProvider.Setup(x => x.GetCurrentTenant()).Returns(null as Services.Tenant.Tenant);
-        var configMock = new OdinConfiguration();
-
-        var host = Host.CreateDefaultBuilder()
-            .UseServiceProviderFactory(
-                new MultiTenantServiceProviderFactory(
-                    (builder, tenant, config) =>
-                    {
-                        // Register per-tenant services
-                        var scopedInfo = new SomeScopedData {Name1 = tenant.Name};
-                        builder.RegisterInstance(scopedInfo).As<SomeScopedData>().SingleInstance();
-                    },
-                    (scope, tenant) =>
-                    {
-                        // Initialize per-tenant services
-                        var scopedInfo = scope.Resolve<SomeScopedData>();
-                        Assert.AreEqual(tenant.Name, scopedInfo.Name1);
-                        scopedInfo.Name2 = tenant.Name;
-                    },
-                    configMock))
-            .ConfigureServices((hostContext, services) =>
-            {
-                // Standard ASP.NET root services
-                services.AddSingleton<ITenantProvider>(mockTenantProvider.Object);
-                services.AddSingleton(new SomeScopedData {Name1 = "global root 1", Name2 = "global root 2"});
-            })
-            .Build();
-=======
         var outerContainer = host.Services.GetRequiredService<IMultiTenantContainerAccessor>();
         outerContainer.GetOrAddTenantScope(domain, cb =>
         {
             cb.RegisterInstance(new SomeScopedData {Name = domain}).As<SomeScopedData>().SingleInstance();
         });
->>>>>>> b365198d
 
         await Task.Run(() =>
         {
@@ -266,27 +121,9 @@
     {
         var mockTenantProvider = new Mock<ITenantProvider>();
         mockTenantProvider.Setup(x => x.GetCurrentTenant()).Returns(null as Services.Tenant.Tenant);
-        var configMock = new OdinConfiguration();
-
-        var host = Host.CreateDefaultBuilder()
-<<<<<<< HEAD
-            .UseServiceProviderFactory(
-                new MultiTenantServiceProviderFactory(
-                    (builder, tenant, config) =>
-                    {
-                        // Register per-tenant services
-                        builder.RegisterType<SomeScopedData>().AsSelf().InstancePerLifetimeScope();
-                    },
-                    (scope, tenant) =>
-                    {
-                        // Initialize per-tenant services
-                        var scopedInfo = scope.Resolve<SomeScopedData>();
-                        scopedInfo.Name1 = scopedInfo.Name2 = tenant.Name;
-                    },
-                    configMock))
-=======
-            .UseServiceProviderFactory(new MultiTenantServiceProviderFactory())
->>>>>>> b365198d
+
+        var host = Host.CreateDefaultBuilder()
+            .UseServiceProviderFactory(new MultiTenantServiceProviderFactory())
             .ConfigureServices((hostContext, services) =>
             {
                 // Standard ASP.NET root services
@@ -348,29 +185,8 @@
     [Test]
     public async Task ItShouldUseCorrectTenantScopeInChildTasks()
     {
-        var configMock = new OdinConfiguration();
-
-        var host = Host.CreateDefaultBuilder()
-<<<<<<< HEAD
-            .UseServiceProviderFactory(
-                new MultiTenantServiceProviderFactory(
-                    (builder, tenant, config) =>
-                    {
-                        // Register per-tenant services
-                        var scopedInfo = new SomeScopedData {Name1 = tenant.Name};
-                        builder.RegisterInstance(scopedInfo).As<SomeScopedData>().SingleInstance();
-                    },
-                    (scope, tenant) =>
-                    {
-                        // Initialize per-tenant services
-                        var scopedInfo = scope.Resolve<SomeScopedData>();
-                        Assert.AreEqual(tenant.Name, scopedInfo.Name1);
-                        scopedInfo.Name2 = tenant.Name;
-                    },
-                    configMock))
-=======
-            .UseServiceProviderFactory(new MultiTenantServiceProviderFactory())
->>>>>>> b365198d
+        var host = Host.CreateDefaultBuilder()
+            .UseServiceProviderFactory(new MultiTenantServiceProviderFactory())
             .ConfigureServices((hostContext, services) =>
             {
                 // Standard ASP.NET root services here
