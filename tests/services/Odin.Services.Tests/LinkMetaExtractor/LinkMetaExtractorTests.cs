--- conflicted
+++ resolved
@@ -66,14 +66,9 @@
             Assert.NotNull(ogp.ImageUrl);
         }
 
-<<<<<<< HEAD
-        [Test]
-        [Ignore("ignoring in this branch")]
-=======
         // Explicit test because it sometimes instagram blocks the request and does not send a static website
         // The main cause are user-agent headers, but sometimes it does not send an SSR page
         [Test, Explicit]
->>>>>>> a874be5d
         public async Task TestInstagramUrl()
         {
             var logStore = new LogEventMemoryStore();
