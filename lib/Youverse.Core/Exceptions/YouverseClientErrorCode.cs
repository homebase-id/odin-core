--- conflicted
+++ resolved
@@ -56,11 +56,8 @@
     CannotUseGroupIdInTextReactions = 4124,
     InvalidFileSystemType = 4125,
     InvalidDrive = 4126,
-<<<<<<< HEAD
     UploadedFileLocked = 4127,
-=======
-    InvalidChunkStart = 4127,
->>>>>>> 3c7bb7f6
+    InvalidChunkStart = 4128,
 
     // Connection errors 50xx
     CannotSendConnectionRequestToExistingIncomingRequest = 5001,
@@ -85,4 +82,5 @@
     InvalidFlagName = 9001,
     NotInitialized = 9002,
     UnknownFlagName = 9003,
+    
 }