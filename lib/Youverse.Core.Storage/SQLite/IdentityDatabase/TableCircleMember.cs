--- conflicted
+++ resolved
@@ -8,13 +8,9 @@
     {
         public const int MAX_DATA_LENGTH = 65000;  // Some max value for the data
 
-<<<<<<< HEAD
         private SqliteCommand _deleteCommand = null;
         private SqliteParameter _delparam1 = null;
-        private static Object _deleteLock = new Object();
 
-=======
->>>>>>> ca24ece4
         public TableCircleMember(IdentityDatabase db) : base(db)
         {
         }
@@ -102,7 +98,6 @@
             if ((members == null) || (members.Count < 1))
                 throw new Exception("No members supplied (null or empty)");
 
-<<<<<<< HEAD
             lock (_deleteLock)
             {
                 // Make sure we only prep once 
@@ -129,12 +124,6 @@
                     }
                 }
             }
-=======
-            using (_database.CreateCommitUnitOfWork())
-                for (int i = 0; i < members.Count; i++)
-                    DeleteByCircleMember(members[i]);
-
->>>>>>> ca24ece4
         }
     }
 }