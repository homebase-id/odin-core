﻿using System;
using System.Collections.Generic;
using System.Data.SQLite;
using System.Diagnostics;
using System.Linq;
using System.Security;
using Youverse.Core.Cryptography;
using Youverse.Core.Cryptography.Crypto;
using Youverse.Core.Util;

/*
=====
Query notes:

https://stackoverflow.com/questions/1711631/improve-insert-per-second-performance-of-sqlite

https://stackoverflow.com/questions/50826767/sqlite-index-performance

https://www.sqlitetutorial.net/sqlite-index/

*/


namespace Youverse.Core.Storage.SQLite
{
    /// <summary>
    /// Database types:
    /// 
    /// TimeSeries - E.g. chat or mail (sequence never changes)
    ///    Clustered by fileId. Ordered by fileId. 
    ///    Path is yyyy/mm/dd
    ///    
    /// Random     - E.g. cloud drive (no particular ordering for the user)
    ///    Clustered by RowId. Ordered by RowId. indexed by lastModified. 
    ///    Path is X1/X2 where X is a Hex digit and represent the last (random) byte of the guid.
    ///    
    /// </summary>
    public enum DatabaseIndexKind
    {
        TimeSeries,
        Random,
    }

    public static class ReservedFileTypes
    {
        private const int Start = 2100000000;
        private const int End = int.MaxValue;

        public const int CommandMessage = 2100000001;

        public static bool IsInReservedRange(int value)
        {
            return value is < End and >= Start;
        }
    }

    public class DriveIndexDatabase : IDisposable
    {
        private const long _CommitFrequency = 5000; // ms
        private string _connectionString;

        private SQLiteConnection _connection = null;
        private SQLiteTransaction _transaction = null;
        private DatabaseIndexKind _kind;

        public TableMainIndex TblMainIndex = null;
        public TableAclIndex TblAclIndex = null;
        public TableTagIndex TblTagIndex = null;
        public TableCommandMessageQueue TblCmdMsgQueue = null;

        private Object _getConnectionLock = new Object();
        private Object _getTransactionLock = new Object();
        private UnixTimeUtc _lastCommit;

        public DriveIndexDatabase(string connectionString, DatabaseIndexKind databaseKind)
        {
            _connectionString = connectionString;
            _kind = databaseKind;

            TblMainIndex = new TableMainIndex(this);
            TblAclIndex = new TableAclIndex(this);
            TblTagIndex = new TableTagIndex(this);
            TblCmdMsgQueue = new TableCommandMessageQueue(this);

            RsaKeyManagement.noDBOpened++;
        }

        ~DriveIndexDatabase()
        {
<<<<<<< HEAD
            if (_transaction != null)
            {
                throw new Exception("Transaction in progress not completed.");
            }

            if (_connection != null)
            {
                _connection.Dispose();
                _connection = null;
            }

            Dispose(false);

            RsaKeyManagement.noDBClosed++;
        }

        private void ReleaseUnmanagedResources()
        {
            // TODO release unmanaged resources here
=======
            _connection?.Dispose();
            _connection = null;

            // lock(_getConnectionLock)
            // {
            //     if (_connection != null)
            //     {
            //         _connection.Dispose();
            //         _connection = null;
            //     }
            // }
            // Dispose(false);
>>>>>>> 806798c7
        }

        private void Dispose(bool disposing)
        {
            if (disposing)
            {
                Commit(); // Will dispose _transaction
                // lock (_getConnectionLock)
                {
                    _connection?.Dispose();
                    _connection = null;
                }
            }
        }

        public void Dispose()
        {
            Dispose(true);
            // GC.SuppressFinalize(this);
        }

        public DatabaseIndexKind GetKind()
        {
            return _kind;
        }


        public SQLiteCommand CreateCommand()
        {
            return new SQLiteCommand(GetConnection());
        }

        public void Vacuum()
        {
            using (var cmd = CreateCommand())
            {
                cmd.CommandText = "VACUUM;";
                cmd.ExecuteNonQuery();
                cmd.Dispose();
            }
        }

        /// <summary>
        /// Create and return the database connection if it's not already created.
        /// Otherwise simply return the already created connection (one object needed per
        /// thread). 
        /// There's ONE connection per database object.
        /// </summary>
        /// <returns></returns>
        public SQLiteConnection GetConnection()
        {
            lock (_getConnectionLock)
            {
                if (_connection == null)
                {
                    _connection = new SQLiteConnection(_connectionString);
                    _connection.Open();
                }

                return _connection;
            }
        }


        public void CreateDatabase(bool dropExistingTables = true)
        {
            TblMainIndex.EnsureTableExists(dropExistingTables);
            TblAclIndex.EnsureTableExists(dropExistingTables);
            TblTagIndex.EnsureTableExists(dropExistingTables);
            TblCmdMsgQueue.EnsureTableExists(dropExistingTables);
            Vacuum();
        }

        /// <summary>
        /// Call to start a transaction or to continue on the current transaction.
        /// </summary>
        private void BeginTransaction()
        {
            lock (_getTransactionLock)
            {
                if (_transaction == null)
                {
                    _transaction = GetConnection().BeginTransaction();
                    _lastCommit = new UnixTimeUtc();
                }
                else
                {
                    // We already had a transaction, let's check if we should commit
                    if (UnixTimeUtc.Now().milliseconds - _lastCommit.milliseconds > _CommitFrequency)
                    {
                        Commit();
                        BeginTransaction();
                    }
                }
            }
        }

        public void Commit()
        {
            lock (_getTransactionLock)
            {
                if (_transaction != null)
                {
                    _transaction.Commit();
                    _transaction.Dispose();
                    _transaction = null;
                }
            }
        }


        /// <summary>
        /// If a transaction is not already ongoing, then the three tables are updated in a single transaction.
        /// Otherwise they'll just be put into the existing transaction.
        /// </summary>
        /// <param name="fileId">The GUID file ID</param>
        /// <param name="fileType">An int32 designating the local drive file type, e.g. "attribute" (application specific)</param>
        /// <param name="dataType">An int32 designating the data type of the file, e.g. "full name" (application specific)</param>
        /// <param name="senderId">Who sent this item (may be null)</param>
        /// <param name="groupId">The group id, may be NULL, e.g. for conversations thread, blog comments, email thread, picture album</param>
        /// <param name="userDate">An int64 designating the user date (GetZeroTime(dt) or GetZeroTimeSeconds())</param>
        /// <param name="requiredSecurityGroup">The security group required </param>
        /// <param name="accessControlList">The list of Id's of the circles or identities which can access this file</param>
        /// <param name="tagIdList">The tags</param>
        public void AddEntry(Guid fileId,
            Guid? globalTransitId,
            Int32 fileType,
            Int32 dataType,
            byte[] senderId,
            Guid? groupId,
            Guid? uniqueId,
            UInt64 userDate,
            Int32 requiredSecurityGroup,
            List<Guid> accessControlList,
            List<Guid> tagIdList)
        {
            BeginTransaction();

            lock (_getTransactionLock)
            {
                TblMainIndex.InsertRow(fileId, globalTransitId, UnixTimeUtc.Now(), fileType, dataType, senderId, groupId, uniqueId, userDate, false, false, requiredSecurityGroup);
                TblAclIndex.InsertRows(fileId, accessControlList);
                TblTagIndex.InsertRows(fileId, tagIdList);
            }
        }

        public void DeleteEntry(Guid fileId)
        {
            BeginTransaction();

            lock (_getTransactionLock)
            {
                TblAclIndex.DeleteAllRows(fileId);
                TblTagIndex.DeleteAllRows(fileId);
                TblMainIndex.DeleteRow(fileId);
            }
        }

        // We do not allow updating the fileId, globalTransitId
        public void UpdateEntry(Guid fileId,
            Guid? globalTransitId = null,
            Int32? fileType = null,
            Int32? dataType = null,
            byte[] senderId = null,
            Guid? groupId = null,
            Guid? uniqueId = null,
            UInt64? userDate = null,
            Int32? requiredSecurityGroup = null,
            List<Guid> addAccessControlList = null,
            List<Guid> deleteAccessControlList = null,
            List<Guid> addTagIdList = null,
            List<Guid> deleteTagIdList = null)
        {
            BeginTransaction();

            lock (_getTransactionLock)
            {
                TblMainIndex.UpdateRow(fileId, globalTransitId: globalTransitId, fileType: fileType, dataType: dataType, senderId: senderId,
                    groupId: groupId, uniqueId: uniqueId, userDate: userDate, requiredSecurityGroup: requiredSecurityGroup);

                TblAclIndex.InsertRows(fileId, addAccessControlList);
                TblTagIndex.InsertRows(fileId, addTagIdList);
                TblAclIndex.DeleteRow(fileId, deleteAccessControlList);
                TblTagIndex.DeleteRow(fileId, deleteTagIdList);

                // NEXT: figure out if we want "addACL, delACL" and "addTags", "delTags".
                //
            }
        }

        // We do not allow updating the fileId, globalTransitId
        public void UpdateEntryZapZap(Guid fileId,
            Guid? globalTransitId = null,
            Int32? fileType = null,
            Int32? dataType = null,
            byte[] senderId = null,
            Guid? groupId = null,
            Guid? uniqueId = null,
            UInt64? userDate = null,
            Int32? requiredSecurityGroup = null,
            List<Guid> accessControlList = null,
            List<Guid> tagIdList = null)
        {
            BeginTransaction();

            lock (_getTransactionLock)
            {
                TblMainIndex.UpdateRow(fileId, globalTransitId: globalTransitId, fileType: fileType, dataType: dataType, senderId: senderId,
                    groupId: groupId, uniqueId: uniqueId, userDate: userDate, requiredSecurityGroup: requiredSecurityGroup);

                TblAclIndex.DeleteAllRows(fileId);
                TblAclIndex.InsertRows(fileId, accessControlList);
                TblTagIndex.DeleteAllRows(fileId);
                TblTagIndex.InsertRows(fileId, tagIdList);

                // NEXT: figure out if we want "addACL, delACL" and "addTags", "delTags".
                //
            }
        }


        /// <summary>
        /// Will get the newest item first as specified by the cursor.
        /// </summary>
        /// <param name="noOfItems">Maximum number of results you want back</param>
        /// <param name="cursor">Pass null to get a complete set of data. Continue to pass the cursor to get the next page.</param>
        /// <param name="requiredSecurityGroup"></param>
        /// <param name="filetypesAnyOf"></param>
        /// <param name="datatypesAnyOf"></param>
        /// <param name="senderidAnyOf"></param>
        /// <param name="groupIdAnyOf"></param>
        /// <param name="userdateSpan"></param>
        /// <param name="aclAnyOf"></param>
        /// <param name="tagsAnyOf"></param>
        /// <param name="tagsAllOf"></param>
        /// <returns></returns>
        private (List<Guid>, bool moreRows) QueryBatchRaw(int noOfItems,
            ref QueryBatchCursor cursor,
            IntRange requiredSecurityGroup = null,
            List<Guid> globalTransitIdAnyOf = null,
            List<int> filetypesAnyOf = null,
            List<int> datatypesAnyOf = null,
            List<byte[]> senderidAnyOf = null,
            List<Guid> groupIdAnyOf = null,
            List<Guid> uniqueIdAnyOf = null,
            UnixTimeUtcRange userdateSpan = null,
            List<Guid> aclAnyOf = null,
            List<Guid> tagsAnyOf = null,
            List<Guid> tagsAllOf = null)
        {
            var con = this.GetConnection();
            string stm;
            string strWhere = "";

            if (cursor == null)
            {
                cursor = new QueryBatchCursor();
            }

            // var list = new List<string>();
            // var query = string.Join(" ", list);

            if (cursor.pagingCursor != null)
                strWhere += $"fileid < x'{Convert.ToHexString(cursor.pagingCursor)}' ";

            if (cursor.currentBoundaryCursor != null)
            {
                if (strWhere != "")
                    strWhere += "AND ";

                strWhere += $"fileid > x'{Convert.ToHexString(cursor.currentBoundaryCursor)}' ";
            }

            if (requiredSecurityGroup == null)
            {
                throw new Exception($"{nameof(requiredSecurityGroup)} is required");
            }

            if (strWhere != "")
                strWhere += "AND ";

            if (aclAnyOf == null)
            {
                strWhere += $"(requiredSecurityGroup >= {requiredSecurityGroup.Start} AND requiredSecurityGroup <= {requiredSecurityGroup.End}) ";
            }
            else
            {
                strWhere += $"((requiredSecurityGroup >= {requiredSecurityGroup.Start} AND requiredSecurityGroup <= {requiredSecurityGroup.End}) OR ";
                strWhere += $"(fileid IN (SELECT DISTINCT fileid FROM aclindex WHERE aclmember IN ({HexList(aclAnyOf)})))) ";
            }

            if (IsSet(globalTransitIdAnyOf))
            {
                if (strWhere != "")
                    strWhere += "AND ";
                strWhere += $"globaltransitid IN ({HexList(globalTransitIdAnyOf)}) ";
            }

            if (IsSet(filetypesAnyOf))
            {
                if (strWhere != "")
                    strWhere += "AND ";
                strWhere += $"filetype IN ({IntList(filetypesAnyOf)}) ";
            }

            if (IsSet(datatypesAnyOf))
            {
                if (strWhere != "")
                    strWhere += "AND ";
                strWhere += $"datatype IN ({IntList(datatypesAnyOf)}) ";
            }

            if (IsSet(senderidAnyOf))
            {
                if (strWhere != "")
                    strWhere += "AND ";
                strWhere += $"senderid IN ({HexList(senderidAnyOf)}) ";
            }

            if (IsSet(groupIdAnyOf))
            {
                if (strWhere != "")
                    strWhere += "AND ";
                strWhere += $"groupid IN ({HexList(groupIdAnyOf)}) ";
            }

            if (IsSet(uniqueIdAnyOf))
            {
                if (strWhere != "")
                    strWhere += "AND ";
                strWhere += $"uniqueid IN ({HexList(uniqueIdAnyOf)}) ";
            }

            if (userdateSpan != null)
            {
                userdateSpan.Validate();

                if (strWhere != "")
                    strWhere += "AND ";
                strWhere += $"(userdate >= {userdateSpan.Start.milliseconds} AND userdate <= {userdateSpan.End.milliseconds}) ";
            }

            if (IsSet(tagsAnyOf))
            {
                if (strWhere != "")
                    strWhere += "AND ";
                strWhere += $"fileid IN (SELECT DISTINCT fileid FROM tagindex WHERE tagid IN ({HexList(tagsAnyOf)})) ";
            }

            if (IsSet(tagsAllOf))
            {
                if (strWhere != "")
                    strWhere += "AND ";

                // TODO: This will return 0 matches. Figure out the right query.
                strWhere += $"{AndHexList(tagsAllOf)} ";
            }

            if (strWhere != "")
            {
                strWhere = "WHERE " + strWhere;
            }

            // Read 1 more than requested to see if we're at the end of the dataset
            stm = $"SELECT fileid FROM mainindex " + strWhere + $"ORDER BY fileid DESC LIMIT {noOfItems + 1}";

            var cmd = new SQLiteCommand(stm, con);

            // Commit();
            var rdr = cmd.ExecuteReader();

            var result = new List<Guid>();
            var fileId = new byte[16];

            int i = 0;
            while (rdr.Read())
            {
                rdr.GetBytes(0, 0, fileId, 0, 16);
                result.Add(new Guid(fileId));
                i++;
                if (i >= noOfItems)
                    break;
            }

            return (result, rdr.Read());
        }


        /// <summary>
        /// Will get the newest item first as specified by the cursor.
        /// </summary>
        /// <param name="noOfItems">Maximum number of results you want back</param>
        /// <param name="cursor">Pass null to get a complete set of data. Continue to pass the cursor to get the next page.</param>
        /// <param name="requiredSecurityGroup"></param>
        /// <param name="filetypesAnyOf"></param>
        /// <param name="datatypesAnyOf"></param>
        /// <param name="senderidAnyOf"></param>
        /// <param name="groupIdAnyOf"></param>
        /// <param name="userdateSpan"></param>
        /// <param name="aclAnyOf"></param>
        /// <param name="tagsAnyOf"></param>
        /// <param name="tagsAllOf"></param>
        /// <returns></returns>
        public List<Guid> QueryBatch(int noOfItems,
            ref QueryBatchCursor cursor,
            IntRange requiredSecurityGroup = null,
            List<Guid> globalTransitIdAnyOf = null,
            List<int> filetypesAnyOf = null,
            List<int> datatypesAnyOf = null,
            List<byte[]> senderidAnyOf = null,
            List<Guid> groupIdAnyOf = null,
            List<Guid> uniqueIdAnyOf = null,
            UnixTimeUtcRange userdateSpan = null,
            List<Guid> aclAnyOf = null,
            List<Guid> tagsAnyOf = null,
            List<Guid> tagsAllOf = null)
        {
            var (result, moreRows) = QueryBatchRaw(noOfItems, ref cursor, requiredSecurityGroup, globalTransitIdAnyOf, filetypesAnyOf, datatypesAnyOf, senderidAnyOf, groupIdAnyOf, uniqueIdAnyOf,
                userdateSpan, aclAnyOf, tagsAnyOf, tagsAllOf);

            if (result.Count > 0)
            {
                // If pagingCursor is null, it means we are getting a the newest data,
                // and since we got a dataset back then we need to set the nextBoundaryCursor for this first set
                //
                if (cursor.pagingCursor == null)
                    cursor.nextBoundaryCursor = result[0].ToByteArray(); // Set to the newest cursor
                cursor.pagingCursor = result[result.Count - 1].ToByteArray(); // The oldest cursor

                if (result.Count < noOfItems)
                {
                    if (moreRows == false) // Advance the cursor
                    {
                        if (cursor.nextBoundaryCursor != null)
                        {
                            cursor.currentBoundaryCursor = cursor.nextBoundaryCursor;
                            cursor.nextBoundaryCursor = null;
                            cursor.pagingCursor = null;
                        }
                        else
                        {
                            cursor.nextBoundaryCursor = null;
                            cursor.pagingCursor = null;
                        }
                    }

                    // If we didn't get all the items that were requested and there is no more data, then we
                    // need to be sure there is no more data in the next data set. 
                    // The API contract says that if you receive less than the requested
                    // items then there is no more data.
                    //
                    // Do a recursive call to check there are no more items.
                    //
                    var r2 = QueryBatch(noOfItems - result.Count, ref cursor, requiredSecurityGroup,
                        globalTransitIdAnyOf,
                        filetypesAnyOf,
                        datatypesAnyOf,
                        senderidAnyOf,
                        groupIdAnyOf,
                        uniqueIdAnyOf,
                        userdateSpan,
                        aclAnyOf,
                        tagsAnyOf,
                        tagsAllOf);

                    // There was more data
                    if (r2.Count > 0)
                    {
                        // The r2 result set should be newer than the result set
                        r2.AddRange(result);
                        return r2;
                    }
                }
            }
            else
            {
                if (cursor.nextBoundaryCursor != null)
                {
                    cursor.currentBoundaryCursor = cursor.nextBoundaryCursor;
                    cursor.nextBoundaryCursor = null;
                    cursor.pagingCursor = null;
                    return QueryBatch(noOfItems, ref cursor, requiredSecurityGroup, globalTransitIdAnyOf, filetypesAnyOf, datatypesAnyOf, senderidAnyOf, groupIdAnyOf, uniqueIdAnyOf, userdateSpan,
                        aclAnyOf, tagsAnyOf, tagsAllOf);
                }
                else
                {
                    cursor.nextBoundaryCursor = null;
                    cursor.pagingCursor = null;
                }
            }

            return result;
        }


        /// <summary>
        /// Will fetch all items that have been modified as defined by the cursors. The oldest modified item will be returned first.
        /// </summary>
        /// 
        /// <param name="noOfItems">Maximum number of rows you want back</param>
        /// <param name="cursor">Set to null to get any item ever modified. Keep passing.</param>
        /// <param name="stopAtModifiedUnixTimeSeconds">Optional. If specified won't get items older than this parameter.</param>
        /// <param name="startFromCursor">Start from the supplied cursor fileId, use null to start at the beginning.</param>
        /// <returns></returns>
        public List<Guid> QueryModified(int noOfItems,
            ref UnixTimeUtcUnique cursor,
            UnixTimeUtcUnique stopAtModifiedUnixTimeSeconds = default(UnixTimeUtcUnique),
            IntRange requiredSecurityGroup = null,
            List<Guid> globalTransitIdAnyOf = null,
            List<int> filetypesAnyOf = null,
            List<int> datatypesAnyOf = null,
            List<byte[]> senderidAnyOf = null,
            List<Guid> groupIdAnyOf = null,
            List<Guid> uniqueIdAnyOf = null,
            UnixTimeUtcRange userdateSpan = null,
            List<Guid> aclAnyOf = null,
            List<Guid> tagsAnyOf = null,
            List<Guid> tagsAllOf = null)
        {
            Stopwatch stopWatch = new Stopwatch();

            var con = this.GetConnection();
            string stm;
            string strWhere = "";

            stopWatch.Start();

            strWhere += $"updatedtimestamp > {cursor.uniqueTime} ";

            if (stopAtModifiedUnixTimeSeconds.uniqueTime > 0)
            {
                strWhere += $"AND updatedtimestamp >= {stopAtModifiedUnixTimeSeconds.uniqueTime} ";
            }

            if (requiredSecurityGroup == null)
            {
                throw new Exception($"{nameof(requiredSecurityGroup)} is required");
            }

            strWhere += $"AND (requiredSecurityGroup >= {requiredSecurityGroup.Start} AND requiredSecurityGroup <= {requiredSecurityGroup.End}) ";

            if (IsSet(filetypesAnyOf))
            {
                strWhere += $"AND filetype IN ({IntList(filetypesAnyOf)}) ";
            }

            if (IsSet(datatypesAnyOf))
            {
                strWhere += $"AND datatype IN ({IntList(datatypesAnyOf)}) ";
            }

            if (IsSet(senderidAnyOf))
            {
                strWhere += $"AND senderid IN ({HexList(senderidAnyOf)}) ";
            }

            if (IsSet(groupIdAnyOf))
            {
                strWhere += $"AND groupid IN ({HexList(groupIdAnyOf)}) ";
            }

            if (userdateSpan != null)
            {
                userdateSpan.Validate();

                if (strWhere != "")
                    strWhere += "AND ";
                strWhere += $"(userdate >= {userdateSpan.Start.milliseconds} AND userdate <= {userdateSpan.End.milliseconds}) ";
            }

            if (IsSet(globalTransitIdAnyOf))
            {
                if (strWhere != "")
                    strWhere += "AND ";
                strWhere += $"globaltransitid IN ({HexList(globalTransitIdAnyOf)}) ";
            }

            if (IsSet(uniqueIdAnyOf))
            {
                if (strWhere != "")
                    strWhere += "AND ";
                strWhere += $"uniqueid IN ({HexList(uniqueIdAnyOf)}) ";
            }

            if (IsSet(tagsAnyOf))
            {
                strWhere += $"AND fileid IN (SELECT DISTINCT fileid FROM tagindex WHERE tagid IN ({HexList(tagsAnyOf)})) ";
            }

            if (IsSet(aclAnyOf))
            {
                strWhere += $"AND fileid IN (SELECT DISTINCT fileid FROM aclindex WHERE aclmember IN ({HexList(aclAnyOf)})) ";
            }

            if (IsSet(tagsAllOf))
            {
                // TODO: This will return 0 matches. Figure out the right query.
                strWhere += $"AND {AndHexList(tagsAllOf)} ";
            }

            if (strWhere != "")
            {
                strWhere = "WHERE " + strWhere;
            }

            stm = $"SELECT fileid, updatedtimestamp FROM mainindex " + strWhere + $"ORDER BY updatedtimestamp ASC LIMIT {noOfItems}";

            var cmd = new SQLiteCommand(stm, con);
            var rdr = cmd.ExecuteReader();

            var result = new List<Guid>();
            var fileId = new byte[16];

            int i = 0;
            long ts = 0;
            while (rdr.Read())
            {
                rdr.GetBytes(0, 0, fileId, 0, 16);
                result.Add(new Guid(fileId));
                ts = rdr.GetInt64(1);
                i++;
            }

            if (i > 0)
                cursor = new UnixTimeUtcUnique((UInt64)ts);

            stopWatch.Stop();
            // Utils.StopWatchStatus("QueryModified() " + stm, stopWatch);

            return result;
        }


        private string IntList(List<int> list)
        {
            int len = list.Count;
            string s = "";

            for (int i = 0; i < len; i++)
            {
                s += $"{list[i]}";

                if (i < len - 1)
                    s += ",";
            }

            return s;
        }

        private string HexList(List<byte[]> list)
        {
            int len = list.Count;
            string s = "";

            for (int i = 0; i < len; i++)
            {
                s += $"x'{Convert.ToHexString(list[i])}'";

                if (i < len - 1)
                    s += ",";
            }

            return s;
        }

        private string HexList(List<Guid> list)
        {
            int len = list.Count;
            string s = "";

            for (int i = 0; i < len; i++)
            {
                s += $"x'{Convert.ToHexString(list[i].ToByteArray())}'";

                if (i < len - 1)
                    s += ",";
            }

            return s;
        }

        /// <summary>
        /// Returns true if the list should be used in the query
        /// </summary>
        private bool IsSet(List<byte[]> list)
        {
            return list != null && list.Any();
        }

        private bool IsSet(List<Guid> list)
        {
            return list != null && list.Any();
        }

        private bool IsSet(List<int> list)
        {
            return list != null && list.Any();
        }

        private string AndHexList(List<Guid> list)
        {
            int len = list.Count;
            string s = "";

            if (len < 1)
                throw new Exception("AllOf list must have at least two entries");


            // Alternative (but complicated):
            // How to select ONE matching:
            //   SELECT DISTINCT HEX(fileid) FROM tagindex WHERE tagid=x'189820F6018B51349CC07ED86B02C8F6';
            // How to select TWO matching:
            //   SELECT DISTINCT HEX(fileid) FROM tagindex WHERE fileid in (SELECT DISTINCT fileid FROM tagindex WHERE tagid=x'189820F6018B51349CC07ED86B02C8F6') and tagid=x'189820F6018C218FA0F0F18E86139565';
            // How to select TRHEE matching:
            //   SELECT DISTINCT HEX(fileid) FROM tagindex WHERE fileid in (SELECT DISTINCT fileid FROM tagindex WHERE fileid IN(SELECT DISTINCT fileid FROM tagindex WHERE tagid = x'189820F6018C218FA0F0F18E86139565') AND tagid = x'189820F6018B51349CC07ED86B02C8F6') and tagid = x'189820F6018C7F083F50CFCD32AF2B7F';
            //

            s = $"fileid IN (SELECT DISTINCT fileid FROM tagindex WHERE tagid= x'{Convert.ToHexString(list[0].ToByteArray())}' ";

            for (int i = 0 + 1; i < len; i++)
            {
                s += $"INTERSECT SELECT DISTINCT fileid FROM tagindex WHERE tagid= x'{Convert.ToHexString(list[i].ToByteArray())}' ";
            }

            s += ") ";

            return s;
        }

        private string AndHexList(List<byte[]> list)
        {
            int len = list.Count;
            string s = "";

            if (len < 1)
                throw new Exception("AllOf list must have at least two entries");


            // Alternative (but complicated):
            // How to select ONE matching:
            //   SELECT DISTINCT HEX(fileid) FROM tagindex WHERE tagid=x'189820F6018B51349CC07ED86B02C8F6';
            // How to select TWO matching:
            //   SELECT DISTINCT HEX(fileid) FROM tagindex WHERE fileid in (SELECT DISTINCT fileid FROM tagindex WHERE tagid=x'189820F6018B51349CC07ED86B02C8F6') and tagid=x'189820F6018C218FA0F0F18E86139565';
            // How to select TRHEE matching:
            //   SELECT DISTINCT HEX(fileid) FROM tagindex WHERE fileid in (SELECT DISTINCT fileid FROM tagindex WHERE fileid IN(SELECT DISTINCT fileid FROM tagindex WHERE tagid = x'189820F6018C218FA0F0F18E86139565') AND tagid = x'189820F6018B51349CC07ED86B02C8F6') and tagid = x'189820F6018C7F083F50CFCD32AF2B7F';
            //

            s = $"fileid IN (SELECT DISTINCT fileid FROM tagindex WHERE tagid= x'{Convert.ToHexString(list[0])}' ";

            for (int i = 0 + 1; i < len; i++)
            {
                s += $"INTERSECT SELECT DISTINCT fileid FROM tagindex WHERE tagid= x'{Convert.ToHexString(list[i])}' ";
            }

            s += ") ";

            return s;
        }

        public string FileIdToPath(Guid fileid)
        {
            if (_kind == DatabaseIndexKind.TimeSeries)
            {
                UnixTimeUtc t = SequentialGuid.ToUnixTimeUtc(fileid);
                var dt = DateTimeOffset.FromUnixTimeSeconds((long)t.milliseconds / 1000).UtcDateTime;
                return dt.Year + "/" + dt.Month.ToString("2") + "/" + dt.Day.ToString("2");
            }
            else
            {
                // Ensure even distribution
                byte[] ba = fileid.ToByteArray();
                var b1 = ba[ba.Length - 1] & (byte)0x0F;
                var b2 = (ba[ba.Length - 1] & (byte)0xF0) >> 4;

                return b2.ToString("X1") + "/" + b1.ToString("X1");
            }
        }
    }
}<|MERGE_RESOLUTION|>--- conflicted
+++ resolved
@@ -87,41 +87,14 @@
 
         ~DriveIndexDatabase()
         {
-<<<<<<< HEAD
-            if (_transaction != null)
-            {
-                throw new Exception("Transaction in progress not completed.");
-            }
-
-            if (_connection != null)
-            {
-                _connection.Dispose();
-                _connection = null;
-            }
-
-            Dispose(false);
-
-            RsaKeyManagement.noDBClosed++;
-        }
-
-        private void ReleaseUnmanagedResources()
-        {
-            // TODO release unmanaged resources here
-=======
             _connection?.Dispose();
             _connection = null;
 
-            // lock(_getConnectionLock)
-            // {
-            //     if (_connection != null)
-            //     {
-            //         _connection.Dispose();
-            //         _connection = null;
-            //     }
-            // }
-            // Dispose(false);
->>>>>>> 806798c7
-        }
+            Dispose(false);
+
+            RsaKeyManagement.noDBClosed++;
+        }
+        
 
         private void Dispose(bool disposing)
         {
