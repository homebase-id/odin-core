--- conflicted
+++ resolved
@@ -238,10 +238,10 @@
         /// <param name="tagsAnyOf"></param>
         /// <param name="tagsAllOf"></param>
         /// <returns>List of fileIds in the dataset, and indicates if there is more data to fetch.</fileId></returns>
-        public (List<Guid>, bool moreRows) QueryBatchBasic(int noOfItems,
+        public (List<Guid>, bool moreRows) QueryBatch(int noOfItems,
             ref QueryBatchCursor cursor,
             bool newestFirstOrder,
-            Int32? fileSystemType = null,
+            Int32? fileSystemType = (int)FileSystemType.Standard,
             IntRange requiredSecurityGroup = null,
             List<Guid> globalTransitIdAnyOf = null,
             List<int> filetypesAnyOf = null,
@@ -255,6 +255,16 @@
             List<Guid> tagsAnyOf = null,
             List<Guid> tagsAllOf = null)
         {
+            if (null == fileSystemType)
+            {
+                throw new YouverseSystemException("fileSystemType required in Query Batch");
+            }
+
+            if (noOfItems < 1)
+            {
+                throw new YouverseSystemException("Must QueryBatch() no less than one item.");
+            }
+
             if (cursor == null)
             {
                 cursor = new QueryBatchCursor();
@@ -265,20 +275,11 @@
             // For opposite direction, reverse < to > and > to < and 
             // DESC to ASC
             //
-<<<<<<< HEAD
 
             var listWhereAnd = new List<string>();
-=======
-
-            var listWhereAnd = new List<string>();
 
             if (cursor.pagingCursor != null)
-                listWhereAnd.Add($"fileid < x'{Convert.ToHexString(cursor.pagingCursor)}'");
->>>>>>> 92108e6a
-
-            if (cursor.pagingCursor != null)
-            {
-<<<<<<< HEAD
+            {
                 if (newestFirstOrder)
                     listWhereAnd.Add($"fileid < x'{Convert.ToHexString(cursor.pagingCursor)}'");
                 else
@@ -291,9 +292,6 @@
                     listWhereAnd.Add($"fileid > x'{Convert.ToHexString(cursor.stopAtBoundary)}'");
                 else
                     listWhereAnd.Add($"fileid < x'{Convert.ToHexString(cursor.stopAtBoundary)}'");
-=======
-                listWhereAnd.Add($"fileid > x'{Convert.ToHexString(cursor.currentBoundaryCursor)}'");
->>>>>>> 92108e6a
             }
 
             if (requiredSecurityGroup == null)
@@ -306,28 +304,16 @@
                 throw new Exception($"{nameof(fileSystemType)} is required");
             }
 
-<<<<<<< HEAD
             listWhereAnd.Add($"(fileSystemType == {fileSystemType})");
 
             if (aclAnyOf == null)
             {
                 listWhereAnd.Add($"(requiredSecurityGroup >= {requiredSecurityGroup.Start} AND requiredSecurityGroup <= {requiredSecurityGroup.End})");
-=======
-            listWhereAnd.Add($"(fileSystemType == {fileSystemType}) ");
-
-            if (aclAnyOf == null)
-            {
-                listWhereAnd.Add($"(requiredSecurityGroup >= {requiredSecurityGroup.Start} AND requiredSecurityGroup <= {requiredSecurityGroup.End}) ");
->>>>>>> 92108e6a
             }
             else
             {
                 listWhereAnd.Add($"((requiredSecurityGroup >= {requiredSecurityGroup.Start} AND requiredSecurityGroup <= {requiredSecurityGroup.End}) OR " +
-<<<<<<< HEAD
                             $"(fileid IN (SELECT DISTINCT fileid FROM aclindex WHERE aclmemberid IN ({HexList(aclAnyOf)}))))");
-=======
-                            $"(fileid IN (SELECT DISTINCT fileid FROM aclindex WHERE aclmemberid IN ({HexList(aclAnyOf)})))) ");
->>>>>>> 92108e6a
             }
 
             if (IsSet(globalTransitIdAnyOf))
@@ -343,14 +329,11 @@
             if (IsSet(datatypesAnyOf))
             {
                 listWhereAnd.Add($"datatype IN ({IntList(datatypesAnyOf)})");
-<<<<<<< HEAD
-=======
             }
 
             if (IsSet(isArchivedAnyOf))
             {
                 listWhereAnd.Add($"isArchived IN ({IntList(isArchivedAnyOf)})");
->>>>>>> 92108e6a
             }
 
             if (IsSet(senderidAnyOf))
@@ -388,7 +371,6 @@
             string strWhere = "";
             if (listWhereAnd.Count > 0)
             {
-<<<<<<< HEAD
                 strWhere = " WHERE " + string.Join(" AND ", listWhereAnd);
             }
 
@@ -400,13 +382,6 @@
 
             // Read +1 more than requested to see if we're at the end of the dataset
             string stm = $"SELECT fileid FROM mainindex" + strWhere + $" ORDER BY fileid {order} LIMIT {noOfItems + 1}";
-=======
-                strWhere = "WHERE " + string.Join(" AND ", listWhereAnd);
-            }
-
-            // Read 1 more than requested to see if we're at the end of the dataset
-            string stm = $"SELECT fileid FROM mainindex " + strWhere + $" ORDER BY fileid DESC LIMIT {noOfItems + 1}";
->>>>>>> 92108e6a
 
             var cmd = this.CreateCommand();
             cmd.CommandText = stm;
@@ -426,14 +401,10 @@
                     break;
             }
 
-<<<<<<< HEAD
             if (i > 0)
                 cursor.pagingCursor = _fileId; // The last result, ought to be a lone copy
 
             bool HasMoreRows = rdr.Read(); // Unfortunately, this seems like the only way to know if there's more rows
-=======
-            bool HasMoreRows = rdr.Read();
->>>>>>> 92108e6a
 
             return (result, HasMoreRows);
         }
@@ -454,7 +425,7 @@
         /// <param name="tagsAnyOf"></param>
         /// <param name="tagsAllOf"></param>
         /// <returns></returns>
-        public List<Guid> QueryBatch(int noOfItems,
+        public List<Guid> QueryBatchAuto(int noOfItems,
             ref QueryBatchCursor cursor,
             Int32? fileSystemType = (int)FileSystemType.Standard,
             IntRange requiredSecurityGroup = null,
@@ -470,22 +441,12 @@
             List<Guid> tagsAnyOf = null,
             List<Guid> tagsAllOf = null)
         {
-            if (null == fileSystemType)
-            {
-                throw new YouverseSystemException("fileSystemType required in Query Batch");
-            }
-
             bool pagingCursorWasNull = ((cursor == null) || (cursor.pagingCursor == null));
             
             var (result, moreRows) = 
-<<<<<<< HEAD
-                QueryBatchBasic(noOfItems, 
+                QueryBatch(noOfItems, 
                               ref cursor,
                               newestFirstOrder: true,
-=======
-                QueryBatchRaw(noOfItems, 
-                              ref cursor,
->>>>>>> 92108e6a
                               fileSystemType,
                               requiredSecurityGroup,
                               globalTransitIdAnyOf,
@@ -494,23 +455,17 @@
                               senderidAnyOf,
                               groupIdAnyOf,
                               uniqueIdAnyOf,
-<<<<<<< HEAD
-=======
                               isArchivedAnyOf,
->>>>>>> 92108e6a
                               userdateSpan,
                               aclAnyOf,
                               tagsAnyOf,
                               tagsAllOf);
-<<<<<<< HEAD
-=======
 
             //
             // OldToNew:
             //   nextBoundaryCursor and currentBoundaryCursor not needed.
             //   PagingCursor will probably suffice
             // 
->>>>>>> 92108e6a
 
             if (result.Count > 0)
             {
@@ -544,7 +499,7 @@
                     //
                     // Do a recursive call to check there are no more items.
                     //
-                    var r2 = QueryBatch(noOfItems - result.Count, ref cursor,
+                    var r2 = QueryBatchAuto(noOfItems - result.Count, ref cursor,
                         fileSystemType,
                         requiredSecurityGroup,
                         globalTransitIdAnyOf,
@@ -575,7 +530,7 @@
                     cursor.stopAtBoundary = cursor.nextBoundaryCursor;
                     cursor.nextBoundaryCursor = null;
                     cursor.pagingCursor = null;
-                    return QueryBatch(noOfItems, ref cursor, 
+                    return QueryBatchAuto(noOfItems, ref cursor, 
                         fileSystemType, 
                         requiredSecurityGroup, 
                         globalTransitIdAnyOf, 
