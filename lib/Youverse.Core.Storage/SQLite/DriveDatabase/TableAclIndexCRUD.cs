using System;
using System.Collections.Generic;
using Microsoft.Data.Sqlite;
using Youverse.Core.Identity;

namespace Youverse.Core.Storage.Sqlite.DriveDatabase
{
    public class AclIndexItem
    {
        private Guid _fileId;
        public Guid fileId
        {
           get {
                   return _fileId;
               }
           set {
                  _fileId = value;
               }
        }
        private Guid _aclMemberId;
        public Guid aclMemberId
        {
           get {
                   return _aclMemberId;
               }
           set {
                  _aclMemberId = value;
               }
        }
    } // End of class AclIndexItem

    public class TableAclIndexCRUD : TableBase
    {
        private bool _disposed = false;
        private SqliteCommand _insertCommand = null;
        private static Object _insertLock = new Object();
        private SqliteParameter _insertParam1 = null;
        private SqliteParameter _insertParam2 = null;
        private SqliteCommand _updateCommand = null;
        private static Object _updateLock = new Object();
        private SqliteParameter _updateParam1 = null;
        private SqliteParameter _updateParam2 = null;
        private SqliteCommand _upsertCommand = null;
        private static Object _upsertLock = new Object();
<<<<<<< HEAD
        private SqliteParameter _upsertParam1 = null;
        private SqliteParameter _upsertParam2 = null;
        private SqliteCommand _delete0Command = null;
        private static Object _delete0Lock = new Object();
        private SqliteParameter _delete0Param1 = null;
        private SqliteParameter _delete0Param2 = null;
        private SqliteCommand _delete1Command = null;
        private static Object _delete1Lock = new Object();
        private SqliteParameter _delete1Param1 = null;
        private SqliteCommand _get0Command = null;
=======
        private SQLiteParameter _upsertParam1 = null;
        private SQLiteParameter _upsertParam2 = null;
        private SQLiteCommand _delete0Command = null;
        private static Object _delete0Lock = new Object();
        private SQLiteParameter _delete0Param1 = null;
        private SQLiteParameter _delete0Param2 = null;
        private SQLiteCommand _delete1Command = null;
        private static Object _delete1Lock = new Object();
        private SQLiteParameter _delete1Param1 = null;
        private SQLiteCommand _get0Command = null;
>>>>>>> ca24ece4
        private static Object _get0Lock = new Object();
        private SqliteParameter _get0Param1 = null;
        private SqliteParameter _get0Param2 = null;
        private SqliteCommand _get1Command = null;
        private static Object _get1Lock = new Object();
        private SqliteParameter _get1Param1 = null;

        public TableAclIndexCRUD(DriveDatabase db) : base(db)
        {
        }

        ~TableAclIndexCRUD()
        {
            if (_disposed == false) throw new Exception("TableAclIndexCRUD Not disposed properly");
        }

        public override void Dispose()
        {
            _insertCommand?.Dispose();
            _insertCommand = null;
            _updateCommand?.Dispose();
            _updateCommand = null;
            _upsertCommand?.Dispose();
            _upsertCommand = null;
            _delete0Command?.Dispose();
            _delete0Command = null;
            _delete1Command?.Dispose();
            _delete1Command = null;
            _get0Command?.Dispose();
            _get0Command = null;
            _get1Command?.Dispose();
            _get1Command = null;
            _disposed = true;
        }

        public sealed override void EnsureTableExists(bool dropExisting = false)
        {
            using (var cmd = _database.CreateCommand())
            {
                if (dropExisting)
                {
                    cmd.CommandText = "DROP TABLE IF EXISTS aclIndex;";
                    cmd.ExecuteNonQuery(_database);
                }
                cmd.CommandText =
                    "CREATE TABLE IF NOT EXISTS aclIndex("
                     +"fileId BLOB NOT NULL, "
                     +"aclMemberId BLOB NOT NULL "
                     +", PRIMARY KEY (fileId,aclMemberId)"
                     +");"
                     +"CREATE INDEX IF NOT EXISTS Idx0TableAclIndexCRUD ON aclIndex(aclMemberId);"
                     ;
                cmd.ExecuteNonQuery(_database);
            }
        }

        public virtual int Insert(AclIndexItem item)
        {
            lock (_insertLock)
            {
                if (_insertCommand == null)
                {
                    _insertCommand = _database.CreateCommand();
                    _insertCommand.CommandText = "INSERT INTO aclIndex (fileId,aclMemberId) " +
                                                 "VALUES ($fileId,$aclMemberId)";
                    _insertParam1 = _insertCommand.CreateParameter();
                    _insertCommand.Parameters.Add(_insertParam1);
                    _insertParam1.ParameterName = "$fileId";
                    _insertParam2 = _insertCommand.CreateParameter();
                    _insertCommand.Parameters.Add(_insertParam2);
                    _insertParam2.ParameterName = "$aclMemberId";
                    _insertCommand.Prepare();
                }
                _insertParam1.Value = item.fileId.ToByteArray();
                _insertParam2.Value = item.aclMemberId.ToByteArray();
                _database.BeginTransaction();
                return _insertCommand.ExecuteNonQuery(_database);
            } // Lock
        }

        public virtual int Upsert(AclIndexItem item)
        {
            lock (_upsertLock)
            {
                if (_upsertCommand == null)
                {
                    _upsertCommand = _database.CreateCommand();
                    _upsertCommand.CommandText = "INSERT INTO aclIndex (fileId,aclMemberId) " +
                                                 "VALUES ($fileId,$aclMemberId)"+
                                                 "ON CONFLICT (fileId,aclMemberId) DO UPDATE "+
                                                 "SET ;";
                    _upsertParam1 = _upsertCommand.CreateParameter();
                    _upsertCommand.Parameters.Add(_upsertParam1);
                    _upsertParam1.ParameterName = "$fileId";
                    _upsertParam2 = _upsertCommand.CreateParameter();
                    _upsertCommand.Parameters.Add(_upsertParam2);
                    _upsertParam2.ParameterName = "$aclMemberId";
                    _upsertCommand.Prepare();
                }
                _upsertParam1.Value = item.fileId.ToByteArray();
                _upsertParam2.Value = item.aclMemberId.ToByteArray();
                _database.BeginTransaction();
                return _upsertCommand.ExecuteNonQuery(_database);
            } // Lock
        }

        public virtual int Update(AclIndexItem item)
        {
            lock (_updateLock)
            {
                if (_updateCommand == null)
                {
                    _updateCommand = _database.CreateCommand();
                    _updateCommand.CommandText = "UPDATE aclIndex " +
                                                 "SET  "+
                                                 "WHERE (fileId = $fileId,aclMemberId = $aclMemberId)";
                    _updateParam1 = _updateCommand.CreateParameter();
                    _updateCommand.Parameters.Add(_updateParam1);
                    _updateParam1.ParameterName = "$fileId";
                    _updateParam2 = _updateCommand.CreateParameter();
                    _updateCommand.Parameters.Add(_updateParam2);
                    _updateParam2.ParameterName = "$aclMemberId";
                    _updateCommand.Prepare();
                }
                _updateParam1.Value = item.fileId.ToByteArray();
                _updateParam2.Value = item.aclMemberId.ToByteArray();
                _database.BeginTransaction();
                return _updateCommand.ExecuteNonQuery(_database);
            } // Lock
        }

        public int Delete(Guid fileId,Guid aclMemberId)
        {
            lock (_delete0Lock)
            {
                if (_delete0Command == null)
                {
                    _delete0Command = _database.CreateCommand();
                    _delete0Command.CommandText = "DELETE FROM aclIndex " +
                                                 "WHERE fileId = $fileId AND aclMemberId = $aclMemberId";
                    _delete0Param1 = _delete0Command.CreateParameter();
                    _delete0Command.Parameters.Add(_delete0Param1);
                    _delete0Param1.ParameterName = "$fileId";
                    _delete0Param2 = _delete0Command.CreateParameter();
                    _delete0Command.Parameters.Add(_delete0Param2);
                    _delete0Param2.ParameterName = "$aclMemberId";
                    _delete0Command.Prepare();
                }
<<<<<<< HEAD
                _delete0Param1.Value = fileId.ToByteArray();
                _delete0Param2.Value = aclMemberId.ToByteArray();
                _database.BeginTransaction();
                return _delete0Command.ExecuteNonQuery(_database);
=======
                _delete0Param1.Value = fileId;
                _delete0Param2.Value = aclMemberId;
                _database.BeginTransaction();
                return _delete0Command.ExecuteNonQuery();
>>>>>>> ca24ece4
            } // Lock
        }

        public int DeleteAllRows(Guid fileId)
        {
            lock (_delete1Lock)
            {
                if (_delete1Command == null)
                {
                    _delete1Command = _database.CreateCommand();
                    _delete1Command.CommandText = "DELETE FROM aclIndex " +
                                                 "WHERE fileId = $fileId";
                    _delete1Param1 = _delete1Command.CreateParameter();
                    _delete1Command.Parameters.Add(_delete1Param1);
                    _delete1Param1.ParameterName = "$fileId";
                    _delete1Command.Prepare();
                }
<<<<<<< HEAD
                _delete1Param1.Value = fileId.ToByteArray();
                _database.BeginTransaction();
                return _delete1Command.ExecuteNonQuery(_database);
=======
                _delete1Param1.Value = fileId;
                _database.BeginTransaction();
                return _delete1Command.ExecuteNonQuery();
>>>>>>> ca24ece4
            } // Lock
        }

        public AclIndexItem Get(Guid fileId,Guid aclMemberId)
        {
            lock (_get0Lock)
            {
                if (_get0Command == null)
                {
                    _get0Command = _database.CreateCommand();
                    _get0Command.CommandText = "SELECT  FROM aclIndex " +
                                                 "WHERE fileId = $fileId AND aclMemberId = $aclMemberId LIMIT 1;";
                    _get0Param1 = _get0Command.CreateParameter();
                    _get0Command.Parameters.Add(_get0Param1);
                    _get0Param1.ParameterName = "$fileId";
                    _get0Param2 = _get0Command.CreateParameter();
                    _get0Command.Parameters.Add(_get0Param2);
                    _get0Param2.ParameterName = "$aclMemberId";
                    _get0Command.Prepare();
                }
                _get0Param1.Value = fileId.ToByteArray();
                _get0Param2.Value = aclMemberId.ToByteArray();
                using (SqliteDataReader rdr = _get0Command.ExecuteReader(System.Data.CommandBehavior.SingleRow, _database))
                {
                    var result = new AclIndexItem();
                    if (!rdr.Read())
                        return null;
                    byte[] _tmpbuf = new byte[65535+1];
#pragma warning disable CS0168
                    long bytesRead;
#pragma warning restore CS0168
                    var _guid = new byte[16];
                        var item = new AclIndexItem();
                        item.fileId = fileId;
                        item.aclMemberId = aclMemberId;
                    return item;
                } // using
            } // lock
        }

        public List<Guid> Get(Guid fileId)
        {
            lock (_get1Lock)
            {
                if (_get1Command == null)
                {
                    _get1Command = _database.CreateCommand();
                    _get1Command.CommandText = "SELECT aclMemberId FROM aclIndex " +
                                                 "WHERE fileId = $fileId;";
                    _get1Param1 = _get1Command.CreateParameter();
                    _get1Command.Parameters.Add(_get1Param1);
                    _get1Param1.ParameterName = "$fileId";
                    _get1Command.Prepare();
                }
                _get1Param1.Value = fileId.ToByteArray();
                using (SqliteDataReader rdr = _get1Command.ExecuteReader(System.Data.CommandBehavior.Default, _database))
                {
                    var result0 = new List<Guid>();
                    if (!rdr.Read())
                        return null;
                    byte[] _tmpbuf = new byte[65535+1];
#pragma warning disable CS0168
                    long bytesRead;
#pragma warning restore CS0168
                    var _guid = new byte[16];
                    while (true)
                    {

                        if (rdr.IsDBNull(0))
                            throw new Exception("Impossible, item is null in DB, but set as NOT NULL");
                        else
                        {
                            bytesRead = rdr.GetBytes(0, 0, _guid, 0, 16);
                            if (bytesRead != 16)
                                throw new Exception("Not a GUID in aclMemberId...");
                            result0.Add(new Guid(_guid));
                        }
                        if (!rdr.Read())
                           break;
                    } // while
                    return result0;
                } // using
            } // lock
        }

    }
}<|MERGE_RESOLUTION|>--- conflicted
+++ resolved
@@ -42,7 +42,6 @@
         private SqliteParameter _updateParam2 = null;
         private SqliteCommand _upsertCommand = null;
         private static Object _upsertLock = new Object();
-<<<<<<< HEAD
         private SqliteParameter _upsertParam1 = null;
         private SqliteParameter _upsertParam2 = null;
         private SqliteCommand _delete0Command = null;
@@ -53,18 +52,6 @@
         private static Object _delete1Lock = new Object();
         private SqliteParameter _delete1Param1 = null;
         private SqliteCommand _get0Command = null;
-=======
-        private SQLiteParameter _upsertParam1 = null;
-        private SQLiteParameter _upsertParam2 = null;
-        private SQLiteCommand _delete0Command = null;
-        private static Object _delete0Lock = new Object();
-        private SQLiteParameter _delete0Param1 = null;
-        private SQLiteParameter _delete0Param2 = null;
-        private SQLiteCommand _delete1Command = null;
-        private static Object _delete1Lock = new Object();
-        private SQLiteParameter _delete1Param1 = null;
-        private SQLiteCommand _get0Command = null;
->>>>>>> ca24ece4
         private static Object _get0Lock = new Object();
         private SqliteParameter _get0Param1 = null;
         private SqliteParameter _get0Param2 = null;
@@ -213,17 +200,11 @@
                     _delete0Param2.ParameterName = "$aclMemberId";
                     _delete0Command.Prepare();
                 }
-<<<<<<< HEAD
+
                 _delete0Param1.Value = fileId.ToByteArray();
                 _delete0Param2.Value = aclMemberId.ToByteArray();
                 _database.BeginTransaction();
                 return _delete0Command.ExecuteNonQuery(_database);
-=======
-                _delete0Param1.Value = fileId;
-                _delete0Param2.Value = aclMemberId;
-                _database.BeginTransaction();
-                return _delete0Command.ExecuteNonQuery();
->>>>>>> ca24ece4
             } // Lock
         }
 
@@ -241,15 +222,9 @@
                     _delete1Param1.ParameterName = "$fileId";
                     _delete1Command.Prepare();
                 }
-<<<<<<< HEAD
                 _delete1Param1.Value = fileId.ToByteArray();
                 _database.BeginTransaction();
                 return _delete1Command.ExecuteNonQuery(_database);
-=======
-                _delete1Param1.Value = fileId;
-                _database.BeginTransaction();
-                return _delete1Command.ExecuteNonQuery();
->>>>>>> ca24ece4
             } // Lock
         }
 
