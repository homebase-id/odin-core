--- conflicted
+++ resolved
@@ -49,7 +49,6 @@
 
             ~LogicCommitUnit()
             {
-
                 if (!_wasDisposed)
                     throw new Exception("aiai boom, a LogicCommitUnit was not disposed, catastrophe, data wont get written");
             }
@@ -107,13 +106,10 @@
 #if DEBUG
             if (!_wasDisposed)
                 throw new Exception("Was not disposed: " + _connectionString);
-<<<<<<< HEAD
 #else
             if (!_wasDisposed)
                Log.Error("Was not disposed: " + _connectionString);
 #endif
-=======
->>>>>>> c4a4261f
         }
 
 
@@ -121,8 +117,8 @@
         {
             _commitTimer.Dispose();
 
-            _transaction?.Commit();  // Flush any pending data
-            _transaction?.Dispose(); 
+            _transaction?.Commit(); // Flush any pending data
+            _transaction?.Dispose();
             _transaction = null;
 
             _connection?.Dispose();
@@ -239,7 +235,7 @@
                 if (_transaction != null)
                 {
                     _commitFlushCount++;
-                    _transaction.Commit();  // Flush the data
+                    _transaction.Commit(); // Flush the data
                     _transaction.Dispose(); // I believe these objects need to be disposed
                     _transaction = null;
                 }
@@ -249,11 +245,7 @@
 
         public int TimerCount()
         {
-<<<<<<< HEAD
-            return _timerCount;
-=======
             return _timerTriggerCount;
->>>>>>> c4a4261f
         }
 
         public int TimerCommitCount()
@@ -276,9 +268,10 @@
             _timerTriggerCount++;
             if (!_counter.ReadyToCommit())
             {
-                _commitTimer.Start();  // It doesn't auto-restart, kick it back to action
+                _commitTimer.Start(); // It doesn't auto-restart, kick it back to action
                 return;
             }
+
             _timerCommitTriggerCount++;
             Commit();
         }
