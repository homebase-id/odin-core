--- conflicted
+++ resolved
@@ -170,7 +170,7 @@
         }
 
 
-
+         
         private void CreatePrivate(SensitiveByteArray key, byte[] fullDerKey)
         {
             this.iv = ByteArrayUtil.GetRndByteArray(16);
@@ -268,11 +268,7 @@
             return (token, newSharedSecret.ToSensitiveByteArray());
         }
 
-<<<<<<< HEAD
-        public SensitiveByteArray RetrieveSharedSecret(SensitiveByteArray pwd, byte[] tokenReceived, EccPublicKeyData remotePublicKey)
-=======
         public SensitiveByteArray ResolveSharedSecret(SensitiveByteArray pwd, byte[] tokenReceived, EccPublicKeyData remotePublicKey)
->>>>>>> ba592b11
         {
             var ecdhSS = GetEcdhSharedSecret(pwd, remotePublicKey);
             var sharedSecret = ByteArrayUtil.EquiByteArrayXor(ecdhSS.GetKey(), tokenReceived);
