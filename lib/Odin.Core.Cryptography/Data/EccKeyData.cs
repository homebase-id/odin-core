--- conflicted
+++ resolved
@@ -143,10 +143,6 @@
             return Base64UrlEncoder.Encode(uncompressedKey);
         }
 
-<<<<<<< HEAD
-=======
-
->>>>>>> e83bc6c1
         public string PublicKeyJwkBase64Url()
         {
             return Base64UrlEncoder.Encode(PublicKeyJwk());
@@ -231,16 +227,7 @@
         {
             // Generate an EC key with Bouncy Castle, curve secp384r1
             ECKeyPairGenerator generator = new ECKeyPairGenerator();
-<<<<<<< HEAD
-            X9ECParameters ecp;
-
-            if (keySize == EccKeySize.P384)
-                ecp = SecNamedCurves.GetByName("secp384r1");
-            else
-                ecp = SecNamedCurves.GetByName("secp256r1");
-=======
             X9ECParameters ecp = SecNamedCurves.GetByName(eccCurveIdentifiers[(int) keySize]);
->>>>>>> e83bc6c1
 
             var domainParams = new ECDomainParameters(ecp.Curve, ecp.G, ecp.N, ecp.H, ecp.GetSeed());
             generator.Init(new ECKeyGenerationParameters(domainParams, new SecureRandom()));
