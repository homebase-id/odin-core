﻿using NodaTime;
using Odin.Core.Cryptography.Data;
using Odin.Core.Identity;
using Odin.Core.Time;
using Odin.Core.Util;
using Org.BouncyCastle.Asn1;
using System;
using System.Collections.Generic;
using System.Globalization;
using System.Numerics;
using System.Text;
using System.Text.Json;

namespace Odin.Core.Cryptography.Signatures
{
    public class InstructionSignedEnvelope
    {
        public const string ENVELOPE_SUB_TYPE_ATTESTATION = "attestation";
        public const string ENVELOPE_SUB_TYPE_KEY_REGISTRATION = "key registration";

        public static SignedEnvelope VerifyInstructionEnvelope(string instructionSignedEnvelope)
        {
            if (instructionSignedEnvelope.Length < 10)
                throw new ArgumentException("Too small, expecting an ODIN signed envelope JSON");

            SignedEnvelope signedEnvelope;

            try
            {
                signedEnvelope = SignedEnvelope.Deserialize(instructionSignedEnvelope);
            }
            catch (Exception ex)
            {
                throw new ArgumentException($"Unable to parse JSON {ex.Message}");
            }

            // Verify the embedded signature
            if (signedEnvelope.VerifyEnvelopeSignatures() == false)
                throw new ArgumentException($"Unable to verify signatures.");

<<<<<<< HEAD
            AsciiDomainName id;
=======
            // Verify the contentNonce
            if ((signedEnvelope.Envelope.ContentNonce.Length < 16) || (signedEnvelope.Envelope.ContentNonce.Length > 32))
                throw new ArgumentException($"Envelope.ContentNonce unexpected");

            PunyDomainName id;
>>>>>>> 99fd53c3
            try
            {
                id = new AsciiDomainName(signedEnvelope.Signatures[0].Identity);
            }
            catch (Exception ex)
            {
                throw new ArgumentException($"Invalid identity {ex.Message}");
            }

            if (signedEnvelope.Envelope.EnvelopeType != EnvelopeData.EnvelopeTypeInstruction)
                throw new ArgumentException($"ContentType must be 'request'");

            if (signedEnvelope.Signatures[0].TimeStamp < UnixTimeUtc.Now().AddMinutes(-20) || signedEnvelope.Signatures[0].TimeStamp > UnixTimeUtc.Now().AddMinutes(+20))
                throw new ArgumentException($"Your clock is too much out of sync or request too old");


            return signedEnvelope;
        }

        private static SignedEnvelope CreateInstructionEnvelope(EccFullKeyData eccKey, SensitiveByteArray pwd, AsciiDomainName identity, string envelopeSubType, SortedDictionary<string, object> instructionData)
        {
            // There's something to sort out here
            string USAGEPOLICY_URL = $"https://{identity.DomainName}/policies/request-usage-policy";

            // Let's say we have a document (possibly a file)
            // We want some additional information in the envelope
            var additionalInfo = new SortedDictionary<string, object>
            {
                // { "identity", identity.DomainName },
                { "requestTimestampSeconds", UnixTimeUtc.Now().seconds },
                { "expirationTimestampSeconds", UnixTimeUtc.Now().AddSeconds(3600*24*14).seconds },
                { "usagePolicyUrl", USAGEPOLICY_URL },
                { "data", instructionData }  // Insert data relevant for the request here
            };

            // Make sure it's valid
            if (EnvelopeData.VerifyAdditionalInfoTypes(additionalInfo) == false)
                throw new Exception("Invalid additional data");

            string doc = EnvelopeData.StringifyData(additionalInfo); // The document content is the whole of additionalInfo
            byte[] content = doc.ToUtf8ByteArray();

            // Create an Envelope for this document
            var envelope = new EnvelopeData(EnvelopeData.EnvelopeTypeInstruction, envelopeSubType);
            envelope.SetAdditionalInfo(additionalInfo);
            envelope.CalculateContentHash(content);

            var signedEnvelope = new SignedEnvelope() { Envelope = envelope };

            //  Now let's sign the envelope.
            signedEnvelope.CreateEnvelopeSignature(new OdinId(identity), pwd, eccKey);


            // For michael to look at the JSON
            // string s = signedEnvelope.GetCompactSortedJson();

            return signedEnvelope;
        }

        // Create an instruction to attest the supplied data
        public static SignedEnvelope CreateInstructionAttestation(EccFullKeyData eccKey, SensitiveByteArray pwd, AsciiDomainName identity, SortedDictionary<string, object> dataToAtttest)
        {
            return CreateInstructionEnvelope(eccKey, pwd, identity, ENVELOPE_SUB_TYPE_ATTESTATION, dataToAtttest);
        }

        // Create an instruction to attest the supplied data
        public static SignedEnvelope CreateInstructionKeyRegistration(EccFullKeyData eccKey, SensitiveByteArray pwd, AsciiDomainName identity, SortedDictionary<string, object> data)
        {
            return CreateInstructionEnvelope(eccKey, pwd, identity, ENVELOPE_SUB_TYPE_KEY_REGISTRATION, data);
        }
    }
}<|MERGE_RESOLUTION|>--- conflicted
+++ resolved
@@ -38,15 +38,11 @@
             if (signedEnvelope.VerifyEnvelopeSignatures() == false)
                 throw new ArgumentException($"Unable to verify signatures.");
 
-<<<<<<< HEAD
-            AsciiDomainName id;
-=======
             // Verify the contentNonce
             if ((signedEnvelope.Envelope.ContentNonce.Length < 16) || (signedEnvelope.Envelope.ContentNonce.Length > 32))
                 throw new ArgumentException($"Envelope.ContentNonce unexpected");
 
             PunyDomainName id;
->>>>>>> 99fd53c3
             try
             {
                 id = new AsciiDomainName(signedEnvelope.Signatures[0].Identity);
