﻿using NUnit.Framework;
using Odin.Core.Cryptography.Crypto;
using System;
using System.Collections.Generic;
using System.IO;
using Odin.Core;
using Odin.Core.Identity;
using System.Text;
using Odin.Core.Util;
using NodaTime;
using Odin.Core.Time;
using System.Globalization;
using Odin.Core.Cryptography.Signatures;
using Odin.Core.Cryptography.Data;

namespace Odin.Tests
{
    public class EnvelopeDataTests
    {
        /// <summary>
        /// Example of how to use Envelope and Signature and SignedEnvelope.
        /// This is the biggest example including two signatories (each independent)
        /// rounded off by a Notary Public that has verified each signature and signed
        /// the whole document.
        /// </summary>
        [Test]
        public void Envelope_Signature_Example()
        {
            // Let's say we have a document (possibly a file)
            byte[] document = new byte[] { 1, 2, 3, 4, 5 };
            // We want some additional information in the envelope
            var additionalInfo = new SortedDictionary<string, object> { { "title", "test document" }, { "serialno", 42 } };

            // Create an Envelope for this document
            var envelope = new EnvelopeData("test", "");
            envelope.SetAdditionalInfo(additionalInfo);
            envelope.CalculateContentHash(document);

            // Create an identity and keys needed
            OdinId testIdentity = new OdinId("odin.valhalla.com");
            SensitiveByteArray testKeyPwd = new SensitiveByteArray(Guid.NewGuid().ToByteArray());
            EccFullKeyData testEccKey = new EccFullKeyData(testKeyPwd, 1);

            var signedEnvelope = new SignedEnvelope() { Envelope = envelope };

            //  Now let's sign the envelope.
            signedEnvelope.CreateEnvelopeSignature(testIdentity, testKeyPwd, testEccKey);

            // Create a second identity and keys needed
            OdinId testIdentity2 = new OdinId("thor.valhalla.com");
            SensitiveByteArray testKeyPwd2 = new SensitiveByteArray(Guid.NewGuid().ToByteArray());
            EccFullKeyData testEccKey2 = new EccFullKeyData(testKeyPwd2, 1);

            //  Now let's sign the envelope with the second signature.
            signedEnvelope.CreateEnvelopeSignature(testIdentity2, testKeyPwd2, testEccKey2);

            // Create a notary public identity and keys needed
            OdinId testIdentity3 = new OdinId("notarius.publicus.com");
            SensitiveByteArray testKeyPwd3 = new SensitiveByteArray(Guid.NewGuid().ToByteArray());
            EccFullKeyData testEccKey3 = new EccFullKeyData(testKeyPwd3, 1);

            // Yet another identity, but we skip it for now. POC.
            signedEnvelope.SignNotariusPublicus(testIdentity3, testKeyPwd3, testEccKey3);

            signedEnvelope.VerifyEnvelopeSignatures();

            string s = signedEnvelope.GetCompactSortedJson();
        }


        [Test]
        public void VerifiedIdentityExperiment()
        {
            var pwd = new SensitiveByteArray(Guid.NewGuid().ToByteArray());
            var eccKey = new EccFullKeyData(pwd, 1);
<<<<<<< HEAD
            var frodoPuny = new AsciiDomainName("frodo.baggins.me");
=======
            var frodoPuny = new PunyDomainName("frodo.baggins.me");
            var attestationId = Guid.NewGuid().ToByteArray();
>>>>>>> 99fd53c3

            var attestation = AttestationManagement.AttestHuman(eccKey, pwd, frodoPuny, attestationId);
            if (AttestationManagement.VerifyAttestation(attestation) != true)
                throw new Exception("Humaaaan");

            attestation = AttestationManagement.AttestNationality(eccKey, pwd, frodoPuny, attestationId, "DK");
            if (AttestationManagement.VerifyAttestation(attestation) != true)
                throw new Exception("Nationality");

            attestation = AttestationManagement.AttestEmailAddress(eccKey, pwd, frodoPuny, attestationId, "frodo@baggins.me");
            if (AttestationManagement.VerifyAttestation(attestation) != true)
                throw new Exception("Email");

            attestation = AttestationManagement.AttestBirthdate(eccKey, pwd, frodoPuny, attestationId, DateOnly.FromDateTime(new DateTime(2020,10,24)));
            if (AttestationManagement.VerifyAttestation(attestation) != true)
                throw new Exception("Birthdate");

            attestation = AttestationManagement.AttestLegalName(eccKey, pwd, frodoPuny, attestationId, "Frodo Baggins");
            if (AttestationManagement.VerifyAttestation(attestation) != true)
                throw new Exception("Legal Name");

            attestation = AttestationManagement.AttestSubsetLegalName(eccKey, pwd, frodoPuny, attestationId, "F. Baggins");
            if (AttestationManagement.VerifyAttestation(attestation) != true)
                throw new Exception("Subset Legal Name");

            string s = attestation.GetCompactSortedJson(); // For michael to look at

            attestation = AttestationManagement.AttestPhoneNumber(eccKey, pwd, frodoPuny, attestationId, "+45 12345678");
            if (AttestationManagement.VerifyAttestation(attestation) != true)
                throw new Exception("Phone number");

            var address = new SortedDictionary<string, object>
            { 
                { "street", "Bag End" },
                { "city", "Hobbiton" },
                { "region", "The Shire" },
                { "postalCode", "4242" },
                { "country", "Middle Earth" }
            };
            attestation = AttestationManagement.AttestResidentialAddress(eccKey, pwd, frodoPuny, attestationId, address);
            if (AttestationManagement.VerifyAttestation(attestation) != true)
                throw new Exception("Address");
        }


        [Test]
        public void CalculateDocumentHash_WithByteArray_CorrectlyInitializesProperties()
        {
            // Arrange
            byte[] document = new byte[] { 1, 2, 3, 4, 5 };
            var additionalInfo = new SortedDictionary<string, object> { { "title", "test document" }, { "serialno", 7 } };
            var envelope = new EnvelopeData("test", "");

            // Act
            envelope.SetAdditionalInfo(additionalInfo);
            envelope.CalculateContentHash(document);

            // Assert
            Assert.IsNotNull(envelope.ContentHash);
            Assert.IsNotNull(envelope.ContentNonce);
            Assert.AreEqual(HashUtil.SHA256Algorithm, envelope.ContentHashAlgorithm);
            Assert.IsNotNull(envelope.TimeStamp);
            Assert.AreEqual(document.Length, envelope.ContentLength);
            Assert.AreEqual(additionalInfo, envelope.AdditionalInfo);
        }

        [Test]
        public void CalculateDocumentHash_WithByteArray_CorrectlyInitializesProperties2()
        {
            // Arrange
            byte[] document = new byte[] { 1, 2, 3, 4, 5 };
            var envelope = new EnvelopeData("test", "");

            // Act
            envelope.CalculateContentHash(document);

            // Assert
            Assert.IsNotNull(envelope.ContentHash);
            Assert.IsNotNull(envelope.ContentNonce);
            Assert.AreEqual(HashUtil.SHA256Algorithm, envelope.ContentHashAlgorithm);
            Assert.IsNotNull(envelope.TimeStamp);
            Assert.AreEqual(document.Length, envelope.ContentLength);
            Assert.AreEqual(null, envelope.AdditionalInfo);
        }

        [Test]
        public void CalculateDocumentHash_WithFileName_CorrectlyInitializesProperties()
        {
            // Arrange
            string fileName = Path.GetTempFileName();
            File.WriteAllBytes(fileName, new byte[] { 1, 2, 3, 4, 5 });
            var additionalInfo = new SortedDictionary<string, object> { { "title", "test document" }, { "author", "Odin" } };
            var envelope = new EnvelopeData("test", "");

            // Act
            envelope.SetAdditionalInfo(additionalInfo);
            envelope.CalculateContentHash(fileName);

            // Assert
            Assert.IsNotNull(envelope.ContentHash);
            Assert.IsNotNull(envelope.ContentNonce);
            Assert.AreEqual(HashUtil.SHA256Algorithm, envelope.ContentHashAlgorithm);
            Assert.IsNotNull(envelope.TimeStamp);
            Assert.AreEqual(new FileInfo(fileName).Length, envelope.ContentLength);
            Assert.AreEqual(additionalInfo, envelope.AdditionalInfo);

            // Clean up
            File.Delete(fileName);
        }
    }
}<|MERGE_RESOLUTION|>--- conflicted
+++ resolved
@@ -73,12 +73,8 @@
         {
             var pwd = new SensitiveByteArray(Guid.NewGuid().ToByteArray());
             var eccKey = new EccFullKeyData(pwd, 1);
-<<<<<<< HEAD
-            var frodoPuny = new AsciiDomainName("frodo.baggins.me");
-=======
             var frodoPuny = new PunyDomainName("frodo.baggins.me");
             var attestationId = Guid.NewGuid().ToByteArray();
->>>>>>> 99fd53c3
 
             var attestation = AttestationManagement.AttestHuman(eccKey, pwd, frodoPuny, attestationId);
             if (AttestationManagement.VerifyAttestation(attestation) != true)
