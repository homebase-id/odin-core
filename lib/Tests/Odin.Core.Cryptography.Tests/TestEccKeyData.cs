--- conflicted
+++ resolved
@@ -76,11 +76,7 @@
 
             // Get the shared secret from both sides
             var (tokenToTransmit, sharedSecretA) = fullKeyA.NewTransmittableSharedSecret(keyApwd, (EccPublicKeyData) fullKeyB);
-<<<<<<< HEAD
-            var sharedSecretB = fullKeyB.RetrieveSharedSecret(keyBpwd, tokenToTransmit, (EccPublicKeyData) fullKeyA);
-=======
             var sharedSecretB = fullKeyB.ResolveSharedSecret(keyBpwd, tokenToTransmit, (EccPublicKeyData) fullKeyA);
->>>>>>> ba592b11
 
             // The shared secrets should be identical
             Assert.IsTrue(ByteArrayUtil.EquiByteArrayCompare(sharedSecretA.GetKey(), sharedSecretB.GetKey()));
