using System;
using System.Collections.Generic;
using System.Linq;
using Dawn;
using Odin.Core.Serialization;
using Odin.Core.Storage.SQLite.IdentityDatabase;

namespace Odin.Core.Storage;

/// <summary>
/// Key value storage using 2 keys; serializes as json
/// </summary>
public class TwoKeyValueStorage
{
    private readonly TableKeyTwoValue _db;
    private readonly Guid _contextKey;

    public TwoKeyValueStorage(TableKeyTwoValue table, Guid contextKey)
    {
        Guard.Argument(contextKey, nameof(contextKey)).Require(k => k != Guid.Empty);
        Guard.Argument(table, nameof(table)).NotNull();
        _db = table;
        _contextKey = contextKey;
    }

    public T Get<T>(Guid key) where T : class
    {
        var record = _db.Get(MakeStorageKey(key));
        if (null == record)
        {
            return null;
        }

        return OdinSystemSerializer.Deserialize<T>(record.data.ToStringFromUtf8Bytes());
    }

    public IEnumerable<T> GetByKey2<T>(byte[] key2) where T : class
    {
        var list = _db.GetByKeyTwo(key2);
        if (null == list)
        {
            return new List<T>();
        }

        return list.Select(r => this.Deserialize<T>(r.data));
    }

    public void Upsert<T>(Guid key1, byte[] dataTypeKey, T value)
    {
        var json = OdinSystemSerializer.Serialize(value);
<<<<<<< HEAD
        _db.Upsert(new KeyTwoValueRecord() { key1 = key1.ToByteArray(), key2 = key2, data = json.ToUtf8ByteArray() });
=======
        _db.Upsert(new KeyTwoValueRecord() { key1 = MakeStorageKey(key1), key2 = dataTypeKey, data = json.ToUtf8ByteArray() });
>>>>>>> c37c27e8
    }

    public void Delete(Guid id)
    {
<<<<<<< HEAD
        _db.Delete(id.ToByteArray());
=======
        _db.Delete(MakeStorageKey(id));
>>>>>>> c37c27e8
    }

    private T Deserialize<T>(byte[] bytes)
    {
        return OdinSystemSerializer.Deserialize<T>(bytes.ToStringFromUtf8Bytes());
    }
    
    private byte[] MakeStorageKey(Guid key)
    {
        return ByteArrayUtil.Combine(key.ToByteArray(), _contextKey.ToByteArray());
    }
}<|MERGE_RESOLUTION|>--- conflicted
+++ resolved
@@ -48,20 +48,12 @@
     public void Upsert<T>(Guid key1, byte[] dataTypeKey, T value)
     {
         var json = OdinSystemSerializer.Serialize(value);
-<<<<<<< HEAD
-        _db.Upsert(new KeyTwoValueRecord() { key1 = key1.ToByteArray(), key2 = key2, data = json.ToUtf8ByteArray() });
-=======
         _db.Upsert(new KeyTwoValueRecord() { key1 = MakeStorageKey(key1), key2 = dataTypeKey, data = json.ToUtf8ByteArray() });
->>>>>>> c37c27e8
     }
 
     public void Delete(Guid id)
     {
-<<<<<<< HEAD
-        _db.Delete(id.ToByteArray());
-=======
         _db.Delete(MakeStorageKey(id));
->>>>>>> c37c27e8
     }
 
     private T Deserialize<T>(byte[] bytes)
