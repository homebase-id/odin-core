using System;
using System.Collections.Generic;
using Microsoft.Data.Sqlite;
using Odin.Core.Time;
using Odin.Core.Identity;

namespace Odin.Core.Storage.SQLite.IdentityDatabase
{
    public class KeyValueRecord
    {
        private byte[] _key;
        public byte[] key
        {
           get {
                   return _key;
               }
           set {
                    if (value == null) throw new Exception("Cannot be null");
                    if (value?.Length < 16) throw new Exception("Too short");
                    if (value?.Length > 48) throw new Exception("Too long");
                  _key = value;
               }
        }
        private byte[] _data;
        public byte[] data
        {
           get {
                   return _data;
               }
           set {
                    if (value?.Length < 0) throw new Exception("Too short");
                    if (value?.Length > 1048576) throw new Exception("Too long");
                  _data = value;
               }
        }
    } // End of class KeyValueRecord

    public class TableKeyValueCRUD : TableBase
    {
        private bool _disposed = false;
        private SqliteCommand _insertCommand = null;
        private static Object _insertLock = new Object();
        private SqliteParameter _insertParam1 = null;
        private SqliteParameter _insertParam2 = null;
        private SqliteCommand _updateCommand = null;
        private static Object _updateLock = new Object();
        private SqliteParameter _updateParam1 = null;
        private SqliteParameter _updateParam2 = null;
        private SqliteCommand _upsertCommand = null;
        private static Object _upsertLock = new Object();
        private SqliteParameter _upsertParam1 = null;
        private SqliteParameter _upsertParam2 = null;
        private SqliteCommand _delete0Command = null;
        private static Object _delete0Lock = new Object();
        private SqliteParameter _delete0Param1 = null;
        private SqliteCommand _get0Command = null;
        private static Object _get0Lock = new Object();
        private SqliteParameter _get0Param1 = null;
        private readonly CacheHelper _cache;

        public TableKeyValueCRUD(IdentityDatabase db, CacheHelper cache) : base(db)
        {
            _cache = cache;
        }

        ~TableKeyValueCRUD()
        {
            if (_disposed == false) throw new Exception("TableKeyValueCRUD Not disposed properly");
        }

        public override void Dispose()
        {
            _insertCommand?.Dispose();
            _insertCommand = null;
            _updateCommand?.Dispose();
            _updateCommand = null;
            _upsertCommand?.Dispose();
            _upsertCommand = null;
            _delete0Command?.Dispose();
            _delete0Command = null;
            _get0Command?.Dispose();
            _get0Command = null;
            _disposed = true;
        }

        public sealed override void EnsureTableExists(bool dropExisting = false)
        {
            using (var cmd = _database.CreateCommand())
            {
                if (dropExisting)
                {
                    cmd.CommandText = "DROP TABLE IF EXISTS keyValue;";
                    _database.ExecuteNonQuery(cmd);
                }
                cmd.CommandText =
                    "CREATE TABLE IF NOT EXISTS keyValue("
                     +"key BLOB NOT NULL UNIQUE, "
                     +"data BLOB  "
                     +", PRIMARY KEY (key)"
                     +");"
                     ;
                _database.ExecuteNonQuery(cmd);
                _database.Commit();
            }
        }

        public virtual int Insert(KeyValueRecord item)
        {
            lock (_insertLock)
            {
                if (_insertCommand == null)
                {
                    _insertCommand = _database.CreateCommand();
                    _insertCommand.CommandText = "INSERT INTO keyValue (key,data) " +
                                                 "VALUES ($key,$data)";
                    _insertParam1 = _insertCommand.CreateParameter();
                    _insertCommand.Parameters.Add(_insertParam1);
                    _insertParam1.ParameterName = "$key";
                    _insertParam2 = _insertCommand.CreateParameter();
                    _insertCommand.Parameters.Add(_insertParam2);
                    _insertParam2.ParameterName = "$data";
                    _insertCommand.Prepare();
                }
                _insertParam1.Value = item.key;
                _insertParam2.Value = item.data ?? (object)DBNull.Value;
                var count = _database.ExecuteNonQuery(_insertCommand);
                if (count > 0)
                 {
                    _cache.AddOrUpdate("TableKeyValueCRUD", item.key.ToBase64(), item);
                 }
                return count;
            } // Lock
        }

        public virtual int Upsert(KeyValueRecord item)
        {
            lock (_upsertLock)
            {
                if (_upsertCommand == null)
                {
                    _upsertCommand = _database.CreateCommand();
                    _upsertCommand.CommandText = "INSERT INTO keyValue (key,data) " +
                                                 "VALUES ($key,$data)"+
                                                 "ON CONFLICT (key) DO UPDATE "+
                                                 "SET data = $data "+
                                                 ";";
                    _upsertParam1 = _upsertCommand.CreateParameter();
                    _upsertCommand.Parameters.Add(_upsertParam1);
                    _upsertParam1.ParameterName = "$key";
                    _upsertParam2 = _upsertCommand.CreateParameter();
                    _upsertCommand.Parameters.Add(_upsertParam2);
                    _upsertParam2.ParameterName = "$data";
                    _upsertCommand.Prepare();
                }
                _upsertParam1.Value = item.key;
                _upsertParam2.Value = item.data ?? (object)DBNull.Value;
                var count = _database.ExecuteNonQuery(_upsertCommand);
                if (count > 0)
                    _cache.AddOrUpdate("TableKeyValueCRUD", item.key.ToBase64(), item);
                return count;
            } // Lock
        }
        public virtual int Update(KeyValueRecord item)
        {
            lock (_updateLock)
            {
                if (_updateCommand == null)
                {
                    _updateCommand = _database.CreateCommand();
                    _updateCommand.CommandText = "UPDATE keyValue " +
                                                 "SET data = $data "+
                                                 "WHERE (key = $key)";
                    _updateParam1 = _updateCommand.CreateParameter();
                    _updateCommand.Parameters.Add(_updateParam1);
                    _updateParam1.ParameterName = "$key";
                    _updateParam2 = _updateCommand.CreateParameter();
                    _updateCommand.Parameters.Add(_updateParam2);
                    _updateParam2.ParameterName = "$data";
                    _updateCommand.Prepare();
                }
                _updateParam1.Value = item.key;
                _updateParam2.Value = item.data ?? (object)DBNull.Value;
                var count = _database.ExecuteNonQuery(_updateCommand);
                if (count > 0)
                {
                    _cache.AddOrUpdate("TableKeyValueCRUD", item.key.ToBase64(), item);
                }
                return count;
            } // Lock
        }

        // SELECT key,data
        public KeyValueRecord ReadRecordFromReaderAll(SqliteDataReader rdr)
        {
            var result = new List<KeyValueRecord>();
            byte[] _tmpbuf = new byte[1048576+1];
#pragma warning disable CS0168
            long bytesRead;
#pragma warning restore CS0168
            var _guid = new byte[16];
            var item = new KeyValueRecord();

            if (rdr.IsDBNull(0))
                throw new Exception("Impossible, item is null in DB, but set as NOT NULL");
            else
            {
                bytesRead = rdr.GetBytes(0, 0, _tmpbuf, 0, 48+1);
                if (bytesRead > 48)
                    throw new Exception("Too much data in key...");
                if (bytesRead < 16)
                    throw new Exception("Too little data in key...");
                item.key = new byte[bytesRead];
                Buffer.BlockCopy(_tmpbuf, 0, item.key, 0, (int) bytesRead);
            }

            if (rdr.IsDBNull(1))
                item.data = null;
            else
            {
                bytesRead = rdr.GetBytes(1, 0, _tmpbuf, 0, 1048576+1);
                if (bytesRead > 1048576)
                    throw new Exception("Too much data in data...");
                if (bytesRead < 0)
                    throw new Exception("Too little data in data...");
                item.data = new byte[bytesRead];
                Buffer.BlockCopy(_tmpbuf, 0, item.data, 0, (int) bytesRead);
            }
            return item;
       }

        public int Delete(byte[] key)
        {
            if (key == null) throw new Exception("Cannot be null");
            if (key?.Length < 16) throw new Exception("Too short");
            if (key?.Length > 48) throw new Exception("Too long");
            lock (_delete0Lock)
            {
                if (_delete0Command == null)
                {
                    _delete0Command = _database.CreateCommand();
                    _delete0Command.CommandText = "DELETE FROM keyValue " +
                                                 "WHERE key = $key";
                    _delete0Param1 = _delete0Command.CreateParameter();
                    _delete0Command.Parameters.Add(_delete0Param1);
                    _delete0Param1.ParameterName = "$key";
                    _delete0Command.Prepare();
                }
                _delete0Param1.Value = key;
                var count = _database.ExecuteNonQuery(_delete0Command);
                if (count > 0)
                    _cache.Remove("TableKeyValueCRUD", key.ToBase64());
                return count;
            } // Lock
        }

        public KeyValueRecord ReadRecordFromReader0(SqliteDataReader rdr, byte[] key)
        {
            if (key == null) throw new Exception("Cannot be null");
            if (key?.Length < 16) throw new Exception("Too short");
            if (key?.Length > 48) throw new Exception("Too long");
            var result = new List<KeyValueRecord>();
            byte[] _tmpbuf = new byte[1048576+1];
#pragma warning disable CS0168
            long bytesRead;
#pragma warning restore CS0168
            var _guid = new byte[16];
            var item = new KeyValueRecord();
            item.key = key;

            if (rdr.IsDBNull(0))
                item.data = null;
            else
            {
                bytesRead = rdr.GetBytes(0, 0, _tmpbuf, 0, 1048576+1);
                if (bytesRead > 1048576)
                    throw new Exception("Too much data in data...");
                if (bytesRead < 0)
                    throw new Exception("Too little data in data...");
                item.data = new byte[bytesRead];
                Buffer.BlockCopy(_tmpbuf, 0, item.data, 0, (int) bytesRead);
            }
            return item;
       }

<<<<<<< HEAD
       public KeyValueRecord Get(byte[] key)
=======
        public KeyValueRecord Get(byte[] key)
>>>>>>> c37c27e8
        {
            if (key == null) throw new Exception("Cannot be null");
            if (key?.Length < 16) throw new Exception("Too short");
            if (key?.Length > 48) throw new Exception("Too long");
            var (hit, cacheObject) = _cache.Get("TableKeyValueCRUD", key.ToBase64());
            if (hit)
                return (KeyValueRecord)cacheObject;
            lock (_get0Lock)
            {
                if (_get0Command == null)
                {
                    _get0Command = _database.CreateCommand();
                    _get0Command.CommandText = "SELECT data FROM keyValue " +
                                                 "WHERE key = $key LIMIT 1;";
                    _get0Param1 = _get0Command.CreateParameter();
                    _get0Command.Parameters.Add(_get0Param1);
                    _get0Param1.ParameterName = "$key";
                    _get0Command.Prepare();
                }
                _get0Param1.Value = key;
                using (SqliteDataReader rdr = _database.ExecuteReader(_get0Command, System.Data.CommandBehavior.SingleRow))
                {
                    if (!rdr.Read())
                    {
                        _cache.AddOrUpdate("TableKeyValueCRUD", key.ToBase64(), null);
                        return null;
                    }
                    var r = ReadRecordFromReader0(rdr, key);
                    _cache.AddOrUpdate("TableKeyValueCRUD", key.ToBase64(), r);
                    return r;
                } // using
            } // lock
        }

    }
}<|MERGE_RESOLUTION|>--- conflicted
+++ resolved
@@ -282,11 +282,7 @@
             return item;
        }
 
-<<<<<<< HEAD
-       public KeyValueRecord Get(byte[] key)
-=======
         public KeyValueRecord Get(byte[] key)
->>>>>>> c37c27e8
         {
             if (key == null) throw new Exception("Cannot be null");
             if (key?.Length < 16) throw new Exception("Too short");
