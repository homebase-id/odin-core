using System;
using System.Collections.Generic;
using System.Diagnostics;
using System.IO;
using System.Linq;
using System.Runtime.CompilerServices;
using System.Threading;
using Microsoft.Extensions.Logging;
using Odin.Core.Logging.CorrelationId;

[assembly: InternalsVisibleTo("Odin.Core.Tests")]

namespace Odin.Core.Util;

public class ConcurrentFileManager
{
    private readonly ILogger<ConcurrentFileManager> _logger;
    private readonly ICorrelationContext _correlationContext;

    public ConcurrentFileManager(ILogger<ConcurrentFileManager> logger, ICorrelationContext correlationContext)
    {
        _logger = logger;
        _correlationContext = correlationContext;
    }

    internal class ConcurrentFileLock
    {
        public SemaphoreSlim Lock;
        public int ReferenceCount = 0;
        public readonly ConcurrentFileLockEnum Type;
        //public int DebugCount;

        public ConcurrentFileLock(ConcurrentFileLockEnum type)
        {
            Type = type;
            if (Type == ConcurrentFileLockEnum.ReadLock)
                Lock = new SemaphoreSlim(100);
            else
                Lock = new SemaphoreSlim(1);
        }

        public LockingInfo LockingInfo { get; set; }
    }

    internal class LockingInfo
    {
        public int ThreadId { get; set; }
        public string CorrelationId { get; set; }
        public string CallStack { get; set; }
        public ConcurrentFileLockEnum LockType { get; set; }

        public override string ToString()
        {
            return $"Locking Info\n" +
                   $"\nCorrelationId: {CorrelationId}" +
                   $"\nThreadId: {ThreadId}" +
                   $"\nLockType: {LockType}" +
                   $"\nCall Stack:" +
                   $"\n{CallStack}\n\n";
        }
    }

    //private int _debugCount = 42;
    //private StringBuilder _sb = new StringBuilder();

    private const int _threadTimeout = 1000;
    internal readonly Dictionary<string, ConcurrentFileLock> _dictionaryLocks = new Dictionary<string, ConcurrentFileLock>();


    private void EnterLock(string filePath, ConcurrentFileLockEnum lockType)
    {
        ConcurrentFileLock fileLock;

        int referenceCount;
        lock (_dictionaryLocks)
        {
            if (!_dictionaryLocks.ContainsKey(filePath))
            {
                _dictionaryLocks[filePath] = new ConcurrentFileLock(lockType);
                //_dictionaryLocks[filePath].DebugCount = _debugCount++;
                _dictionaryLocks[filePath].ReferenceCount = 1;

                if (_logger.IsEnabled(LogLevel.Trace))
                {
                    _dictionaryLocks[filePath].LockingInfo = new LockingInfo()
                    {
                        CorrelationId = _correlationContext?.Id,
                        ThreadId = Thread.CurrentThread.ManagedThreadId,
                        LockType = lockType,
                        CallStack = GetCallStack()
                    };
                }

                LogLockStackTrace(filePath, lockType, 1);
                _dictionaryLocks[filePath].Lock.Wait();
                return;
            }

            fileLock = _dictionaryLocks[filePath];

            if (lockType != fileLock.Type)
            {
                string lockingInfo = fileLock.LockingInfo?.ToString() ?? "Enable verbose logging to see locking info";
                string message = $"No access, file is already being written or read by another thread." +
                                 $"\nRequested Lock Type:[{lockType}]" +
                                 $"\n{lockingInfo}" +
                                 $"\nReference Count:[{_dictionaryLocks[filePath].ReferenceCount}]" +
                                 $"\nFile:[{filePath}]";
                throw new Exception(message);
            }

            // Optimistically increase the reference count
            _dictionaryLocks[filePath].ReferenceCount++;
            referenceCount = fileLock.ReferenceCount;
        }

        if (fileLock.Lock.Wait(_threadTimeout) == false)
        {
            lock (_dictionaryLocks)
            {
                _dictionaryLocks[filePath].ReferenceCount--;

                if (fileLock.ReferenceCount == 0)
                    _dictionaryLocks.Remove(filePath);
            }

            throw new TimeoutException($"Timeout waiting for lock for file {filePath}");
        }
        else
            LogLockStackTrace(filePath, lockType, referenceCount);
    }

    /// <summary>
    /// Don't use this except from here and the LockManagedFileStream class' Dispose
    /// </summary>
    /// <param name="filePath"></param>
    internal void ExitLock(string filePath)
    {
        ConcurrentFileLock fileLock;

        lock (_dictionaryLocks)
        {
            if (_dictionaryLocks.ContainsKey(filePath))
            {
                fileLock = _dictionaryLocks[filePath];

                if (fileLock.ReferenceCount < 1)
                    throw new Exception("kapow you called with too small a reference count");

                fileLock.ReferenceCount--;

                if (fileLock.ReferenceCount == 0)
                    _dictionaryLocks.Remove(filePath);
            }
            else
                throw new Exception($"Non existent filePath {filePath}");
        }

        fileLock.Lock.Release();
        LogUnlockStackTrace(filePath);
    }

    public void ReadFile(string filePath, Action<string> readAction)
    {
        _logger.LogTrace("ReadFile Lock requested on file {filePath}", filePath);
        EnterLock(filePath, ConcurrentFileLockEnum.ReadLock);

        try
        {
            readAction(filePath);
        }
        finally
        {
            ExitLock(filePath);
        }
    }

    public Stream ReadStream(string filePath)
    {
        _logger.LogTrace("ReadStream Lock requested on file {filePath}", filePath);
        EnterLock(filePath, ConcurrentFileLockEnum.ReadLock);

        try
        {
            // Create and return the custom stream that manages the lock
            return new LockManagedFileStream(filePath, FileMode.Open, FileAccess.Read, FileShare.Read, this);
        }
        catch
        {
            // If an error occurs, make sure to exit the read lock before throwing the exception
            ExitLock(filePath);
            throw;
        }

        // Note: Lock release is managed by the LockManagedFileStream when it is disposed
    }

    public void WriteFile(string filePath, Action<string> writeAction)
    {
        _logger.LogTrace("WriteFile Lock requested on file {filePath}", filePath);
        EnterLock(filePath, ConcurrentFileLockEnum.WriteLock);

        try
        {
            writeAction(filePath);
        }
        finally
        {
            ExitLock(filePath);
        }
    }

    public void DeleteFile(string filePath)
    {
        _logger.LogTrace("DeleteFile Lock requested on file {filePath}", filePath);
        EnterLock(filePath, ConcurrentFileLockEnum.WriteLock);

        try
        {
            File.Delete(filePath);
        }
        finally
        {
            ExitLock(filePath);
        }
    }

    public void MoveFile(string sourcePath, string destinationPath, Action<string, string> moveAction)
    {
        _logger.LogTrace("MoveFile Lock requested on source file {sourcePath}", sourcePath);
        // Lock destination first to avoid deadlocks
        EnterLock(destinationPath, ConcurrentFileLockEnum.WriteLock);

        try
        {
            _logger.LogTrace("MoveFile Lock requested on destination file {destinationPath}", destinationPath);
            EnterLock(sourcePath, ConcurrentFileLockEnum.WriteLock);
            try
            {
                moveAction(sourcePath, destinationPath);
            }
            finally
            {
                ExitLock(sourcePath);
            }
        }
        finally
        {
            ExitLock(destinationPath);
        }
    }

    private void LogLockStackTrace(string filePath, ConcurrentFileLockEnum lockType, int referenceCount)
    {
        if (_logger.IsEnabled(LogLevel.Trace))
        {
            var methods = GetCallStack();
            var threadId = Thread.CurrentThread.ManagedThreadId;
            _logger.LogTrace(
                "\n\nLock\n\tThreadId:{threadId} \n\tLockType:{lockType} \n\tFile path [{filePath}]\n\tReference Count: [{referenceCount}]\n\tStack:[{methods}]\n\n",
                threadId, lockType, filePath, referenceCount, methods);
        }
    }

    private void LogUnlockStackTrace(string filePath)
    {
        if (_logger.IsEnabled(LogLevel.Trace))
        {
            var methods = GetCallStack();
            var threadId = Thread.CurrentThread.ManagedThreadId;
            _logger.LogTrace(
                "\n\nUnlock\n\tThreadId:{threadId} \n\tFile path [{filePath}]\n\tStack:[{methods}]\n\n",
                threadId, filePath, methods);
        }
    }

    private string GetCallStack()
    {
        if (!_logger.IsEnabled(LogLevel.Trace))
        {
            return string.Empty;
        }
<<<<<<< HEAD
        
=======

>>>>>>> 3d2cad7d
        var ignoreList = new List<string>()
        {
            "GetCallStack",
            "LogLockStackTrace",
            "LogUnlockStackTrace",
            "lambda",
            "InvokeCore",
            "Invoke",
            "InvokeNextActionFilterAsync",
            "Next",
            "MoveNext",
            "Dispatch",
            "RunContinuations",
            "StartCallback",
            "WorkerThreadStart",
            "ExecuteWithThreadLocal",
            "TrySetResult",
            "SetExistingTaskResult",
            "SetResult",
            "RunOrScheduleAction",
            "ProcessRequestsAsync",
            "WorkerThreadStart",
            "Run",
            "StartCallback",
            "Execute",
            "Start"
        };
        return string.Join(" -> ", new StackTrace(true).GetFrames()
            .Where(f =>
            {
                var method = f.GetMethod()?.Name ?? "";
                var excludeMethod = ignoreList.Any(text => method.Contains(text));
                return !excludeMethod;
            })
            .Select(f => f.GetMethod()?.Name ?? "No method name"));
    }
}<|MERGE_RESOLUTION|>--- conflicted
+++ resolved
@@ -280,11 +280,6 @@
         {
             return string.Empty;
         }
-<<<<<<< HEAD
-        
-=======
-
->>>>>>> 3d2cad7d
         var ignoreList = new List<string>()
         {
             "GetCallStack",
