using System;
using System.Linq;
using System.Threading.Tasks;
using System.Xml;
using DotYou.IdentityRegistry;
using DotYou.Kernel.Cryptography;
using DotYou.Kernel.HttpClient;
using DotYou.Types;
using DotYou.Types.Cryptography;
using DotYou.Types.SignalR;
using Microsoft.AspNetCore.SignalR;
using Microsoft.Extensions.Logging;
using Constants = Microsoft.VisualBasic.Constants;

/// <summary>
/// Goals here are that:
///   * the password never leaves the clients.
///   * the password hash changes with every login request, making playback impossible
///   * the private encryption key on the server is encrypted with a KEK
///   * the KEK is only given by the client to the server once when creating a user / changing password / logging in
///   * all sessions contain server and client data that when merged results in a KEK (using XOR for speed, maybe reconsider)
/// </summary>
/// 
namespace DotYou.Kernel.Services.Admin.Authentication
{
    /// <summary>
    /// Basic password authentication.  Returns a token you can use to maintain state of authentication (i.e. store in a cookie)
    /// </summary>
    public class OwnerAuthenticationService : DotYouServiceBase, IOwnerAuthenticationService
    {
        private readonly IOwnerSecretService _secretService;
        private const string AUTH_TOKEN_COLLECTION = "tko";

        public OwnerAuthenticationService(DotYouContext context, ILogger logger, IOwnerSecretService secretService) : base(context, logger, null, null)
        {
            _secretService = secretService;
        }

        public async Task<NonceData> GenerateAuthenticationNonce()
        {
            var salts = await _secretService.GetStoredSalts();
            var nonce = new NonceData(salts.SaltPassword64, salts.SaltKek64, "XXX we need the pem here");
            WithTenantStorage<NonceData>(AUTH_TOKEN_COLLECTION, s => s.Save(nonce));
            return nonce;
        }
        
        public async Task<AuthenticationResult> Authenticate(AuthenticationNonceReply reply)
        {
            // XXX CALL THE LoginKeyManagement Authenticate
            Guid key = new Guid(Convert.FromBase64String(reply.Nonce64));

            var noncePackage = await WithTenantStorageReturnSingle<NonceData>(AUTH_TOKEN_COLLECTION, s => s.Get(key));

            // XXX I don't understand why we have two of these.... AuthenticationNonceReply should go....
            var rp = new PasswordReply();
            rp.Nonce64 = reply.Nonce64;
            rp.NonceHashedPassword64 = reply.NonceHashedPassword64;
            rp.RsaEncrypted = reply.RsaEncrypted;
            rp.crc = reply.crc;

            var (kek, sharedSecret) = LoginKeyManager.Authenticate(noncePackage, rp, null); // XXX missing RSA list

            // TODO: audit login some where, or in helper class below

            var (halfCookie, LoginToken) = LoginTokenManager.CreateLoginToken(kek, sharedSecret);

            WithTenantStorage<LoginTokenData>(AUTH_TOKEN_COLLECTION, s => s.Save(LoginToken));

            // Is this necessary ? :-) 
            // It would be nicer to see the cookie set here...
            return new AuthenticationResult() 
            {
<<<<<<< HEAD
                //TODO: login failure
                throw new AuthenticationException();
            }

            //TODO: audit login
=======
                Token = LoginToken.Id,
                Token2 = new Guid(halfCookie),
                DotYouId = this.Context.DotYouId // I don't think we should have this...
            }; 

            /*const int ttlSeconds = 60 * 10; // Way too short. Tokens can be semi-permanent.
>>>>>>> 072689c2

            byte[] kekBytes = Convert.FromBase64String(kek64);
            byte[] serverHalf = YFByteArray.GetRndByteArray(16);
            byte[] clientHalf = XorManagement.XorEncrypt(kekBytes, serverHalf);

            var token = YFByteArray.GetRandomCryptoGuid();
            var entry = new LoginTokenData()
            {
                Id = token,
                HalfKey = serverHalf,
                SharedSecret = Convert.FromBase64String(sharedSecret64),
                ExpiryUnixTime = DateTimeOffset.UtcNow.ToUnixTimeSeconds() + ttlSeconds
            };

            WithTenantStorage<LoginTokenData>(AUTH_TOKEN_COLLECTION, s => s.Save(entry));

            return new AuthenticationResult()
            {
                Token = token,
<<<<<<< HEAD
                Token2 = new Guid(clientHalf)
            };
        }
        
        public async Task<DeviceAuthenticationResult> AuthenticateDevice(AuthenticationNonceReply reply)
        {
            var authResult = await Authenticate(reply);
            
            //TODO: extra device auth stuff here - like seeing if it's an authorized device, etc.
            //HACK: hard coded until we integrate michael's stuff
            var deviceToken = Guid.Parse("9cc5adc2-4f8a-419a-b340-8d69cba6c462");
            
            var result = new DeviceAuthenticationResult()
            {
                AuthenticationResult = authResult,
                DeviceToken = deviceToken
            };

            return result;
        }

        public async Task<bool> IsValidDeviceToken(Guid token)
        {
            //HACK
            if (token == Guid.Parse("9cc5adc2-4f8a-419a-b340-8d69cba6c462"))
            {
                return true;
            }

            return false;
        }
        
        public async Task<bool> IsValidToken(Guid token)
        {
            //HACK
            if (token == Guid.Parse("9cc5adc2-4f8a-419a-b340-8d69cba6c462"))
            {
                return true;
            }
            
            var entry = await WithTenantStorageReturnSingle<AuthTokenEntry>(AUTH_TOKEN_COLLECTION, s => s.Get(token));
=======
                Token2 = new Guid(clientHalf),
                DotYouId = this.Context.DotYouId
            };*/
        }

        public async Task<bool> IsValidToken(Guid token)
        {
            var entry = await WithTenantStorageReturnSingle<LoginTokenData>(AUTH_TOKEN_COLLECTION, s => s.Get(token));
>>>>>>> 072689c2
            return IsAuthTokenEntryValid(entry);
        }

        public async Task ExtendTokenLife(Guid token, int ttlSeconds)
        {
            var entry = await GetValidatedEntry(token);

            entry.ExpiryUnixTime = DateTimeOffset.UtcNow.ToUnixTimeSeconds() + ttlSeconds;

            WithTenantStorage<LoginTokenData>(AUTH_TOKEN_COLLECTION, s => s.Save(entry));
        }

        public void ExpireToken(Guid token)
        {
            WithTenantStorage<LoginTokenData>(AUTH_TOKEN_COLLECTION, s => s.Delete(token));
        }
        
        public async Task<bool> IsLoggedIn()
        {
            //check if an active token exists
            var authTokens = await WithTenantStorageReturnList<LoginTokenData>(AUTH_TOKEN_COLLECTION, s => s.GetList(PageOptions.Default));
            
            var activeToken = authTokens.Results.FirstOrDefault(IsAuthTokenEntryValid);

            return activeToken != null;
        }

        private async Task<LoginTokenData> GetValidatedEntry(Guid token)
        {
            var entry = await WithTenantStorageReturnSingle<LoginTokenData>(AUTH_TOKEN_COLLECTION, s => s.Get(token));
            AssertTokenIsValid(entry);
            return entry;
        }
        
        private bool IsAuthTokenEntryValid(LoginTokenData entry)
        {
            var now = DateTimeOffset.UtcNow.ToUnixTimeSeconds();
            var valid =
                null != entry &&
                entry.Id != Guid.Empty &&
                entry.ExpiryUnixTime > now;
            
            return valid;
        }

        private void AssertTokenIsValid(LoginTokenData entry)
        {
            if (IsAuthTokenEntryValid(entry) == false)
            {
                throw new AuthenticationException();
            }
        }
    }
}<|MERGE_RESOLUTION|>--- conflicted
+++ resolved
@@ -39,7 +39,14 @@
         public async Task<NonceData> GenerateAuthenticationNonce()
         {
             var salts = await _secretService.GetStoredSalts();
-            var nonce = new NonceData(salts.SaltPassword64, salts.SaltKek64, "XXX we need the pem here");
+
+            var rsa = await _secretService.GetRsaKeyList();
+            
+            var key = RsaKeyListManagement.GetCurrentKey(rsa);
+            var publicKey = RsaKeyManagement.publicPem(key);
+            
+            var nonce = new NonceData(salts.SaltPassword64, salts.SaltKek64, publicKey, RsaKeyManagement.KeyCRC(key));
+            
             WithTenantStorage<NonceData>(AUTH_TOKEN_COLLECTION, s => s.Save(nonce));
             return nonce;
         }
@@ -58,7 +65,8 @@
             rp.RsaEncrypted = reply.RsaEncrypted;
             rp.crc = reply.crc;
 
-            var (kek, sharedSecret) = LoginKeyManager.Authenticate(noncePackage, rp, null); // XXX missing RSA list
+            var keys = await this._secretService.GetRsaKeyList();
+            var (kek, sharedSecret) = LoginKeyManager.Authenticate(noncePackage, rp, keys); 
 
             // TODO: audit login some where, or in helper class below
 
@@ -70,42 +78,9 @@
             // It would be nicer to see the cookie set here...
             return new AuthenticationResult() 
             {
-<<<<<<< HEAD
-                //TODO: login failure
-                throw new AuthenticationException();
-            }
-
-            //TODO: audit login
-=======
                 Token = LoginToken.Id,
-                Token2 = new Guid(halfCookie),
-                DotYouId = this.Context.DotYouId // I don't think we should have this...
+                Token2 = new Guid(halfCookie)
             }; 
-
-            /*const int ttlSeconds = 60 * 10; // Way too short. Tokens can be semi-permanent.
->>>>>>> 072689c2
-
-            byte[] kekBytes = Convert.FromBase64String(kek64);
-            byte[] serverHalf = YFByteArray.GetRndByteArray(16);
-            byte[] clientHalf = XorManagement.XorEncrypt(kekBytes, serverHalf);
-
-            var token = YFByteArray.GetRandomCryptoGuid();
-            var entry = new LoginTokenData()
-            {
-                Id = token,
-                HalfKey = serverHalf,
-                SharedSecret = Convert.FromBase64String(sharedSecret64),
-                ExpiryUnixTime = DateTimeOffset.UtcNow.ToUnixTimeSeconds() + ttlSeconds
-            };
-
-            WithTenantStorage<LoginTokenData>(AUTH_TOKEN_COLLECTION, s => s.Save(entry));
-
-            return new AuthenticationResult()
-            {
-                Token = token,
-<<<<<<< HEAD
-                Token2 = new Guid(clientHalf)
-            };
         }
         
         public async Task<DeviceAuthenticationResult> AuthenticateDevice(AuthenticationNonceReply reply)
@@ -144,17 +119,7 @@
                 return true;
             }
             
-            var entry = await WithTenantStorageReturnSingle<AuthTokenEntry>(AUTH_TOKEN_COLLECTION, s => s.Get(token));
-=======
-                Token2 = new Guid(clientHalf),
-                DotYouId = this.Context.DotYouId
-            };*/
-        }
-
-        public async Task<bool> IsValidToken(Guid token)
-        {
             var entry = await WithTenantStorageReturnSingle<LoginTokenData>(AUTH_TOKEN_COLLECTION, s => s.Get(token));
->>>>>>> 072689c2
             return IsAuthTokenEntryValid(entry);
         }
 
