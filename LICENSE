--- conflicted
+++ resolved
@@ -1,13 +1,9 @@
                            HOMEBASE.ID LICENSE
-<<<<<<< HEAD
-                        Version 0.2, 16 OOctober 2024
-=======
                         Version 0.2, 16 October 2024
->>>>>>> 04f0669a
 
-Homebase.id is a decentralized personal communication, personal storage, 
+Homebase.id is a decentralized personal communication, personal storage,
 social network and self-sovereign identity management system. It serves as a
-secure alternative to traditional, corporate-controlled social media and 
+secure alternative to traditional, corporate-controlled social media and
 file storage platforms. With Homebase, you can customize how you share news
 and content, and collaborate with family, friends, and others.
 
@@ -16,56 +12,45 @@
 commercial service providers to build apps and solutions that complement the
 Homebase platform.
 
-
                               LICENSE TERMS
 
 0. LICENSE
 
-The Homebase software and its packages of files (“Homebase software”) are 
-accordingly made available to users under free and open-source software 
-license terms, specifically under the GNU Affero General Public 
+The Homebase software and its packages of files (“Homebase software”) are
+accordingly made available to users under free and open-source software
+license terms, specifically under the GNU Affero General Public
 License v3 (AGPL v3).
-
 
 1. AGPL v3 Specifics
 
-AGPL v3 is more restrictive than other open-source licenses. The AGPL v3 is 
-still designed to ensure that you can freely use, modify, and distribute 
+AGPL v3 is more restrictive than other open-source licenses. The AGPL v3 is
+still designed to ensure that you can freely use, modify, and distribute
 software, but the AGPL v3 also requires that any modified versions of the
-Homebase software that you use on network servers are made available as 
+Homebase software that you use on network servers are made available as
 source code to other users.
 
-In our view, the AGPL v3, with its requirement that if the Homebase software 
-is modified and used on a server, the modified source code must be made 
+In our view, the AGPL v3, with its requirement that if the Homebase software
+is modified and used on a server, the modified source code must be made
 available to all users who interact with the software over the network,
-serves to promote coherence, transparency and collaboration in software 
+serves to promote coherence, transparency and collaboration in software
 development, and to ensure that improvements to Homebase software are shared
 back with the community, enhancing collective progress.
 
-<<<<<<< HEAD
-The notes on the AGPL v3 above are only for explanatory purposes. The legally
-binding license agreement for your use of the Homebase software is the text of
-the AGPL v3 with the restriction on use for commercial hosting services as 
-defined here.
-
-=======
 The notes on the AGPL v3 above are only for explanatory purposes.
->>>>>>> 04f0669a
 
 2. CRYPTOGRAPHIC NOTICE
 
-This distribution includes cryptographic software. The country in which you 
+This distribution includes cryptographic software. The country in which you
 currently reside may have restrictions on the import, possession, use, and/or
 re-export to another country, of encryption software.
 
-BEFORE using any encryption software, please check your country's laws, 
-regulations and policies concerning the import, possession, or use, and 
+BEFORE using any encryption software, please check your country's laws,
+regulations and policies concerning the import, possession, or use, and
 re-export of encryption software, to see if this is permitted.
 
 See http://www.wassenaar.org/ for more information.
 
-
-3. Copyright Notice 
+3. Copyright Notice
 
 We are the copyright owners of the version of the Homebase software that we
 release under the AGPL v3. You will always be able to use this version as
@@ -73,7 +58,7 @@
 the same version or future versions of the Homebase software under other
 licenses.
 
-- - - - -
+---
 
 This document is part of the Homebase.id project. For more information, visit
 our GitHub repository https://github.com/homebase-id